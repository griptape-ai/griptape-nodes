--- conflicted
+++ resolved
@@ -185,13 +185,9 @@
         - Flip Video: nodes/video/flip_video.md
         - Reverse Video: nodes/video/reverse_video.md
         - Split Video: nodes/video/split_video.md
-<<<<<<< HEAD
         - Concatenate Videos: nodes/video/concatenate_videos.md
         - Extract Last Frame: nodes/video/extract_last_frame.md
-=======
-        - Extract Last Frame: nodes/video/extract_last_frame.md
         - Extract Audio: nodes/video/extract_audio.md
->>>>>>> e3c67601
         - Hold Video Frames: nodes/video/hold_video_frames.md
         - Adjust Video EQ: nodes/video/adjust_video_eq.md
         - Add Color Curves: nodes/video/add_color_curves.md
