# Griptape Nodes Engine

## Getting Started

<<<<<<< HEAD
[Install uv](https://docs.astral.sh/uv/getting-started/installation/).

To install dependencies:
`make install`

## To start

To start the flask app:
`make run`

To start the engine using SSE (Server Sent Events) to the remote Griptape Nodes API:
`GRIPTAPE_NODES_API_KEY=<your_key> DEBUG=false uv run griptape-nodes`

# Engine Commands

Install the engine using the following command:

```bash
uv tool install .
```

You can now run the `griptape-nodes` command (`gtn` shorthand).

Start the engine:

```
griptape-nodes
```

or

```
griptape-nodes engine
```

Get the current configuration:

```
griptape-nodes config
```

# Contributing

Review the [CONTRIBUTING.md](CONTRIBUTING.md) file for more information.

# API Documentation

Base URL: `http://127.0.0.1:5000/api`
=======
Review the [CONTRIBUTING.md](CONTRIBUTING.md) file for how to get started with the project.

### Request Structure

All requests follow this general structure:

```json
{
  "event_type": "EventRequest",
  "request_type": "", //Name of the request type, for example CreateNodeRequest
  "request": {
    // Specific request payload based on the operation
    // Optional: "request_id" will be automatically added by the server if not provided
  }
}
```

### Response Structure

Responses follow this structure:

```json
{
    "node_type": "string",
    "override_parent_flow_id": "string"  // optional
}
```

### Responses

#### Success Response

**Code:** `200`

```json
{
    "message": "Request to create node received"
}
```

#### Example Successful Event Response (Start Flow)

```json
{
  "event_type": "EventResult_Success",
  "request_type": "StartFlowRequest",
  "result_type": "StartFlowResult_Success",
  "request": {
    "request_id": 1,
    "flow_name": "canvas",
    "debug_mode": false
  },
  "result": {
  }
}
```

#### Example Failure Event Response (Start Flow)

```json
{
  "event_type": "EventResult_Failure",
  "request_type": "StartFlowRequest", 
  "result_type": "StartFlowResult_Failure",
  "request": {
    "request_id": 2,
    "flow_name": "canvas",
    "debug_mode": false
  },
  "result": {}
}
```

### Request Types

#### 1. Python Execution Requests

##### Run Arbitrary Python String

- **Request Payload**: `RunArbitraryPythonStringRequest`

  - `python_string`: (string) The Python code to execute

- **Result Success Response**: `RunArbitraryPythonStringResult_Success`

  - `python_output`: (string) Output of the executed Python code

- **Result Failure Response**: `RunArbitraryPythonStringResult_Failure`

  - `python_output`: (string) Error message

#### 2. Configuration Management Requests

##### Get Configuration Value

- **Request Payload**: `GetConfigValueRequest`

  - `category_and_key`: (string) The configuration category and key

- **Result Success Response**: `GetConfigValueResult_Success`

  - `value`: (any) The configuration value

##### Set Configuration Value

- **Request Payload**: `SetConfigValueRequest`
  - `category_and_key`: (string) The configuration category and key
  - `value`: (any) The value to set

##### Get Configuration Category

- **Request Payload**: `GetConfigCategoryRequest`

  - `category`: (optional string) The configuration category to retrieve

- **Result Success Response**: `GetConfigCategoryResult_Success`

  - `contents`: (dictionary[str, Any]) Configuration contents for the specified category

##### Set Configuration Category

- **Request Payload**: `SetConfigCategoryRequest`
  - `contents`: (dictionary[str, Any]) Configuration contents to set
  - `category`: (optional string) The configuration category

#### 3. Connection Management Requests

##### Create Connection

- **Request Payload**: `CreateConnectionRequest`
  - `source_node_name`: (string) Name of the source node
  - `source_parameter_name`: (string) Name of the source parameter
  - `target_node_name`: (string) Name of the target node
  - `target_parameter_name`: (string) Name of the target parameter

##### Delete Connection

- **Request Payload**: `DeleteConnectionRequest`
  - `source_node_name`: (string) Name of the source node
  - `source_parameter_name`: (string) Name of the source parameter
  - `target_node_name`: (string) Name of the target node
  - `target_parameter_name`: (string) Name of the target parameter

##### List Connections for Node

- **Request Payload**: `ListConnectionsForNodeRequest`

  - `node_name`: (string) Name of the node to list connections for

- **Result Success Response**: `ListConnectionsForNodeResult_Success`

  - `incoming_connections`: (list[IncomingConnection]) Incoming connections to the node
    - type of `IncomingConnection`:
      - source_node_name: (string) Name of the source node
      - source_parameter_name: (string) Name of the source parameter
      - target_parameter_name: (string) Name of the target parameter
  - `outgoing_connections`: (list[OutgoingConnection]) Outgoing connections from the node
    - type of `OutgoingConnection`:
      - source_parameter_name: (string) Name of the source parameter
      - target_node_name: (string) Name of the target node
      - target_parameter_name: (string) Name of the target parameter

#### 4. Flow Management Requests

##### Create Flow

- **Request Payload**: `CreateFlowRequest`

  - `parent_flow_name`: (optional string) Name of the parent flow
  - `flow_name`: (optional string) Name of the new flow

- **Result Success Response**: `CreateFlowResult_Success`

  - `flow_name`: (string) Name of the created flow

##### Delete Flow

- **Request Payload**: `DeleteFlowRequest`
  - `flow_name`: (string) Name of the flow to delete

##### List Nodes in Flow

- **Request Payload**: `ListNodesInFlowRequest`

  - `flow_name`: (string) Name of the flow

- **Result Success Response**: `ListNodesInFlowResult_Success`

  - `node_names`: (list[string]) Names of nodes in the flow

##### List Flows in Flow

- **Request Payload**: `ListFlowsInFlowRequest`

  - `parent_flow_name`: (string) Name of the parent flow

- **Result Success Response**: `ListFlowsInFlowResult_Success`

  - `flow_names`: (list) Names of flows in the parent flow

#### 5. Library and Node Management Requests

##### List Registered Libraries

- **Request Payload**: `ListRegisteredLibrariesRequest`

- **Result Success Response**: `ListRegisteredLibrariesResult_Success`

  - `libraries`: (list) Names of registered libraries

##### List Node Types in Library

- **Request Payload**: `ListNodeTypesInLibraryRequest`

  - `library`: (string) Name of the library

- **Result Success Response**: `ListNodeTypesInLibraryResult_Success`

  - `node_types`: (list) Names of node types in the library

##### Get Node Metadata from Library

- **Request Payload**: `GetNodeMetadataFromLibraryRequest`

  - `library`: (string) Name of the library
  - `node_type`: (string) Name of the node type

- **Result Success Response**: `GetNodeMetadataFromLibraryResult_Success`

  - `metadata`: (dictionary) Metadata for the specified node type

#### 6. Node Management Requests

##### Create Node

- **Request Payload**: `CreateNodeRequest`

  - `library_and_node_type`: (string) Library and node type
  - `node_name`: (optional string) Name of the node
  - `override_parent_flow_name`: (optional string) Parent flow name
  - `metadata`: (optional dictionary) Node metadata

- **Result Success Response**: `CreateNodeResult_Success`

  - `node_name`: (string) Name of the created node

##### Delete Node

- **Request Payload**: `DeleteNodeRequest`
  - `node_name`: (string) Name of the node to delete

##### Get Node Resolution State

- **Request Payload**: `GetNodeResolutionStateRequest`

  - `node_name`: (string) Name of the node

- **Result Success Response**: `GetNodeResolutionStateResult_Success`

  - `state`: (string) Current resolution state of the node

##### List Parameters on Node

- **Request Payload**: `ListParametersOnNodeRequest`

  - `node_name`: (string) Name of the node

- **Result Success Response**: `ListParametersOnNodeResult_Success`

  - `parameter_names`: (list) Names of parameters on the node

##### Get Node Metadata

- **Request Payload**: `GetNodeMetadataRequest`

  - `node_name`: (string) Name of the node

- **Result Success Response**: `GetNodeMetadataResult_Success`

  - `metadata`: (dictionary) Metadata of the node

##### Set Node Metadata

- **Request Payload**: `SetNodeMetadataRequest`
  - `node_name`: (string) Name of the node
  - `metadata`: (dictionary) Metadata to set

#### 7. Parameter Management Requests

##### Add Parameter to Node

- **Request Payload**: `AddParameterToNodeRequest`
  - `parameter_name`: (string) Name of the parameter
  - `node_name`: (string) Name of the node
  - `allowed_types`: (list) Allowed types for the parameter
  - `default_value`: (any) Default value for the parameter
  - `tooltip`: (string) Tooltip description
  - Various optional configuration options

##### Remove Parameter from Node

- **Request Payload**: `RemoveParameterFromNodeRequest`
  - `parameter_name`: (string) Name of the parameter
  - `node_name`: (string) Name of the node

##### Set Parameter Value

- **Request Payload**: `SetParameterValueRequest`
  - `parameter_name`: (string) Name of the parameter
  - `node_name`: (string) Name of the node
  - `value`: (any) Value to set

##### Get Parameter Details

- **Request Payload**: `GetParameterDetailsRequest`

  - `parameter_name`: (string) Name of the parameter
  - `node_name`: (string) Name of the node

- **Result Success Response**: `GetParameterDetailsResult_Success`

  - Detailed parameter configuration information

##### Alter Parameter Details

- **Request Payload**: `AlterParameterDetailsRequest`
  - `parameter_name`: (string) Name of the parameter
  - `node_name`: (string) Name of the node
  - Various optional configuration options to modify

##### Get Parameter Value

- **Request Payload**: `GetParameterValueRequest`

  - `parameter_name`: (string) Name of the parameter
  - `node_name`: (string) Name of the node

- **Result Success Response**: `GetParameterValueResult_Success`

  - `data_type`: (string) Data type of the parameter
  - `value`: (any) Current value of the parameter

#### 8. Script Execution Requests

##### Run Script from Scratch

- **Request Payload**: `RunScriptFromScratchRequest`
  - `file_path`: (string) Path to the script file

##### Run Script with Current State

- **Request Payload**: `RunScriptWithCurrentStateRequest`
  - `file_path`: (string) Path to the script file

##### Run Script from Registry

- **Request Payload**: `RunScriptFromRegistryRequest`
  - `script_name`: (string) Name of the script in the registry

#### 9. Flow Execution Requests

##### Resolve Node

- **Request Payload**: `ResolveNodeRequest`
  - `node_name`: (string) Name of the node to resolve
  - `debug_mode`: (boolean) Enable debug mode

##### Start Flow

- **Request Payload**: `StartFlowRequest`

  - `flow_name`: (string) Name of the flow to start
  - `start_node_name`: (string) Name of the starting node
  - `debug_mode`: (boolean) Enable debug mode

- **Result Success Response**: `StartFlowResult_Success`

  - `current_node_name`: (string) Name of the current node

##### Cancel Flow

- **Request Payload**: `CancelFlowRequest`
  - `flow_name`: (string) Name of the flow to cancel

##### Unresolve Flow

- **Request Payload**: `UnresolveFlowRequest`
  - `flow_name`: (string) Name of the flow to unresolve

#### 10. Execution Control Requests

##### Single Execution Step

- **Request Payload**: `SingleExecutionStepRequest`
  - `flow_name`: (string) Name of the flow

##### Single Node Step

- **Request Payload**: `SingleNodeStepRequest`
  - `flow_name`: (string) Name of the flow

##### Continue Execution

- **Request Payload**: `ContinueExecutionStepRequest`
  - `flow_name`: (string) Name of the flow

##### Get Flow State

- **Request Payload**: `GetFlowStateRequest`

  - `flow_name`: (string) Name of the flow

- **Result Success Response**: `GetFlowStateResult_Success`

  - `control_node`: (string) Current control node
  - `resolving_node`: (string or null) Current resolving node

### Request Counter

Each request is assigned a unique `request_id` that increments with each request. This can be used for tracking and reference purposes.

### Request ID Handling

- If no `request_id` is provided in the request, the server will automatically assign one.
- The `request_id` increments for each request during the session.
- The `request_id` can be used for tracking and referencing specific requests.

### Error Handling

The program prints out appropriate error messages.

#### Example Error Response

```json
{
  "message": "Error: 'request' was expected but not found.",
  "status": 400
}
```

#### Example Successful Request Receipt

```json
{
  "message": "Request for event type 'EventRequest' successfully received",
  "request_id": 3,
  "status": 200
}
```

## Running with the Local API

```env
GRIPTAPE_NODES_API_BASE_URL=http://localhost:8001
```
>>>>>>> 91aa786d
<|MERGE_RESOLUTION|>--- conflicted
+++ resolved
@@ -2,56 +2,6 @@
 
 ## Getting Started
 
-<<<<<<< HEAD
-[Install uv](https://docs.astral.sh/uv/getting-started/installation/).
-
-To install dependencies:
-`make install`
-
-## To start
-
-To start the flask app:
-`make run`
-
-To start the engine using SSE (Server Sent Events) to the remote Griptape Nodes API:
-`GRIPTAPE_NODES_API_KEY=<your_key> DEBUG=false uv run griptape-nodes`
-
-# Engine Commands
-
-Install the engine using the following command:
-
-```bash
-uv tool install .
-```
-
-You can now run the `griptape-nodes` command (`gtn` shorthand).
-
-Start the engine:
-
-```
-griptape-nodes
-```
-
-or
-
-```
-griptape-nodes engine
-```
-
-Get the current configuration:
-
-```
-griptape-nodes config
-```
-
-# Contributing
-
-Review the [CONTRIBUTING.md](CONTRIBUTING.md) file for more information.
-
-# API Documentation
-
-Base URL: `http://127.0.0.1:5000/api`
-=======
 Review the [CONTRIBUTING.md](CONTRIBUTING.md) file for how to get started with the project.
 
 ### Request Structure
@@ -506,5 +456,4 @@
 
 ```env
 GRIPTAPE_NODES_API_BASE_URL=http://localhost:8001
-```
->>>>>>> 91aa786d
+```