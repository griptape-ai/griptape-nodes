--- conflicted
+++ resolved
@@ -28,20 +28,6 @@
             )
         )
 
-<<<<<<< HEAD
-        self.add_parameter(
-            Parameter(
-                name="driver",
-                input_types=["dict"],
-                type="dict",
-                output_type="dict",
-                default_value=None,
-                tooltip="",
-            )
-        )
-
-=======
->>>>>>> d4630d79
 
 class OpenAiAudioTranscriptionDriverNode(BaseAudioTranscriptionDriverNode):
     def process(self) -> None:
