--- conflicted
+++ resolved
@@ -1,10 +1,6 @@
 from griptape.events import TextChunkEvent
-<<<<<<< HEAD
 from griptape.structures import Agent as gtAgent
 from griptape.structures import Structure
-=======
-from griptape.structures import Agent
->>>>>>> 93d28f36
 from griptape.utils import Stream
 
 from griptape_nodes.exe_types.node_types import AsyncResult
