from griptape.drivers.prompt.griptape_cloud import GriptapeCloudPromptDriver
from griptape.structures import Agent
from griptape.tasks import PromptTask

from griptape_nodes.exe_types.core_types import Parameter, ParameterGroup, ParameterMode
from griptape_nodes.exe_types.node_types import ControlNode
from griptape_nodes.retained_mode.griptape_nodes import GriptapeNodes

DEFAULT_MODEL = "gpt-4o"
API_KEY_ENV_VAR = "GT_CLOUD_API_KEY"
SERVICE = "Griptape"


class BaseAgent(ControlNode):
    def __init__(self, **kwargs) -> None:
        super().__init__(**kwargs)

        self.config = GriptapeNodes.ConfigManager()

        self.add_parameter(
            Parameter(
                name="agent",
                type="Agent",
                input_types=["Agent"],
                tooltip="Use an existing agent. If not specified, will automatically create one.",
                allowed_modes={ParameterMode.INPUT, ParameterMode.OUTPUT},
            )
        )
        with ParameterGroup(group_name="Agent Configuration") as agent_configuration:
            Parameter(
                name="prompt_driver",
                type="PromptDriver",
                input_types=["PromptDriver"],
                default_value=None,
                tooltip="Connect a prompt driver to use. If not specified, will use the default OpenAI gpt-4o.",
                allowed_modes={ParameterMode.INPUT, ParameterMode.PROPERTY},
            )
<<<<<<< HEAD
        )
        with ParameterGroup(group_name="Agent Abilities") as abilities_group:
=======
>>>>>>> 46f48695
            Parameter(
                name="tools",
                input_types=["list[Tool]", "Tool"],
                default_value=None,
                tooltip="",
                allowed_modes={ParameterMode.INPUT},
            )
<<<<<<< HEAD
=======

>>>>>>> 46f48695
            Parameter(
                name="rulesets",
                input_types=["list[Ruleset]", "Ruleset"],
                tooltip="Rulesets to apply to the agent to control its behavior.",
                allowed_modes={ParameterMode.INPUT},
            )
<<<<<<< HEAD
        self.add_node_element(abilities_group)

=======

        self.add_node_element(agent_configuration)
>>>>>>> 46f48695
        self.add_parameter(
            Parameter(
                name="prompt",
                type="str",
                default_value="",
                tooltip="The prompt to call an agent",
                ui_options={"multiline": True},
                allowed_modes={ParameterMode.INPUT, ParameterMode.PROPERTY},
            )
        )
<<<<<<< HEAD

        with ParameterGroup(group_name="Agent Response") as response_group:
            Parameter(
                name="output",
                type="str",
                default_value="",
                tooltip="What the agent said.",
                allowed_modes={ParameterMode.OUTPUT},
                ui_options={"multiline": True, "placeholder_text": "Agent response"},
            )
        self.add_node_element(response_group)
=======
        self.add_parameter(
            Parameter(
                name="prompt_context",
                type="dict",
                default_value={},
                tooltip="The context to pass to the agent. Use a key/value pair, or a dictionary of key/value pairs.",
                allowed_modes={ParameterMode.INPUT},
            )
        )
        with ParameterGroup(group_name="Agent Response") as output_group:
            Parameter(
                name="output",
                type="str",
                default_value="",
                tooltip="What the agent said.",
                allowed_modes={ParameterMode.OUTPUT},
                ui_options={"multiline": True, "placeholder_text": "Agent response"},
            )
        self.add_node_element(output_group)
>>>>>>> 46f48695

    def validate_node(self) -> list[Exception] | None:
        # All env values are stored in the SecretsManager. Check if they exist using this method.
        exceptions = []
        try:
            api_key = self.get_config_value(service=SERVICE, value=API_KEY_ENV_VAR)

            if not api_key:
                msg = f"API key for {SERVICE} is not set."
                raise ValueError(msg)  # noqa: TRY301
        except Exception as e:
            # Add any exceptions to your list to return
            exceptions.append(e)
            return exceptions
        # if there are exceptions, they will display when the user tries to run the flow with the node.
        return exceptions if exceptions else None

    def getkey(self, value: str) -> str:
        key = self.config.get_config_value(f"nodes.{value}")
        return key

    def get_default_prompt_driver(self) -> GriptapeCloudPromptDriver:
        return GriptapeCloudPromptDriver(
            model="gpt-4o",
            api_key=self.get_config_value(SERVICE, API_KEY_ENV_VAR),
            stream=True,
        )

    def is_stream(self, agent: Agent) -> bool:
        if agent and agent.tasks:
            task = agent.tasks[0]
            if isinstance(task, PromptTask):
                prompt_driver = task.prompt_driver
                return prompt_driver.stream
            return False
        return False

    def set_context(self, agent: Agent) -> Agent:
        if agent and agent.tasks:
            task = agent.tasks[0]
            task.context = self.get_parameter_value("prompt_context")
        return agent

    def process(self) -> None:
        pass<|MERGE_RESOLUTION|>--- conflicted
+++ resolved
@@ -35,11 +35,6 @@
                 tooltip="Connect a prompt driver to use. If not specified, will use the default OpenAI gpt-4o.",
                 allowed_modes={ParameterMode.INPUT, ParameterMode.PROPERTY},
             )
-<<<<<<< HEAD
-        )
-        with ParameterGroup(group_name="Agent Abilities") as abilities_group:
-=======
->>>>>>> 46f48695
             Parameter(
                 name="tools",
                 input_types=["list[Tool]", "Tool"],
@@ -47,23 +42,15 @@
                 tooltip="",
                 allowed_modes={ParameterMode.INPUT},
             )
-<<<<<<< HEAD
-=======
 
->>>>>>> 46f48695
             Parameter(
                 name="rulesets",
                 input_types=["list[Ruleset]", "Ruleset"],
                 tooltip="Rulesets to apply to the agent to control its behavior.",
                 allowed_modes={ParameterMode.INPUT},
             )
-<<<<<<< HEAD
-        self.add_node_element(abilities_group)
-
-=======
 
         self.add_node_element(agent_configuration)
->>>>>>> 46f48695
         self.add_parameter(
             Parameter(
                 name="prompt",
@@ -74,19 +61,6 @@
                 allowed_modes={ParameterMode.INPUT, ParameterMode.PROPERTY},
             )
         )
-<<<<<<< HEAD
-
-        with ParameterGroup(group_name="Agent Response") as response_group:
-            Parameter(
-                name="output",
-                type="str",
-                default_value="",
-                tooltip="What the agent said.",
-                allowed_modes={ParameterMode.OUTPUT},
-                ui_options={"multiline": True, "placeholder_text": "Agent response"},
-            )
-        self.add_node_element(response_group)
-=======
         self.add_parameter(
             Parameter(
                 name="prompt_context",
@@ -106,7 +80,6 @@
                 ui_options={"multiline": True, "placeholder_text": "Agent response"},
             )
         self.add_node_element(output_group)
->>>>>>> 46f48695
 
     def validate_node(self) -> list[Exception] | None:
         # All env values are stored in the SecretsManager. Check if they exist using this method.
