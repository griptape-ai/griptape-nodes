--- conflicted
+++ resolved
@@ -51,33 +51,6 @@
                 default_value=DEFAULT_MODEL,
                 tooltip="",
             )
-<<<<<<< HEAD
-        )
-
-        self.add_parameter(
-            Parameter(name="tool", input_types=["BaseTool"], output_type="BaseTool", default_value=None, tooltip="")
-        )
-        self.add_parameter(
-            Parameter(
-                name="tool_list",
-                input_types=["list[BaseTool]"],
-                output_type="list[BaseTool]",
-                default_value=None,
-                tooltip="",
-            )
-        )
-        self.add_parameter(
-            Parameter(
-                name="ruleset",
-                input_types=["Ruleset"],
-                output_type="Ruleset",
-                tooltip="",
-            )
-        )
-
-        self.add_parameter(
-=======
->>>>>>> 19237dae
             Parameter(
                 name="prompt",
                 input_types=["str"],
