{
  "name": "Griptape Nodes Library",
  "library_schema_version": "0.1.0",
  "metadata": {
    "author": "Griptape, Inc.",
    "description": "Default nodes for Griptape Nodes.",
    "library_version": "0.1.0",
    "engine_version": "0.1.0",
    "tags": [
      "Griptape",
      "AI"
    ]
  },
  "categories": [
    {
      "Agent": {
        "color": "border-red-500",
        "title": "Agent",
        "description": "Nodes related to Agents.",
        "icon": "UserCircle"
      }
    },
    {
      "Rules": {
        "color": "border-amber-500",
        "title": "Rules",
        "description": "Basic nodes.",
        "icon": "Scale"
      }
    },
    {
      "Image": {
        "color": "border-purple-500",
        "title": "Image",
        "description": "Basic nodes.",
        "icon": "Image"
      }
    },
    {
      "Drivers/Prompt": {
        "color": "border-lime-500",
        "title": "Drivers/Prompt",
        "description": "Prompt Drivers for Griptape Agents.",
        "icon": "Truck"
      }
    },
    {
      "Drivers/Image": {
        "color": "border-lime-500",
        "title": "Drivers/Image",
        "description": "Image Drivers for Griptape Agents.",
        "icon": "Truck"
      }
    },
    {
      "Text": {
        "color": "border-blue-500",
        "title": "Text",
        "description": "Text Nodes.",
        "icon": "DocumentText"
      }
    },
    {
      "Dict": {
        "color": "border-green-500",
        "title": "Dict",
        "description": "Dictionary Nodes.",
        "icon": "Braces"
      }
    },
    {
      "Tools": {
        "color": "border-cyan-500",
        "title": "Tools",
        "description": "Tools an agent can use.",
        "icon": "Wrench"
      }
    },
    {
      "Utility": {
        "color": "border-gray-500",
        "title": "Utility",
        "description": "Utility nodes like save, etc., etc.",
        "icon": "Cog"
      }
    }
  ],
  "nodes": [
    {
      "class_name": "CreateAgentNode",
      "file_path": "griptape_nodes_library/agents/create_agent_node.py",
      "metadata": {
        "category": "Agent",
        "description": "Griptape Agent that can execute prompts and use tools",
        "display_name": "Create Agent"
      }
    },
    {
      "class_name": "RunAgentNode",
      "file_path": "griptape_nodes_library/agents/run_agent_node.py",
      "metadata": {
        "category": "Agent",
        "description": "Runs a previously created Griptape Agent with new prompts",
        "display_name": "Run Agent"
      }
    },
    {
      "class_name": "AnthropicPromptDriverNode",
      "file_path": "griptape_nodes_library/drivers/prompt/anthropic_prompt_driver.py",
      "metadata": {
        "category": "Drivers/Prompt",
        "description": "Anthropic Claude prompt driver for Griptape Agents",
        "display_name": "Anthropic Prompt Driver"
      }
    },
    {
      "class_name": "CoherePromptDriverNode",
      "file_path": "griptape_nodes_library/drivers/prompt/cohere_prompt_driver.py",
      "metadata": {
        "category": "Drivers/Prompt",
        "description": "Cohere prompt driver for Griptape agents",
        "display_name": "Cohere Prompt Driver"
      }
    },
    {
      "class_name": "GriptapeCloudPromptDriverNode",
      "file_path": "griptape_nodes_library/drivers/prompt/griptape_cloud_prompt_driver.py",
      "metadata": {
        "category": "Drivers/Prompt",
        "description": "Griptape Cloud Prompt Driver",
        "display_name": "Griptape Cloud Prompt Driver"
      }
    },
    {
      "class_name": "OllamaPromptDriverNode",
      "file_path": "griptape_nodes_library/drivers/prompt/ollama_prompt_driver.py",
      "metadata": {
        "category": "Drivers/Prompt",
        "description": "Prompt driver for Ollama (local!)",
        "display_name": "Ollama Prompt Driver"
      }
    },
    {
      "class_name": "OpenAiPromptDriverNode",
      "file_path": "griptape_nodes_library/drivers/prompt/openai_prompt_driver_node.py",
      "metadata": {
        "category": "Drivers/Prompt",
        "description": "OpenAI chat driver (default)",
        "display_name": "OpenAI Prompt Driver"
      }
    },
    {
      "class_name": "OpenAiAudioTranscriptionDriverNode",
      "file_path": "griptape_nodes_library/drivers/audio_transcription/audio_transcription_drivers.py",
      "metadata": {
        "category": "Drivers/Audio Transcription",
        "description": "OpenAI Transcription driver for processing provided audio",
        "display_name": "OpenAI Audio Transcription Driver"
      }
    },
    {
      "class_name": "GriptapeCloudImageDriverNode",
      "file_path": "griptape_nodes_library/drivers/image/griptape_cloud_image_driver.py",
      "metadata": {
        "category": "Drivers/Image",
        "description": "Azure OpenAI image generation driver for Griptape agents",
        "display_name": "Azure OpenAI image generation driver"
      }
    },
    {
      "class_name": "OpenAiImageDriverNode",
      "file_path": "griptape_nodes_library/drivers/image/openai_image_driver.py",
      "metadata": {
        "category": "Drivers/Image",
        "description": "OpenAI image generation driver (dall-e-3)",
        "display_name": "OpenAI Image Driver"
      }
    },
    {
      "class_name": "OllamaEmbeddingDriverNode",
      "file_path": "griptape_nodes_library/drivers/embedding/ollama_embedding_driver.py",
      "metadata": {
        "category": "Drivers/Embedding",
        "description": "Ollama embedding driver for local embeddings",
        "display_name": "Ollama Embedding Driver"
      }
    },
    {
      "class_name": "DuckDuckGoWebSearchDriverNode",
      "file_path": "griptape_nodes_library/drivers/web_search/web_search_drivers.py",
      "metadata": {
        "category": "Drivers - Web Search",
        "description": "Web search driver (Duck Duck Go)",
        "display_name": "Duck Duck Go Web Search Driver"
      }
    },
    {
      "class_name": "CreateRulesetNode",
      "file_path": "griptape_nodes_library/rules/create_ruleset_node.py",
      "metadata": {
        "category": "Rules",
        "description": "Creates behavioral ruleset for Griptape agents",
        "display_name": "Create Ruleset"
      }
    },
    {
      "class_name": "RulesetListNode",
      "file_path": "griptape_nodes_library/rules/ruleset_list_node.py",
      "metadata": {
        "category": "Rules",
        "description": "Create a list of rulesets for Griptape agents",
        "display_name": "Ruleset List"
      }
    },
    {
      "class_name": "CalculatorToolNode",
      "file_path": "griptape_nodes_library/tools/calculator_tool.py",
      "metadata": {
        "category": "Tools",
        "display_name": "Calculator Tool",
        "description": "Performs mathematical operations via CalculatorTool"
      }
    },
    {
      "class_name": "DateTimeToolNode",
      "file_path": "griptape_nodes_library/tools/date_time_tool.py",
      "metadata": {
        "category": "Tools",
        "display_name": "DateTime Tool",
        "description": "Gives the agent access to DateTime"
      }
    },
    {
      "class_name": "ToolListNode",
      "file_path": "griptape_nodes_library/tools/tool_list.py",
      "metadata": {
        "category": "Tools",
        "description": "Combines multiple tools into a single list for agents to use",
        "display_name": "Tool List"
      }
    },
    {
      "class_name": "CreateImageNode",
      "file_path": "griptape_nodes_library/tasks/create_image_node.py",
      "metadata": {
        "category": "Image",
        "description": "Generates images using configurable image drivers",
        "display_name": "Create Image"
      }
    },
    {
      "class_name": "DescribeImageNode",
      "file_path": "griptape_nodes_library/tasks/describe_image_node.py",
      "metadata": {
        "category": "Image",
        "description": "Describes an image",
        "display_name": "Describe Image"
      }
    },
    {
      "class_name": "CreateStringNode",
      "file_path": "griptape_nodes_library/text/create_string.py",
      "metadata": {
        "category": "Text",
        "description": "Creates and outputs a simple string value",
        "display_name": "Create String"
      }
    },
    {
      "class_name": "CreateMultilineTextNode",
      "file_path": "griptape_nodes_library/text/create_multiline_text_node.py",
      "metadata": {
        "category": "Text",
        "description": "Creates and outputs a multiline text string value",
        "display_name": "Create Multiline Text"
      }
    },
    {
      "class_name": "MergeTextsNode",
      "file_path": "griptape_nodes_library/text/merge_texts.py",
      "metadata": {
        "category": "Text",
        "description": "Joins multiple text inputs with a configurable separator",
        "display_name": "Merge Texts"
      }
    },
    {
      "class_name": "LoadTextNode",
      "file_path": "griptape_nodes_library/text/load_text.py",
      "metadata": {
        "category": "Text",
        "description": "Loads text content from files",
        "display_name": "Load Text"
      }
    },
    {
      "class_name": "SaveTextNode",
      "file_path": "griptape_nodes_library/text/save_text.py",
      "metadata": {
        "category": "Text",
        "description": "Saves text content to a file",
        "display_name": "Save Text"
      }
    },
    {
      "class_name": "EndFlowNode",
      "file_path": "griptape_nodes_library/end_flow.py",
      "metadata": {
        "category": "Utility",
        "description": "Termination point for control flow graphs",
        "display_name": "End Flow"
      }
    },
    {
      "class_name": "LoadImageNode",
      "file_path": "griptape_nodes_library/load_image.py",
      "metadata": {
        "category": "Image",
        "description": "Loads and displays an image file or artifact",
        "display_name": "Load Image"
      }
    },
    {
      "class_name": "KeyValuePairNode",
      "file_path": "griptape_nodes_library/dict/key_value_pair.py",
      "metadata": {
        "category": "Dict",
        "description": "Creates a dictionary from a single key-value input",
        "display_name": "Key Value Pair"
      }
    },
    {
      "class_name": "MergeKeyValuePairNode",
      "file_path": "griptape_nodes_library/dict/merge_key_value_pair_node.py",
      "metadata": {
        "category": "Dict",
        "description": "Merges Key/Value pairs into a single dictionary",
        "display_name": "Merge Key Value Pair"
      }
    },
    {
      "class_name": "RerouteNode",
      "file_path": "griptape_nodes_library/utils/reroute.py",
      "metadata": {
        "category": "Utility",
        "description": "Passes data through, for visual organization",
        "display_name": "Reroute"
      }
    },
    {
      "class_name": "StartFlowNode",
      "file_path": "griptape_nodes_library/start_flow.py",
      "metadata": {
        "category": "Utility",
        "description": "Entry point for control flow graphs",
        "display_name": "Start Flow"
      }
<<<<<<< HEAD
    },
    {
      "class_name": "StringListNode",
      "file_path": "griptape_nodes_library/string_list.py",
      "metadata": {
        "category": "Utility",
        "description": "Creates and manages lists of string values",
        "display_name": "String List"
      }
    },
    {
      "class_name": "DynaNode",
      "file_path": "griptape_nodes_library/dyna_node.py",
      "metadata": {
        "category": "Utility",
        "description": "Creates node from anything",
        "display_name": "Dyna Node",
        "module": "griptape.tasks.prompt_task",
        "class": "PromptTask",
        "method": "run"
      }
=======
>>>>>>> 641d11ac
    }
  ]
}<|MERGE_RESOLUTION|>--- conflicted
+++ resolved
@@ -355,16 +355,6 @@
         "description": "Entry point for control flow graphs",
         "display_name": "Start Flow"
       }
-<<<<<<< HEAD
-    },
-    {
-      "class_name": "StringListNode",
-      "file_path": "griptape_nodes_library/string_list.py",
-      "metadata": {
-        "category": "Utility",
-        "description": "Creates and manages lists of string values",
-        "display_name": "String List"
-      }
     },
     {
       "class_name": "DynaNode",
@@ -377,8 +367,6 @@
         "class": "PromptTask",
         "method": "run"
       }
-=======
->>>>>>> 641d11ac
     }
   ]
 }