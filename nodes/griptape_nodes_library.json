{
  "name": "Griptape Nodes Library",
  "library_schema_version": "0.1.0",
  "metadata": {
    "author": "Griptape, Inc.",
    "description": "Default nodes for Griptape Nodes.",
    "library_version": "0.1.0",
    "engine_version": "0.1.0",
    "tags": [
      "Griptape",
      "AI"
    ]
  },
  "categories": [
    {
      "agents": {
        "color": "border-red-500",
        "title": "Agent",
        "description": "Nodes related to Agents.",
        "icon": "UserCircle"
      }
    },
    {
      "convert": {
        "color": "border-cyan-500",
        "title": "Convert",
        "description": "Convert nodes.",
        "icon": "Shuffle"
      }
    },
    {
      "dict": {
        "color": "border-green-500",
        "title": "Dictionary",
        "description": "Dictionary Nodes.",
        "icon": "Braces"
      }
    },
    {
      "drivers": {
        "color": "border-lime-500",
        "title": "Drivers",
        "description": "Drivers for Griptape Agents.",
        "icon": "Truck"
      }
    },
    {
      "drivers/image": {
        "color": "border-lime-500",
        "title": "Image",
        "description": "Image Drivers for Griptape Agents.",
        "icon": "Truck"
      }
    },
    {
      "drivers/prompt": {
        "color": "border-lime-500",
        "title": "Prompt",
        "description": "Prompt Drivers for Griptape Agents.",
        "icon": "Truck"
      }
    },
    {
      "drivers/web_search": {
        "color": "border-lime-500",
        "title": "Drivers",
        "description": "Drivers for Griptape Agents.",
        "icon": "Truck"
      }
    },
    {
      "image": {
        "color": "border-purple-500",
        "title": "Image",
        "description": "Basic nodes.",
        "icon": "Image"
      }
    },
    {
      "number": {
        "color": "border-blue-500",
        "title": "Number",
        "description": "Number Nodes.",
        "icon": "Hash"
      }
    },
    {
      "rules": {
        "color": "border-amber-500",
        "title": "Rules",
        "description": "Basic nodes.",
        "icon": "Scale"
      }
    },
    {
      "text": {
        "color": "border-blue-500",
        "title": "Text",
        "description": "Text Nodes.",
        "icon": "DocumentText"
      }
    },
    {
      "tools": {
        "color": "border-cyan-500",
        "title": "Tools",
        "description": "Tools an agent can use.",
        "icon": "Wrench"
      }
    },
    {
      "utils": {
        "color": "border-gray-500",
        "title": "Utility",
        "description": "Utility nodes like save, etc., etc.",
        "icon": "Cog"
      }
    }
  ],
  "nodes": [
    {
      "class_name": "Agent",
      "file_path": "griptape_nodes_library/agents/create_agent.py",
      "metadata": {
        "category": "agents",
        "description": "Agent node.",
        "display_name": "Agent"
      }
    },
    {
      "class_name": "ToBool",
      "file_path": "griptape_nodes_library/convert/to_bool.py",
      "metadata": {
        "category": "convert",
        "description": "ToBool node.",
        "display_name": "To Bool"
      }
    },
    {
      "class_name": "ToDictionary",
      "file_path": "griptape_nodes_library/convert/to_dict.py",
      "metadata": {
        "category": "convert",
        "description": "ToDictionary node.",
        "display_name": "To Dictionary"
      }
    },
    {
      "class_name": "ToFloat",
      "file_path": "griptape_nodes_library/convert/to_float.py",
      "metadata": {
        "category": "convert",
        "description": "ToFloat node.",
        "display_name": "To Float"
      }
    },
    {
      "class_name": "ToInteger",
      "file_path": "griptape_nodes_library/convert/to_int.py",
      "metadata": {
        "category": "convert",
        "description": "ToInteger node.",
        "display_name": "To Integer"
      }
    },
    {
      "class_name": "ToText",
      "file_path": "griptape_nodes_library/convert/to_text.py",
      "metadata": {
        "category": "convert",
        "description": "ToText node.",
        "display_name": "To Text"
      }
    },
    {
      "class_name": "Dictionary",
      "file_path": "griptape_nodes_library/dict/create_dict.py",
      "metadata": {
        "category": "dict",
        "description": "Create a dictionary with arbitrary key-value pairs using list parameters.",
        "display_name": "Dictionary"
      }
    },
    {
      "class_name": "DisplayDictionary",
      "file_path": "griptape_nodes_library/dict/display_dict.py",
      "metadata": {
        "category": "dict",
        "description": "DisplayDictionary node.",
        "display_name": "Display Dictionary"
      }
    },
    {
      "class_name": "KeyValuePair",
      "file_path": "griptape_nodes_library/dict/key_value_pair.py",
      "metadata": {
        "category": "dict",
        "description": "Create a Key Value Pair.",
        "display_name": "Key Value Pair"
      }
    },
    {
      "class_name": "LoadDictionary",
      "file_path": "griptape_nodes_library/dict/load_dict.py",
      "metadata": {
        "category": "dict",
        "description": "LoadDictionary node.",
        "display_name": "Load Dictionary"
      }
    },
    {
      "class_name": "MergeDicts",
      "file_path": "griptape_nodes_library/dict/merge_dict.py",
      "metadata": {
        "category": "dict",
        "description": "Merge multiple dictionaries, with later dictionaries overwriting values from earlier ones.",
        "display_name": "Merge Dicts"
      }
    },
    {
      "class_name": "MergeKeyValuePairs",
      "file_path": "griptape_nodes_library/dict/merge_key_value_pair.py",
      "metadata": {
        "category": "dict",
        "description": "MergeKeyValuePairs node.",
        "display_name": "Merge Key Value Pairs"
      }
    },
    {
      "class_name": "SaveDictionary",
      "file_path": "griptape_nodes_library/dict/save_dict.py",
      "metadata": {
        "category": "dict",
        "description": "Save dict to a file.",
        "display_name": "Save Dictionary"
      }
    },
    {
      "class_name": "AzureOpenAiImage",
      "file_path": "griptape_nodes_library/drivers/image/azure_openai_image_driver.py",
      "metadata": {
        "category": "drivers/image",
        "description": "Node for Azure OpenAI Image Generation Driver.",
        "display_name": "Azure Open Ai Image"
      }
    },
    {
      "class_name": "GriptapeCloudImage",
      "file_path": "griptape_nodes_library/drivers/image/griptape_cloud_image_driver.py",
      "metadata": {
        "category": "drivers/image",
        "description": "Node for Griptape Cloud Image Generation Driver.",
        "display_name": "Griptape Cloud Image"
      }
    },
    {
      "class_name": "OpenAiImage",
      "file_path": "griptape_nodes_library/drivers/image/openai_image_driver.py",
      "metadata": {
        "category": "drivers/image",
        "description": "Node for OpenAI Image Generation Driver.",
        "display_name": "Open Ai Image"
      }
    },
    {
      "class_name": "AnthropicPrompt",
      "file_path": "griptape_nodes_library/drivers/prompt/anthropic_prompt_driver.py",
      "metadata": {
        "category": "drivers/prompt",
        "description": "Node for Anthropic Prompt Driver.",
        "display_name": "Anthropic Prompt"
      }
    },
    {
      "class_name": "CoherePrompt",
      "file_path": "griptape_nodes_library/drivers/prompt/cohere_prompt_driver.py",
      "metadata": {
        "category": "drivers/prompt",
        "description": "Node for Cohere Prompt Driver.",
        "display_name": "Cohere Prompt"
      }
    },
    {
      "class_name": "GriptapeCloudPrompt",
      "file_path": "griptape_nodes_library/drivers/prompt/griptape_cloud_prompt_driver.py",
      "metadata": {
        "category": "drivers/prompt",
        "description": "Node for Griptape Cloud Prompt Driver.",
        "display_name": "Griptape Cloud Prompt"
      }
    },
    {
      "class_name": "OllamaPrompt",
      "file_path": "griptape_nodes_library/drivers/prompt/ollama_prompt_driver.py",
      "metadata": {
        "category": "drivers/prompt",
        "description": "Node for Ollama Prompt Driver.",
        "display_name": "Ollama Prompt"
      }
    },
    {
      "class_name": "OpenAiPrompt",
      "file_path": "griptape_nodes_library/drivers/prompt/openai_prompt_driver.py",
      "metadata": {
        "category": "drivers/prompt",
        "description": "Node for OpenAi Prompt Driver.",
        "display_name": "Open Ai Prompt"
      }
    },
    {
      "class_name": "DuckDuckGo",
      "file_path": "griptape_nodes_library/drivers/web_search/web_search_drivers.py",
      "metadata": {
        "category": "drivers/web_search",
        "description": "DuckDuckGo node.",
        "display_name": "Duck Duck Go"
      }
    },
    {
      "class_name": "GenerateImage",
      "file_path": "griptape_nodes_library/image/create_image.py",
      "metadata": {
        "category": "image",
        "description": "GenerateImage node.",
        "display_name": "Generate Image"
      }
    },
    {
      "class_name": "DescribeImage",
      "file_path": "griptape_nodes_library/image/describe_image.py",
      "metadata": {
        "category": "image",
        "description": "DescribeImage node.",
        "display_name": "Describe Image"
      }
    },
    {
      "class_name": "LoadImage",
      "file_path": "griptape_nodes_library/image/load_image.py",
      "metadata": {
        "category": "image",
        "description": "LoadImage node.",
        "display_name": "Load Image"
      }
    },
    {
      "class_name": "FloatInput",
      "file_path": "griptape_nodes_library/number/create_float.py",
      "metadata": {
        "category": "number",
        "description": "FloatInput node.",
        "display_name": "Float Input"
      }
    },
    {
      "class_name": "IntegerInput",
      "file_path": "griptape_nodes_library/number/create_int.py",
      "metadata": {
        "category": "number",
        "description": "IntegerInput node.",
        "display_name": "Integer Input"
      }
    },
    {
      "class_name": "DisplayFloat",
      "file_path": "griptape_nodes_library/number/display_float.py",
      "metadata": {
        "category": "number",
        "description": "DisplayFloat node.",
        "display_name": "Display Float"
      }
    },
    {
      "class_name": "DisplayInteger",
      "file_path": "griptape_nodes_library/number/display_int.py",
      "metadata": {
        "category": "number",
        "description": "DisplayInteger node.",
        "display_name": "Display Integer"
      }
    },
    {
      "class_name": "Ruleset",
      "file_path": "griptape_nodes_library/rules/create_ruleset.py",
      "metadata": {
        "category": "rules",
        "description": "Ruleset node.",
        "display_name": "Ruleset"
      }
    },
    {
      "class_name": "RulesetList",
      "file_path": "griptape_nodes_library/rules/ruleset_list.py",
      "metadata": {
        "category": "rules",
        "description": "Combine rulesets to give an agent a more complex set of behaviors.",
        "display_name": "Ruleset List"
      }
    },
    {
      "class_name": "TextInput",
      "file_path": "griptape_nodes_library/text/create_multiline_text.py",
      "metadata": {
        "category": "text",
        "description": "TextInput node.",
        "display_name": "Text Input"
      }
    },
    {
      "class_name": "DisplayText",
      "file_path": "griptape_nodes_library/text/display_text.py",
      "metadata": {
        "category": "text",
        "description": "DisplayText node.",
        "display_name": "Display Text"
      }
    },
    {
      "class_name": "LoadText",
      "file_path": "griptape_nodes_library/text/load_text.py",
      "metadata": {
        "category": "text",
        "description": "LoadText node.",
        "display_name": "Load Text"
      }
    },
    {
      "class_name": "MergeTexts",
      "file_path": "griptape_nodes_library/text/merge_texts.py",
      "metadata": {
        "category": "text",
        "description": "MergeTexts node.",
        "display_name": "Merge Texts"
      }
    },
    {
      "class_name": "SaveText",
      "file_path": "griptape_nodes_library/text/save_text.py",
      "metadata": {
        "category": "text",
        "description": "Save text to a file.",
        "display_name": "Save Text"
      }
    },
    {
      "class_name": "StringList",
      "file_path": "griptape_nodes_library/text/string_list.py",
      "metadata": {
        "category": "text",
        "description": "Create a list of strings from multiple input values, and immediately forwards to output.",
        "display_name": "String List"
      }
    },
    {
      "class_name": "AudioTranscription",
      "file_path": "griptape_nodes_library/tools/audio_transcription_tool.py",
      "metadata": {
        "category": "tools",
        "description": "AudioTranscription node.",
        "display_name": "Audio Transcription"
      }
    },
    {
      "class_name": "Calculator",
      "file_path": "griptape_nodes_library/tools/calculator_tool.py",
      "metadata": {
        "category": "tools",
        "description": "Calculator node.",
        "display_name": "Calculator"
      }
    },
    {
<<<<<<< HEAD
      "class_name": "DateTime",
      "file_path": "griptape_nodes_library/tools/date_time_tool.py",
=======
      "class_name": "SaveImage",
      "file_path": "griptape_nodes_library/image/save_image.py",
      "metadata": {
        "category": "Image",
        "description": "Save an image to a file.",
        "display_name": "Save Image"
      }
    },
    {
      "class_name": "KeyValuePair",
      "file_path": "griptape_nodes_library/dict/key_value_pair.py",
>>>>>>> 2509567a
      "metadata": {
        "category": "tools",
        "description": "DateTime node.",
        "display_name": "Date Time"
      }
    },
    {
      "class_name": "StructuredDataExtractor",
      "file_path": "griptape_nodes_library/tools/extraction_tool.py",
      "metadata": {
        "category": "tools",
        "description": "StructuredDataExtractor node.",
        "display_name": "Structured Data Extractor"
      }
    },
    {
      "class_name": "FileManager",
      "file_path": "griptape_nodes_library/tools/file_manager_tool.py",
      "metadata": {
        "category": "tools",
        "description": "FileManager node.",
        "display_name": "File Manager"
      }
    },
    {
      "class_name": "PromptSummary",
      "file_path": "griptape_nodes_library/tools/prompt_summary_tool.py",
      "metadata": {
        "category": "tools",
        "description": "A tool generator class that creates a configured PromptSummaryTool.",
        "display_name": "Prompt Summary"
      }
    },
    {
      "class_name": "InfoRetriever",
      "file_path": "griptape_nodes_library/tools/rag_tool.py",
      "metadata": {
        "category": "tools",
        "description": "InfoRetriever node.",
        "display_name": "Info Retriever"
      }
    },
    {
      "class_name": "ToolList",
      "file_path": "griptape_nodes_library/tools/tool_list.py",
      "metadata": {
        "category": "tools",
        "description": "Combine tools to give an agent a more complex set of tools.",
        "display_name": "Tool List"
      }
    },
    {
      "class_name": "VectorStore",
      "file_path": "griptape_nodes_library/tools/vector_store_tool.py",
      "metadata": {
        "category": "tools",
        "description": "VectorStore node.",
        "display_name": "Vector Store"
      }
    },
    {
      "class_name": "WebScraper",
      "file_path": "griptape_nodes_library/tools/web_scraper_tool.py",
      "metadata": {
        "category": "tools",
        "description": "WebScraper node.",
        "display_name": "Web Scraper"
      }
    },
    {
      "class_name": "WebSearch",
      "file_path": "griptape_nodes_library/tools/web_search_tool.py",
      "metadata": {
        "category": "tools",
        "description": "WebSearch node.",
        "display_name": "Web Search"
      }
    },
    {
      "class_name": "EndFlow",
      "file_path": "griptape_nodes_library/utils/end_flow.py",
      "metadata": {
        "category": "utils",
        "description": "EndFlow node.",
        "display_name": "End Flow"
      }
    },
    {
      "class_name": "Reroute",
      "file_path": "griptape_nodes_library/utils/reroute.py",
      "metadata": {
        "category": "utils",
        "description": "Reroute node.",
        "display_name": "Reroute"
      }
    },
    {
      "class_name": "StartFlow",
      "file_path": "griptape_nodes_library/utils/start_flow.py",
      "metadata": {
        "category": "utils",
        "description": "StartFlow node.",
        "display_name": "Start Flow"
      }
    },
    {
      "class_name": "Note",
      "file_path": "griptape_nodes_library/note.py",
      "metadata": {
        "category": "Utility",
        "description": "Create a note in the workflow",
        "display_name": "Note"
      }
    }
  ]
}<|MERGE_RESOLUTION|>--- conflicted
+++ resolved
@@ -122,358 +122,282 @@
       "class_name": "Agent",
       "file_path": "griptape_nodes_library/agents/create_agent.py",
       "metadata": {
-        "category": "agents",
-        "description": "Agent node.",
-        "display_name": "Agent"
-      }
-    },
-    {
-      "class_name": "ToBool",
-      "file_path": "griptape_nodes_library/convert/to_bool.py",
-      "metadata": {
-        "category": "convert",
-        "description": "ToBool node.",
-        "display_name": "To Bool"
-      }
-    },
-    {
-      "class_name": "ToDictionary",
-      "file_path": "griptape_nodes_library/convert/to_dict.py",
-      "metadata": {
-        "category": "convert",
-        "description": "ToDictionary node.",
-        "display_name": "To Dictionary"
-      }
-    },
-    {
-      "class_name": "ToFloat",
-      "file_path": "griptape_nodes_library/convert/to_float.py",
-      "metadata": {
-        "category": "convert",
-        "description": "ToFloat node.",
-        "display_name": "To Float"
-      }
-    },
-    {
-      "class_name": "ToInteger",
-      "file_path": "griptape_nodes_library/convert/to_int.py",
-      "metadata": {
-        "category": "convert",
-        "description": "ToInteger node.",
-        "display_name": "To Integer"
-      }
-    },
-    {
-      "class_name": "ToText",
-      "file_path": "griptape_nodes_library/convert/to_text.py",
-      "metadata": {
-        "category": "convert",
-        "description": "ToText node.",
-        "display_name": "To Text"
-      }
-    },
-    {
-      "class_name": "Dictionary",
-      "file_path": "griptape_nodes_library/dict/create_dict.py",
-      "metadata": {
-        "category": "dict",
-        "description": "Create a dictionary with arbitrary key-value pairs using list parameters.",
-        "display_name": "Dictionary"
-      }
-    },
-    {
-      "class_name": "DisplayDictionary",
-      "file_path": "griptape_nodes_library/dict/display_dict.py",
-      "metadata": {
-        "category": "dict",
-        "description": "DisplayDictionary node.",
-        "display_name": "Display Dictionary"
-      }
-    },
-    {
-      "class_name": "KeyValuePair",
-      "file_path": "griptape_nodes_library/dict/key_value_pair.py",
-      "metadata": {
-        "category": "dict",
-        "description": "Create a Key Value Pair.",
-        "display_name": "Key Value Pair"
-      }
-    },
-    {
-      "class_name": "LoadDictionary",
-      "file_path": "griptape_nodes_library/dict/load_dict.py",
-      "metadata": {
-        "category": "dict",
-        "description": "LoadDictionary node.",
-        "display_name": "Load Dictionary"
-      }
-    },
-    {
-      "class_name": "MergeDicts",
-      "file_path": "griptape_nodes_library/dict/merge_dict.py",
-      "metadata": {
-        "category": "dict",
-        "description": "Merge multiple dictionaries, with later dictionaries overwriting values from earlier ones.",
-        "display_name": "Merge Dicts"
-      }
-    },
-    {
-      "class_name": "MergeKeyValuePairs",
-      "file_path": "griptape_nodes_library/dict/merge_key_value_pair.py",
-      "metadata": {
-        "category": "dict",
-        "description": "MergeKeyValuePairs node.",
-        "display_name": "Merge Key Value Pairs"
-      }
-    },
-    {
-      "class_name": "SaveDictionary",
-      "file_path": "griptape_nodes_library/dict/save_dict.py",
-      "metadata": {
-        "category": "dict",
-        "description": "Save dict to a file.",
-        "display_name": "Save Dictionary"
-      }
-    },
-    {
-      "class_name": "AzureOpenAiImage",
-      "file_path": "griptape_nodes_library/drivers/image/azure_openai_image_driver.py",
-      "metadata": {
-        "category": "drivers/image",
-        "description": "Node for Azure OpenAI Image Generation Driver.",
-        "display_name": "Azure Open Ai Image"
-      }
-    },
-    {
-      "class_name": "GriptapeCloudImage",
+        "category": "Agent",
+        "description": "Griptape Agent that can execute prompts and use tools",
+        "display_name": "Create Agent"
+      }
+    },
+    {
+      "class_name": "RunAgent",
+      "file_path": "griptape_nodes_library/agents/run_agent.py",
+      "metadata": {
+        "category": "Agent",
+        "description": "Runs a previously created Griptape Agent with new prompts",
+        "display_name": "Run Agent"
+      }
+    },
+    {
+      "class_name": "AnthropicPromptDriver",
+      "file_path": "griptape_nodes_library/drivers/prompt/anthropic_prompt_driver.py",
+      "metadata": {
+        "category": "Drivers/Prompt",
+        "description": "Anthropic Claude prompt driver for Griptape Agents",
+        "display_name": "Anthropic Prompt Driver"
+      }
+    },
+    {
+      "class_name": "CoherePromptDriver",
+      "file_path": "griptape_nodes_library/drivers/prompt/cohere_prompt_driver.py",
+      "metadata": {
+        "category": "Drivers/Prompt",
+        "description": "Cohere prompt driver for Griptape agents",
+        "display_name": "Cohere Prompt Driver"
+      }
+    },
+    {
+      "class_name": "GriptapeCloudPromptDriver",
+      "file_path": "griptape_nodes_library/drivers/prompt/griptape_cloud_prompt_driver.py",
+      "metadata": {
+        "category": "Drivers/Prompt",
+        "description": "Griptape Cloud Prompt Driver",
+        "display_name": "Griptape Cloud Prompt Driver"
+      }
+    },
+    {
+      "class_name": "OllamaPromptDriver",
+      "file_path": "griptape_nodes_library/drivers/prompt/ollama_prompt_driver.py",
+      "metadata": {
+        "category": "Drivers/Prompt",
+        "description": "Prompt driver for Ollama (local!)",
+        "display_name": "Ollama Prompt Driver"
+      }
+    },
+    {
+      "class_name": "OpenAiPromptDriver",
+      "file_path": "griptape_nodes_library/drivers/prompt/openai_prompt_driver.py",
+      "metadata": {
+        "category": "Drivers/Prompt",
+        "description": "OpenAI chat driver (default)",
+        "display_name": "OpenAI Prompt Driver"
+      }
+    },
+    {
+      "class_name": "GriptapeCloudImageDriver",
       "file_path": "griptape_nodes_library/drivers/image/griptape_cloud_image_driver.py",
       "metadata": {
-        "category": "drivers/image",
-        "description": "Node for Griptape Cloud Image Generation Driver.",
-        "display_name": "Griptape Cloud Image"
-      }
-    },
-    {
-      "class_name": "OpenAiImage",
+        "category": "Drivers/Image",
+        "description": "Azure OpenAI image generation driver for Griptape agents",
+        "display_name": "Azure OpenAI image generation driver"
+      }
+    },
+    {
+      "class_name": "OpenAiImageDriver",
       "file_path": "griptape_nodes_library/drivers/image/openai_image_driver.py",
       "metadata": {
-        "category": "drivers/image",
-        "description": "Node for OpenAI Image Generation Driver.",
-        "display_name": "Open Ai Image"
-      }
-    },
-    {
-      "class_name": "AnthropicPrompt",
-      "file_path": "griptape_nodes_library/drivers/prompt/anthropic_prompt_driver.py",
-      "metadata": {
-        "category": "drivers/prompt",
-        "description": "Node for Anthropic Prompt Driver.",
-        "display_name": "Anthropic Prompt"
-      }
-    },
-    {
-      "class_name": "CoherePrompt",
-      "file_path": "griptape_nodes_library/drivers/prompt/cohere_prompt_driver.py",
-      "metadata": {
-        "category": "drivers/prompt",
-        "description": "Node for Cohere Prompt Driver.",
-        "display_name": "Cohere Prompt"
-      }
-    },
-    {
-      "class_name": "GriptapeCloudPrompt",
-      "file_path": "griptape_nodes_library/drivers/prompt/griptape_cloud_prompt_driver.py",
-      "metadata": {
-        "category": "drivers/prompt",
-        "description": "Node for Griptape Cloud Prompt Driver.",
-        "display_name": "Griptape Cloud Prompt"
-      }
-    },
-    {
-      "class_name": "OllamaPrompt",
-      "file_path": "griptape_nodes_library/drivers/prompt/ollama_prompt_driver.py",
-      "metadata": {
-        "category": "drivers/prompt",
-        "description": "Node for Ollama Prompt Driver.",
-        "display_name": "Ollama Prompt"
-      }
-    },
-    {
-      "class_name": "OpenAiPrompt",
-      "file_path": "griptape_nodes_library/drivers/prompt/openai_prompt_driver.py",
-      "metadata": {
-        "category": "drivers/prompt",
-        "description": "Node for OpenAi Prompt Driver.",
-        "display_name": "Open Ai Prompt"
-      }
-    },
-    {
-      "class_name": "DuckDuckGo",
+        "category": "Drivers/Image",
+        "description": "OpenAI image generation driver (dall-e-3)",
+        "display_name": "OpenAI Image Driver"
+      }
+    },
+    {
+      "class_name": "OllamaEmbeddingDriver",
+      "file_path": "griptape_nodes_library/drivers/embedding/ollama_embedding_driver.py",
+      "metadata": {
+        "category": "Drivers/Embedding",
+        "description": "Ollama embedding driver for local embeddings",
+        "display_name": "Ollama Embedding Driver"
+      }
+    },
+    {
+      "class_name": "DuckDuckGoWebSearchDriver",
       "file_path": "griptape_nodes_library/drivers/web_search/web_search_drivers.py",
       "metadata": {
-        "category": "drivers/web_search",
-        "description": "DuckDuckGo node.",
-        "display_name": "Duck Duck Go"
-      }
-    },
-    {
-      "class_name": "GenerateImage",
+        "category": "Drivers - Web Search",
+        "description": "Web search driver (Duck Duck Go)",
+        "display_name": "Duck Duck Go Web Search Driver"
+      }
+    },
+    {
+      "class_name": "CreateRuleset",
+      "file_path": "griptape_nodes_library/rules/create_ruleset.py",
+      "metadata": {
+        "category": "Rules",
+        "description": "Creates behavioral ruleset for Griptape agents",
+        "display_name": "Create Ruleset"
+      }
+    },
+    {
+      "class_name": "RulesetList",
+      "file_path": "griptape_nodes_library/rules/ruleset_list.py",
+      "metadata": {
+        "category": "Rules",
+        "description": "Create a list of rulesets for Griptape agents",
+        "display_name": "Ruleset List"
+      }
+    },
+    {
+      "class_name": "CalculatorTool",
+      "file_path": "griptape_nodes_library/tools/calculator_tool.py",
+      "metadata": {
+        "category": "Tools",
+        "display_name": "Calculator Tool",
+        "description": "Performs mathematical operations via CalculatorTool"
+      }
+    },
+    {
+      "class_name": "DateTimeTool",
+      "file_path": "griptape_nodes_library/tools/date_time_tool.py",
+      "metadata": {
+        "category": "Tools",
+        "display_name": "DateTime Tool",
+        "description": "Gives the agent access to DateTime"
+      }
+    },
+    {
+      "class_name": "ToolList",
+      "file_path": "griptape_nodes_library/tools/tool_list.py",
+      "metadata": {
+        "category": "Tools",
+        "description": "Combines multiple tools into a single list for agents to use",
+        "display_name": "Tool List"
+      }
+    },
+    {
+      "class_name": "CreateImage",
       "file_path": "griptape_nodes_library/image/create_image.py",
       "metadata": {
-        "category": "image",
-        "description": "GenerateImage node.",
-        "display_name": "Generate Image"
+        "category": "Image",
+        "description": "Generates images using configurable image drivers",
+        "display_name": "Create Image"
       }
     },
     {
       "class_name": "DescribeImage",
       "file_path": "griptape_nodes_library/image/describe_image.py",
       "metadata": {
-        "category": "image",
-        "description": "DescribeImage node.",
+        "category": "Image",
+        "description": "Describes an image",
         "display_name": "Describe Image"
+      }
+    },
+    {
+      "class_name": "CreateFloat",
+      "file_path": "griptape_nodes_library/number/create_float.py",
+      "metadata": {
+        "category": "Number",
+        "description": "Creates and outputs a simple float value",
+        "display_name": "Create Float"
+      }
+    },
+    {
+      "class_name": "CreateInteger",
+      "file_path": "griptape_nodes_library/number/create_int.py",
+      "metadata": {
+        "category": "Number",
+        "description": "Creates and outputs a simple integer value",
+        "display_name": "Create Integer"
+      }
+    },
+    {
+      "class_name": "DisplayFloat",
+      "file_path": "griptape_nodes_library/number/display_float.py",
+      "metadata": {
+        "category": "Number",
+        "description": "Displays a simple float value",
+        "display_name": "Display Float"
+      }
+    },
+    {
+      "class_name": "DisplayInteger",
+      "file_path": "griptape_nodes_library/number/display_int.py",
+      "metadata": {
+        "category": "Number",
+        "description": "Displays a simple integer value",
+        "display_name": "Display Integer"
+      }
+    },
+    {
+      "class_name": "CreateText",
+      "file_path": "griptape_nodes_library/text/create_text.py",
+      "metadata": {
+        "category": "Text",
+        "description": "Creates and outputs a simple string value",
+        "display_name": "Create Text"
+      }
+    },
+    {
+      "class_name": "CreateMultilineText",
+      "file_path": "griptape_nodes_library/text/create_multiline_text.py",
+      "metadata": {
+        "category": "Text",
+        "description": "Creates and outputs a multiline text string value",
+        "display_name": "Create Multiline Text"
+      }
+    },
+    {
+      "class_name": "MergeTexts",
+      "file_path": "griptape_nodes_library/text/merge_texts.py",
+      "metadata": {
+        "category": "Text",
+        "description": "Joins multiple text inputs with a configurable separator",
+        "display_name": "Merge Texts"
+      }
+    },
+    {
+      "class_name": "ListTexts",
+      "file_path": "griptape_nodes_library/text/list_texts.py",
+      "metadata": {
+        "category": "Text",
+        "description": "Create a list of texts from multiple input values, and immediately forwards to output.",
+        "display_name": "List Texts"
+      }
+    },
+    {
+      "class_name": "LoadText",
+      "file_path": "griptape_nodes_library/text/load_text.py",
+      "metadata": {
+        "category": "Text",
+        "description": "Loads text content from files",
+        "display_name": "Load Text"
+      }
+    },
+    {
+      "class_name": "SaveText",
+      "file_path": "griptape_nodes_library/text/save_text.py",
+      "metadata": {
+        "category": "Text",
+        "description": "Saves text content to a file",
+        "display_name": "Save Text"
+      }
+    },
+    {
+      "class_name": "DisplayText",
+      "file_path": "griptape_nodes_library/text/display_text.py",
+      "metadata": {
+        "category": "Text",
+        "description": "Displays a text or string value",
+        "display_name": "Display Text"
+      }
+    },
+    {
+      "class_name": "EndFlow",
+      "file_path": "griptape_nodes_library/end_flow.py",
+      "metadata": {
+        "category": "Utility",
+        "description": "Termination point for control flow graphs",
+        "display_name": "End Flow"
       }
     },
     {
       "class_name": "LoadImage",
       "file_path": "griptape_nodes_library/image/load_image.py",
       "metadata": {
-        "category": "image",
-        "description": "LoadImage node.",
+        "category": "Image",
+        "description": "Loads and displays an image file or artifact",
         "display_name": "Load Image"
       }
     },
     {
-      "class_name": "FloatInput",
-      "file_path": "griptape_nodes_library/number/create_float.py",
-      "metadata": {
-        "category": "number",
-        "description": "FloatInput node.",
-        "display_name": "Float Input"
-      }
-    },
-    {
-      "class_name": "IntegerInput",
-      "file_path": "griptape_nodes_library/number/create_int.py",
-      "metadata": {
-        "category": "number",
-        "description": "IntegerInput node.",
-        "display_name": "Integer Input"
-      }
-    },
-    {
-      "class_name": "DisplayFloat",
-      "file_path": "griptape_nodes_library/number/display_float.py",
-      "metadata": {
-        "category": "number",
-        "description": "DisplayFloat node.",
-        "display_name": "Display Float"
-      }
-    },
-    {
-      "class_name": "DisplayInteger",
-      "file_path": "griptape_nodes_library/number/display_int.py",
-      "metadata": {
-        "category": "number",
-        "description": "DisplayInteger node.",
-        "display_name": "Display Integer"
-      }
-    },
-    {
-      "class_name": "Ruleset",
-      "file_path": "griptape_nodes_library/rules/create_ruleset.py",
-      "metadata": {
-        "category": "rules",
-        "description": "Ruleset node.",
-        "display_name": "Ruleset"
-      }
-    },
-    {
-      "class_name": "RulesetList",
-      "file_path": "griptape_nodes_library/rules/ruleset_list.py",
-      "metadata": {
-        "category": "rules",
-        "description": "Combine rulesets to give an agent a more complex set of behaviors.",
-        "display_name": "Ruleset List"
-      }
-    },
-    {
-      "class_name": "TextInput",
-      "file_path": "griptape_nodes_library/text/create_multiline_text.py",
-      "metadata": {
-        "category": "text",
-        "description": "TextInput node.",
-        "display_name": "Text Input"
-      }
-    },
-    {
-      "class_name": "DisplayText",
-      "file_path": "griptape_nodes_library/text/display_text.py",
-      "metadata": {
-        "category": "text",
-        "description": "DisplayText node.",
-        "display_name": "Display Text"
-      }
-    },
-    {
-      "class_name": "LoadText",
-      "file_path": "griptape_nodes_library/text/load_text.py",
-      "metadata": {
-        "category": "text",
-        "description": "LoadText node.",
-        "display_name": "Load Text"
-      }
-    },
-    {
-      "class_name": "MergeTexts",
-      "file_path": "griptape_nodes_library/text/merge_texts.py",
-      "metadata": {
-        "category": "text",
-        "description": "MergeTexts node.",
-        "display_name": "Merge Texts"
-      }
-    },
-    {
-      "class_name": "SaveText",
-      "file_path": "griptape_nodes_library/text/save_text.py",
-      "metadata": {
-        "category": "text",
-        "description": "Save text to a file.",
-        "display_name": "Save Text"
-      }
-    },
-    {
-      "class_name": "StringList",
-      "file_path": "griptape_nodes_library/text/string_list.py",
-      "metadata": {
-        "category": "text",
-        "description": "Create a list of strings from multiple input values, and immediately forwards to output.",
-        "display_name": "String List"
-      }
-    },
-    {
-      "class_name": "AudioTranscription",
-      "file_path": "griptape_nodes_library/tools/audio_transcription_tool.py",
-      "metadata": {
-        "category": "tools",
-        "description": "AudioTranscription node.",
-        "display_name": "Audio Transcription"
-      }
-    },
-    {
-      "class_name": "Calculator",
-      "file_path": "griptape_nodes_library/tools/calculator_tool.py",
-      "metadata": {
-        "category": "tools",
-        "description": "Calculator node.",
-        "display_name": "Calculator"
-      }
-    },
-    {
-<<<<<<< HEAD
-      "class_name": "DateTime",
-      "file_path": "griptape_nodes_library/tools/date_time_tool.py",
-=======
       "class_name": "SaveImage",
       "file_path": "griptape_nodes_library/image/save_image.py",
       "metadata": {
@@ -485,110 +409,109 @@
     {
       "class_name": "KeyValuePair",
       "file_path": "griptape_nodes_library/dict/key_value_pair.py",
->>>>>>> 2509567a
-      "metadata": {
-        "category": "tools",
-        "description": "DateTime node.",
-        "display_name": "Date Time"
-      }
-    },
-    {
-      "class_name": "StructuredDataExtractor",
-      "file_path": "griptape_nodes_library/tools/extraction_tool.py",
-      "metadata": {
-        "category": "tools",
-        "description": "StructuredDataExtractor node.",
-        "display_name": "Structured Data Extractor"
-      }
-    },
-    {
-      "class_name": "FileManager",
-      "file_path": "griptape_nodes_library/tools/file_manager_tool.py",
-      "metadata": {
-        "category": "tools",
-        "description": "FileManager node.",
-        "display_name": "File Manager"
-      }
-    },
-    {
-      "class_name": "PromptSummary",
-      "file_path": "griptape_nodes_library/tools/prompt_summary_tool.py",
-      "metadata": {
-        "category": "tools",
-        "description": "A tool generator class that creates a configured PromptSummaryTool.",
-        "display_name": "Prompt Summary"
-      }
-    },
-    {
-      "class_name": "InfoRetriever",
-      "file_path": "griptape_nodes_library/tools/rag_tool.py",
-      "metadata": {
-        "category": "tools",
-        "description": "InfoRetriever node.",
-        "display_name": "Info Retriever"
-      }
-    },
-    {
-      "class_name": "ToolList",
-      "file_path": "griptape_nodes_library/tools/tool_list.py",
-      "metadata": {
-        "category": "tools",
-        "description": "Combine tools to give an agent a more complex set of tools.",
-        "display_name": "Tool List"
-      }
-    },
-    {
-      "class_name": "VectorStore",
-      "file_path": "griptape_nodes_library/tools/vector_store_tool.py",
-      "metadata": {
-        "category": "tools",
-        "description": "VectorStore node.",
-        "display_name": "Vector Store"
-      }
-    },
-    {
-      "class_name": "WebScraper",
-      "file_path": "griptape_nodes_library/tools/web_scraper_tool.py",
-      "metadata": {
-        "category": "tools",
-        "description": "WebScraper node.",
-        "display_name": "Web Scraper"
-      }
-    },
-    {
-      "class_name": "WebSearch",
-      "file_path": "griptape_nodes_library/tools/web_search_tool.py",
-      "metadata": {
-        "category": "tools",
-        "description": "WebSearch node.",
-        "display_name": "Web Search"
-      }
-    },
-    {
-      "class_name": "EndFlow",
-      "file_path": "griptape_nodes_library/utils/end_flow.py",
-      "metadata": {
-        "category": "utils",
-        "description": "EndFlow node.",
-        "display_name": "End Flow"
+      "metadata": {
+        "category": "Dictionary",
+        "description": "Creates a dictionary from a single key-value input",
+        "display_name": "Key Value Pair"
+      }
+    },
+    {
+      "class_name": "MergeKeyValuePair",
+      "file_path": "griptape_nodes_library/dict/merge_key_value_pair.py",
+      "metadata": {
+        "category": "Dictionary",
+        "description": "Merges Key/Value pairs into a single dictionary",
+        "display_name": "Merge Key Value Pair"
+      }
+    },
+    {
+      "class_name": "DisplayDictionary",
+      "file_path": "griptape_nodes_library/dict/display_dict.py",
+      "metadata": {
+        "category": "Dictionary",
+        "description": "Displays a dictionary or key-value pair",
+        "display_name": "Display Dictionary"
+      }
+    },
+    {
+      "class_name": "LoadDictionary",
+      "file_path": "griptape_nodes_library/dict/load_dict.py",
+      "metadata": {
+        "category": "Dictionary",
+        "description": "Loads a dictionary or key-value pair",
+        "display_name": "Load Dictionary"
+      }
+    },
+    {
+      "class_name": "SaveDictionary",
+      "file_path": "griptape_nodes_library/dict/save_dict.py",
+      "metadata": {
+        "category": "Dictionary",
+        "description": "Saves a dictionary or key-value pair",
+        "display_name": "Save Dictionary"
       }
     },
     {
       "class_name": "Reroute",
       "file_path": "griptape_nodes_library/utils/reroute.py",
       "metadata": {
-        "category": "utils",
-        "description": "Reroute node.",
+        "category": "Utility",
+        "description": "Passes data through, for visual organization",
         "display_name": "Reroute"
       }
     },
     {
       "class_name": "StartFlow",
-      "file_path": "griptape_nodes_library/utils/start_flow.py",
-      "metadata": {
-        "category": "utils",
-        "description": "StartFlow node.",
+      "file_path": "griptape_nodes_library/start_flow.py",
+      "metadata": {
+        "category": "Utility",
+        "description": "Entry point for control flow graphs",
         "display_name": "Start Flow"
+      }
+    },
+    {
+      "class_name": "ToBool",
+      "file_path": "griptape_nodes_library/convert/to_bool.py",
+      "metadata": {
+        "category": "Convert",
+        "description": "Convert data to a boolean",
+        "display_name": "To Bool"
+      }
+    },
+    {
+      "class_name": "ToDictionary",
+      "file_path": "griptape_nodes_library/convert/to_dict.py",
+      "metadata": {
+        "category": "Convert",
+        "description": "Convert data to a dictionary",
+        "display_name": "To Dictionary"
+      }
+    },
+    {
+      "class_name": "ToFloat",
+      "file_path": "griptape_nodes_library/convert/to_float.py",
+      "metadata": {
+        "category": "Convert",
+        "description": "Convert data to a float",
+        "display_name": "To Float"
+      }
+    },
+    {
+      "class_name": "ToInteger",
+      "file_path": "griptape_nodes_library/convert/to_int.py",
+      "metadata": {
+        "category": "Convert",
+        "description": "Convert data to an integer",
+        "display_name": "To Integer"
+      }
+    },
+    {
+      "class_name": "ToText",
+      "file_path": "griptape_nodes_library/convert/to_text.py",
+      "metadata": {
+        "category": "Convert",
+        "description": "Convert data to text",
+        "display_name": "To Text"
       }
     },
     {
