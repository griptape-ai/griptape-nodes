version = 1
revision = 1
requires-python = ">=3.13"

[[package]]
name = "annotated-types"
version = "0.7.0"
source = { registry = "https://pypi.org/simple" }
sdist = { url = "https://files.pythonhosted.org/packages/ee/67/531ea369ba64dcff5ec9c3402f9f51bf748cec26dde048a2f973a4eea7f5/annotated_types-0.7.0.tar.gz", hash = "sha256:aff07c09a53a08bc8cfccb9c85b05f1aa9a2a6f23728d790723543408344ce89", size = 16081 }
wheels = [
    { url = "https://files.pythonhosted.org/packages/78/b6/6307fbef88d9b5ee7421e68d78a9f162e0da4900bc5f5793f6d3d0e34fb8/annotated_types-0.7.0-py3-none-any.whl", hash = "sha256:1f02e8b43a8fbbc3f3e0d4f0f4bfc8131bcb4eebe8849b8e5c773f3a1c582a53", size = 13643 },
]

[[package]]
name = "anthropic"
version = "0.49.0"
source = { registry = "https://pypi.org/simple" }
dependencies = [
    { name = "anyio" },
    { name = "distro" },
    { name = "httpx" },
    { name = "jiter" },
    { name = "pydantic" },
    { name = "sniffio" },
    { name = "typing-extensions" },
]
sdist = { url = "https://files.pythonhosted.org/packages/86/e3/a88c8494ce4d1a88252b9e053607e885f9b14d0a32273d47b727cbee4228/anthropic-0.49.0.tar.gz", hash = "sha256:c09e885b0f674b9119b4f296d8508907f6cff0009bc20d5cf6b35936c40b4398", size = 210016 }
wheels = [
    { url = "https://files.pythonhosted.org/packages/76/74/5d90ad14d55fbe3f9c474fdcb6e34b4bed99e3be8efac98734a5ddce88c1/anthropic-0.49.0-py3-none-any.whl", hash = "sha256:bbc17ad4e7094988d2fa86b87753ded8dce12498f4b85fe5810f208f454a8375", size = 243368 },
]

[[package]]
name = "anyio"
version = "4.9.0"
source = { registry = "https://pypi.org/simple" }
dependencies = [
    { name = "idna" },
    { name = "sniffio" },
]
sdist = { url = "https://files.pythonhosted.org/packages/95/7d/4c1bd541d4dffa1b52bd83fb8527089e097a106fc90b467a7313b105f840/anyio-4.9.0.tar.gz", hash = "sha256:673c0c244e15788651a4ff38710fea9675823028a6f08a5eda409e0c9840a028", size = 190949 }
wheels = [
    { url = "https://files.pythonhosted.org/packages/a1/ee/48ca1a7c89ffec8b6a0c5d02b89c305671d5ffd8d3c94acf8b8c408575bb/anyio-4.9.0-py3-none-any.whl", hash = "sha256:9f76d541cad6e36af7beb62e978876f3b41e3e04f2c1fbf0884604c0a9c4d93c", size = 100916 },
]

[[package]]
name = "attrs"
version = "25.3.0"
source = { registry = "https://pypi.org/simple" }
sdist = { url = "https://files.pythonhosted.org/packages/5a/b0/1367933a8532ee6ff8d63537de4f1177af4bff9f3e829baf7331f595bb24/attrs-25.3.0.tar.gz", hash = "sha256:75d7cefc7fb576747b2c81b4442d4d4a1ce0900973527c011d1030fd3bf4af1b", size = 812032 }
wheels = [
    { url = "https://files.pythonhosted.org/packages/77/06/bb80f5f86020c4551da315d78b3ab75e8228f89f0162f2c3a819e407941a/attrs-25.3.0-py3-none-any.whl", hash = "sha256:427318ce031701fea540783410126f03899a97ffc6f61596ad581ac2e40e3bc3", size = 63815 },
]

[[package]]
name = "babel"
version = "2.17.0"
source = { registry = "https://pypi.org/simple" }
sdist = { url = "https://files.pythonhosted.org/packages/7d/6b/d52e42361e1aa00709585ecc30b3f9684b3ab62530771402248b1b1d6240/babel-2.17.0.tar.gz", hash = "sha256:0c54cffb19f690cdcc52a3b50bcbf71e07a808d1c80d549f2459b9d2cf0afb9d", size = 9951852 }
wheels = [
    { url = "https://files.pythonhosted.org/packages/b7/b8/3fe70c75fe32afc4bb507f75563d39bc5642255d1d94f1f23604725780bf/babel-2.17.0-py3-none-any.whl", hash = "sha256:4d0b53093fdfb4b21c92b5213dba5a1b23885afa8383709427046b21c366e5f2", size = 10182537 },
]

[[package]]
name = "backrefs"
version = "5.8"
source = { registry = "https://pypi.org/simple" }
sdist = { url = "https://files.pythonhosted.org/packages/6c/46/caba1eb32fa5784428ab401a5487f73db4104590ecd939ed9daaf18b47e0/backrefs-5.8.tar.gz", hash = "sha256:2cab642a205ce966af3dd4b38ee36009b31fa9502a35fd61d59ccc116e40a6bd", size = 6773994 }
wheels = [
    { url = "https://files.pythonhosted.org/packages/bf/cb/d019ab87fe70e0fe3946196d50d6a4428623dc0c38a6669c8cae0320fbf3/backrefs-5.8-py310-none-any.whl", hash = "sha256:c67f6638a34a5b8730812f5101376f9d41dc38c43f1fdc35cb54700f6ed4465d", size = 380337 },
    { url = "https://files.pythonhosted.org/packages/a9/86/abd17f50ee21b2248075cb6924c6e7f9d23b4925ca64ec660e869c2633f1/backrefs-5.8-py311-none-any.whl", hash = "sha256:2e1c15e4af0e12e45c8701bd5da0902d326b2e200cafcd25e49d9f06d44bb61b", size = 392142 },
    { url = "https://files.pythonhosted.org/packages/b3/04/7b415bd75c8ab3268cc138c76fa648c19495fcc7d155508a0e62f3f82308/backrefs-5.8-py312-none-any.whl", hash = "sha256:bbef7169a33811080d67cdf1538c8289f76f0942ff971222a16034da88a73486", size = 398021 },
    { url = "https://files.pythonhosted.org/packages/04/b8/60dcfb90eb03a06e883a92abbc2ab95c71f0d8c9dd0af76ab1d5ce0b1402/backrefs-5.8-py313-none-any.whl", hash = "sha256:e3a63b073867dbefd0536425f43db618578528e3896fb77be7141328642a1585", size = 399915 },
    { url = "https://files.pythonhosted.org/packages/0c/37/fb6973edeb700f6e3d6ff222400602ab1830446c25c7b4676d8de93e65b8/backrefs-5.8-py39-none-any.whl", hash = "sha256:a66851e4533fb5b371aa0628e1fee1af05135616b86140c9d787a2ffdf4b8fdc", size = 380336 },
]

[[package]]
name = "certifi"
version = "2025.1.31"
source = { registry = "https://pypi.org/simple" }
sdist = { url = "https://files.pythonhosted.org/packages/1c/ab/c9f1e32b7b1bf505bf26f0ef697775960db7932abeb7b516de930ba2705f/certifi-2025.1.31.tar.gz", hash = "sha256:3d5da6925056f6f18f119200434a4780a94263f10d1c21d032a6f6b2baa20651", size = 167577 }
wheels = [
    { url = "https://files.pythonhosted.org/packages/38/fc/bce832fd4fd99766c04d1ee0eead6b0ec6486fb100ae5e74c1d91292b982/certifi-2025.1.31-py3-none-any.whl", hash = "sha256:ca78db4565a652026a4db2bcdf68f2fb589ea80d0be70e03929ed730746b84fe", size = 166393 },
]

[[package]]
name = "charset-normalizer"
version = "3.4.1"
source = { registry = "https://pypi.org/simple" }
sdist = { url = "https://files.pythonhosted.org/packages/16/b0/572805e227f01586461c80e0fd25d65a2115599cc9dad142fee4b747c357/charset_normalizer-3.4.1.tar.gz", hash = "sha256:44251f18cd68a75b56585dd00dae26183e102cd5e0f9f1466e6df5da2ed64ea3", size = 123188 }
wheels = [
    { url = "https://files.pythonhosted.org/packages/38/94/ce8e6f63d18049672c76d07d119304e1e2d7c6098f0841b51c666e9f44a0/charset_normalizer-3.4.1-cp313-cp313-macosx_10_13_universal2.whl", hash = "sha256:aabfa34badd18f1da5ec1bc2715cadc8dca465868a4e73a0173466b688f29dda", size = 195698 },
    { url = "https://files.pythonhosted.org/packages/24/2e/dfdd9770664aae179a96561cc6952ff08f9a8cd09a908f259a9dfa063568/charset_normalizer-3.4.1-cp313-cp313-manylinux_2_17_aarch64.manylinux2014_aarch64.whl", hash = "sha256:22e14b5d70560b8dd51ec22863f370d1e595ac3d024cb8ad7d308b4cd95f8313", size = 140162 },
    { url = "https://files.pythonhosted.org/packages/24/4e/f646b9093cff8fc86f2d60af2de4dc17c759de9d554f130b140ea4738ca6/charset_normalizer-3.4.1-cp313-cp313-manylinux_2_17_ppc64le.manylinux2014_ppc64le.whl", hash = "sha256:8436c508b408b82d87dc5f62496973a1805cd46727c34440b0d29d8a2f50a6c9", size = 150263 },
    { url = "https://files.pythonhosted.org/packages/5e/67/2937f8d548c3ef6e2f9aab0f6e21001056f692d43282b165e7c56023e6dd/charset_normalizer-3.4.1-cp313-cp313-manylinux_2_17_s390x.manylinux2014_s390x.whl", hash = "sha256:2d074908e1aecee37a7635990b2c6d504cd4766c7bc9fc86d63f9c09af3fa11b", size = 142966 },
    { url = "https://files.pythonhosted.org/packages/52/ed/b7f4f07de100bdb95c1756d3a4d17b90c1a3c53715c1a476f8738058e0fa/charset_normalizer-3.4.1-cp313-cp313-manylinux_2_17_x86_64.manylinux2014_x86_64.whl", hash = "sha256:955f8851919303c92343d2f66165294848d57e9bba6cf6e3625485a70a038d11", size = 144992 },
    { url = "https://files.pythonhosted.org/packages/96/2c/d49710a6dbcd3776265f4c923bb73ebe83933dfbaa841c5da850fe0fd20b/charset_normalizer-3.4.1-cp313-cp313-manylinux_2_5_i686.manylinux1_i686.manylinux_2_17_i686.manylinux2014_i686.whl", hash = "sha256:44ecbf16649486d4aebafeaa7ec4c9fed8b88101f4dd612dcaf65d5e815f837f", size = 147162 },
    { url = "https://files.pythonhosted.org/packages/b4/41/35ff1f9a6bd380303dea55e44c4933b4cc3c4850988927d4082ada230273/charset_normalizer-3.4.1-cp313-cp313-musllinux_1_2_aarch64.whl", hash = "sha256:0924e81d3d5e70f8126529951dac65c1010cdf117bb75eb02dd12339b57749dd", size = 140972 },
    { url = "https://files.pythonhosted.org/packages/fb/43/c6a0b685fe6910d08ba971f62cd9c3e862a85770395ba5d9cad4fede33ab/charset_normalizer-3.4.1-cp313-cp313-musllinux_1_2_i686.whl", hash = "sha256:2967f74ad52c3b98de4c3b32e1a44e32975e008a9cd2a8cc8966d6a5218c5cb2", size = 149095 },
    { url = "https://files.pythonhosted.org/packages/4c/ff/a9a504662452e2d2878512115638966e75633519ec11f25fca3d2049a94a/charset_normalizer-3.4.1-cp313-cp313-musllinux_1_2_ppc64le.whl", hash = "sha256:c75cb2a3e389853835e84a2d8fb2b81a10645b503eca9bcb98df6b5a43eb8886", size = 152668 },
    { url = "https://files.pythonhosted.org/packages/6c/71/189996b6d9a4b932564701628af5cee6716733e9165af1d5e1b285c530ed/charset_normalizer-3.4.1-cp313-cp313-musllinux_1_2_s390x.whl", hash = "sha256:09b26ae6b1abf0d27570633b2b078a2a20419c99d66fb2823173d73f188ce601", size = 150073 },
    { url = "https://files.pythonhosted.org/packages/e4/93/946a86ce20790e11312c87c75ba68d5f6ad2208cfb52b2d6a2c32840d922/charset_normalizer-3.4.1-cp313-cp313-musllinux_1_2_x86_64.whl", hash = "sha256:fa88b843d6e211393a37219e6a1c1df99d35e8fd90446f1118f4216e307e48cd", size = 145732 },
    { url = "https://files.pythonhosted.org/packages/cd/e5/131d2fb1b0dddafc37be4f3a2fa79aa4c037368be9423061dccadfd90091/charset_normalizer-3.4.1-cp313-cp313-win32.whl", hash = "sha256:eb8178fe3dba6450a3e024e95ac49ed3400e506fd4e9e5c32d30adda88cbd407", size = 95391 },
    { url = "https://files.pythonhosted.org/packages/27/f2/4f9a69cc7712b9b5ad8fdb87039fd89abba997ad5cbe690d1835d40405b0/charset_normalizer-3.4.1-cp313-cp313-win_amd64.whl", hash = "sha256:b1ac5992a838106edb89654e0aebfc24f5848ae2547d22c2c3f66454daa11971", size = 102702 },
    { url = "https://files.pythonhosted.org/packages/0e/f6/65ecc6878a89bb1c23a086ea335ad4bf21a588990c3f535a227b9eea9108/charset_normalizer-3.4.1-py3-none-any.whl", hash = "sha256:d98b1668f06378c6dbefec3b92299716b931cd4e6061f3c875a71ced1780ab85", size = 49767 },
]

[[package]]
name = "click"
version = "8.1.8"
source = { registry = "https://pypi.org/simple" }
dependencies = [
    { name = "colorama", marker = "sys_platform == 'win32'" },
]
sdist = { url = "https://files.pythonhosted.org/packages/b9/2e/0090cbf739cee7d23781ad4b89a9894a41538e4fcf4c31dcdd705b78eb8b/click-8.1.8.tar.gz", hash = "sha256:ed53c9d8990d83c2a27deae68e4ee337473f6330c040a31d4225c9574d16096a", size = 226593 }
wheels = [
    { url = "https://files.pythonhosted.org/packages/7e/d4/7ebdbd03970677812aac39c869717059dbb71a4cfc033ca6e5221787892c/click-8.1.8-py3-none-any.whl", hash = "sha256:63c132bbbed01578a06712a2d1f497bb62d9c1c0d329b7903a866228027263b2", size = 98188 },
]

[[package]]
name = "cohere"
version = "5.14.0"
source = { registry = "https://pypi.org/simple" }
dependencies = [
    { name = "fastavro" },
    { name = "httpx" },
    { name = "httpx-sse" },
    { name = "pydantic" },
    { name = "pydantic-core" },
    { name = "requests" },
    { name = "tokenizers" },
    { name = "types-requests" },
    { name = "typing-extensions" },
]
sdist = { url = "https://files.pythonhosted.org/packages/03/da/dc4b93a44e9d34cdc27e5b90c2abe7e4180d9c0ac515ed8938257175a881/cohere-5.14.0.tar.gz", hash = "sha256:fdbf2d4c54049b74c8f79ff8ed6fd149c4c2055d3b5eae57b9c70716e65c78fd", size = 133154 }
wheels = [
    { url = "https://files.pythonhosted.org/packages/52/a7/52db5d464ca0956a31e510fe9327997759dff7ae16a16a05ab748261fd69/cohere-5.14.0-py3-none-any.whl", hash = "sha256:286b4ff66f9a59c06a30b8819fb8b2aee3354dc2f7dc83f19519da771e598a5e", size = 253943 },
]

[[package]]
name = "colorama"
version = "0.4.6"
source = { registry = "https://pypi.org/simple" }
sdist = { url = "https://files.pythonhosted.org/packages/d8/53/6f443c9a4a8358a93a6792e2acffb9d9d5cb0a5cfd8802644b7b1c9a02e4/colorama-0.4.6.tar.gz", hash = "sha256:08695f5cb7ed6e0531a20572697297273c47b8cae5a63ffc6d6ed5c201be6e44", size = 27697 }
wheels = [
    { url = "https://files.pythonhosted.org/packages/d1/d6/3965ed04c63042e047cb6a3e6ed1a63a35087b6a609aa3a15ed8ac56c221/colorama-0.4.6-py2.py3-none-any.whl", hash = "sha256:4f1d9991f5acc0ca119f9d443620b77f9d6b33703e51011c16baf57afb285fc6", size = 25335 },
]

[[package]]
name = "distro"
version = "1.9.0"
source = { registry = "https://pypi.org/simple" }
sdist = { url = "https://files.pythonhosted.org/packages/fc/f8/98eea607f65de6527f8a2e8885fc8015d3e6f5775df186e443e0964a11c3/distro-1.9.0.tar.gz", hash = "sha256:2fa77c6fd8940f116ee1d6b94a2f90b13b5ea8d019b98bc8bafdcabcdd9bdbed", size = 60722 }
wheels = [
    { url = "https://files.pythonhosted.org/packages/12/b3/231ffd4ab1fc9d679809f356cebee130ac7daa00d6d6f3206dd4fd137e9e/distro-1.9.0-py3-none-any.whl", hash = "sha256:7bffd925d65168f85027d8da9af6bddab658135b840670a223589bc0c8ef02b2", size = 20277 },
]

[[package]]
name = "execnet"
version = "2.1.1"
source = { registry = "https://pypi.org/simple" }
sdist = { url = "https://files.pythonhosted.org/packages/bb/ff/b4c0dc78fbe20c3e59c0c7334de0c27eb4001a2b2017999af398bf730817/execnet-2.1.1.tar.gz", hash = "sha256:5189b52c6121c24feae288166ab41b32549c7e2348652736540b9e6e7d4e72e3", size = 166524 }
wheels = [
    { url = "https://files.pythonhosted.org/packages/43/09/2aea36ff60d16dd8879bdb2f5b3ee0ba8d08cbbdcdfe870e695ce3784385/execnet-2.1.1-py3-none-any.whl", hash = "sha256:26dee51f1b80cebd6d0ca8e74dd8745419761d3bef34163928cbebbdc4749fdc", size = 40612 },
]

[[package]]
name = "fastavro"
version = "1.10.0"
source = { registry = "https://pypi.org/simple" }
sdist = { url = "https://files.pythonhosted.org/packages/f3/67/7121d2221e998706cac00fa779ec44c1c943cb65e8a7ed1bd57d78d93f2c/fastavro-1.10.0.tar.gz", hash = "sha256:47bf41ac6d52cdfe4a3da88c75a802321321b37b663a900d12765101a5d6886f", size = 987970 }
wheels = [
    { url = "https://files.pythonhosted.org/packages/c9/c4/163cf154cc694c2dccc70cd6796db6214ac668a1260bf0310401dad188dc/fastavro-1.10.0-cp313-cp313-macosx_10_13_universal2.whl", hash = "sha256:82263af0adfddb39c85f9517d736e1e940fe506dfcc35bc9ab9f85e0fa9236d8", size = 1022741 },
    { url = "https://files.pythonhosted.org/packages/38/01/a24598f5f31b8582a92fe9c41bf91caeed50d5b5eaa7576e6f8b23cb488d/fastavro-1.10.0-cp313-cp313-manylinux_2_17_aarch64.manylinux2014_aarch64.whl", hash = "sha256:566c193109ff0ff84f1072a165b7106c4f96050078a4e6ac7391f81ca1ef3efa", size = 3237421 },
    { url = "https://files.pythonhosted.org/packages/a7/bf/08bcf65cfb7feb0e5b1329fafeb4a9b95b7b5ec723ba58c7dbd0d04ded34/fastavro-1.10.0-cp313-cp313-manylinux_2_17_x86_64.manylinux2014_x86_64.whl", hash = "sha256:e400d2e55d068404d9fea7c5021f8b999c6f9d9afa1d1f3652ec92c105ffcbdd", size = 3300222 },
    { url = "https://files.pythonhosted.org/packages/53/4d/a6c25f3166328f8306ec2e6be1123ed78a55b8ab774a43a661124508881f/fastavro-1.10.0-cp313-cp313-musllinux_1_2_aarch64.whl", hash = "sha256:9b8227497f71565270f9249fc9af32a93644ca683a0167cfe66d203845c3a038", size = 3233276 },
    { url = "https://files.pythonhosted.org/packages/47/1c/b2b2ce2bf866a248ae23e96a87b3b8369427ff79be9112073039bee1d245/fastavro-1.10.0-cp313-cp313-musllinux_1_2_x86_64.whl", hash = "sha256:8e62d04c65461b30ac6d314e4197ad666371e97ae8cb2c16f971d802f6c7f514", size = 3388936 },
    { url = "https://files.pythonhosted.org/packages/1f/2c/43927e22a2d57587b3aa09765098a6d833246b672d34c10c5f135414745a/fastavro-1.10.0-cp313-cp313-win_amd64.whl", hash = "sha256:86baf8c9740ab570d0d4d18517da71626fe9be4d1142bea684db52bd5adb078f", size = 483967 },
]

[[package]]
name = "filelock"
version = "3.18.0"
source = { registry = "https://pypi.org/simple" }
sdist = { url = "https://files.pythonhosted.org/packages/0a/10/c23352565a6544bdc5353e0b15fc1c563352101f30e24bf500207a54df9a/filelock-3.18.0.tar.gz", hash = "sha256:adbc88eabb99d2fec8c9c1b229b171f18afa655400173ddc653d5d01501fb9f2", size = 18075 }
wheels = [
    { url = "https://files.pythonhosted.org/packages/4d/36/2a115987e2d8c300a974597416d9de88f2444426de9571f4b59b2cca3acc/filelock-3.18.0-py3-none-any.whl", hash = "sha256:c401f4f8377c4464e6db25fff06205fd89bdd83b65eb0488ed1b160f780e21de", size = 16215 },
]

[[package]]
name = "filetype"
version = "1.2.0"
source = { registry = "https://pypi.org/simple" }
sdist = { url = "https://files.pythonhosted.org/packages/bb/29/745f7d30d47fe0f251d3ad3dc2978a23141917661998763bebb6da007eb1/filetype-1.2.0.tar.gz", hash = "sha256:66b56cd6474bf41d8c54660347d37afcc3f7d1970648de365c102ef77548aadb", size = 998020 }
wheels = [
    { url = "https://files.pythonhosted.org/packages/18/79/1b8fa1bb3568781e84c9200f951c735f3f157429f44be0495da55894d620/filetype-1.2.0-py2.py3-none-any.whl", hash = "sha256:7ce71b6880181241cf7ac8697a2f1eb6a8bd9b429f7ad6d27b8db9ba5f1c2d25", size = 19970 },
]

[[package]]
name = "fsspec"
version = "2025.3.0"
source = { registry = "https://pypi.org/simple" }
sdist = { url = "https://files.pythonhosted.org/packages/34/f4/5721faf47b8c499e776bc34c6a8fc17efdf7fdef0b00f398128bc5dcb4ac/fsspec-2025.3.0.tar.gz", hash = "sha256:a935fd1ea872591f2b5148907d103488fc523295e6c64b835cfad8c3eca44972", size = 298491 }
wheels = [
    { url = "https://files.pythonhosted.org/packages/56/53/eb690efa8513166adef3e0669afd31e95ffde69fb3c52ec2ac7223ed6018/fsspec-2025.3.0-py3-none-any.whl", hash = "sha256:efb87af3efa9103f94ca91a7f8cb7a4df91af9f74fc106c9c7ea0efd7277c1b3", size = 193615 },
]

[[package]]
name = "ghp-import"
version = "2.1.0"
source = { registry = "https://pypi.org/simple" }
dependencies = [
    { name = "python-dateutil" },
]
sdist = { url = "https://files.pythonhosted.org/packages/d9/29/d40217cbe2f6b1359e00c6c307bb3fc876ba74068cbab3dde77f03ca0dc4/ghp-import-2.1.0.tar.gz", hash = "sha256:9c535c4c61193c2df8871222567d7fd7e5014d835f97dc7b7439069e2413d343", size = 10943 }
wheels = [
    { url = "https://files.pythonhosted.org/packages/f7/ec/67fbef5d497f86283db54c22eec6f6140243aae73265799baaaa19cd17fb/ghp_import-2.1.0-py3-none-any.whl", hash = "sha256:8337dd7b50877f163d4c0289bc1f1c7f127550241988d568c1db512c4324a619", size = 11034 },
]

[[package]]
name = "griffe"
version = "1.7.2"
source = { registry = "https://pypi.org/simple" }
dependencies = [
    { name = "colorama" },
]
sdist = { url = "https://files.pythonhosted.org/packages/59/08/7df7e90e34d08ad890bd71d7ba19451052f88dc3d2c483d228d1331a4736/griffe-1.7.2.tar.gz", hash = "sha256:98d396d803fab3b680c2608f300872fd57019ed82f0672f5b5323a9ad18c540c", size = 394919 }
wheels = [
    { url = "https://files.pythonhosted.org/packages/b1/5e/38b408f41064c9fcdbb0ea27c1bd13a1c8657c4846e04dab9f5ea770602c/griffe-1.7.2-py3-none-any.whl", hash = "sha256:1ed9c2e338a75741fc82083fe5a1bc89cb6142efe126194cc313e34ee6af5423", size = 129187 },
]

[[package]]
name = "griptape"
version = "1.5.0"
source = { git = "https://github.com/griptape-ai/griptape.git?branch=main#a589028ae90d4bce9988b6ccfe4bd2de4a012c65" }
dependencies = [
    { name = "attrs" },
    { name = "filetype" },
    { name = "jinja2" },
    { name = "marshmallow" },
    { name = "marshmallow-enum" },
    { name = "numpy" },
    { name = "openai" },
    { name = "pip" },
    { name = "pydantic" },
    { name = "pyyaml" },
    { name = "requests" },
    { name = "rich" },
    { name = "schema" },
    { name = "tenacity" },
    { name = "tiktoken" },
    { name = "urllib3" },
    { name = "wrapt" },
]

[package.optional-dependencies]
drivers-prompt-anthropic = [
    { name = "anthropic" },
]
loaders-image = [
    { name = "pillow" },
]

[[package]]
name = "griptape-nodes"
<<<<<<< HEAD
version = "0.2.3"
=======
version = "0.7.2"
>>>>>>> 123df6f6
source = { editable = "." }
dependencies = [
    { name = "cohere" },
    { name = "griptape", extra = ["drivers-prompt-anthropic", "loaders-image"] },
    { name = "httpx" },
    { name = "pydantic" },
    { name = "pydantic-settings" },
    { name = "python-dotenv" },
    { name = "tomlkit" },
    { name = "websockets" },
    { name = "xdg-base-dirs" },
]

[package.dev-dependencies]
dev = [
    { name = "mdformat" },
    { name = "pyright" },
    { name = "ruff" },
    { name = "typos" },
]
docs = [
    { name = "mkdocs" },
    { name = "mkdocs-material" },
    { name = "mkdocstrings", extra = ["python"] },
]
test = [
    { name = "pytest" },
    { name = "pytest-mock" },
    { name = "pytest-xdist" },
]

[package.metadata]
requires-dist = [
    { name = "cohere", specifier = ">=5.14.0" },
    { name = "griptape", extras = ["drivers-prompt-anthropic", "loaders-image"], git = "https://github.com/griptape-ai/griptape.git?branch=main" },
    { name = "httpx", specifier = ">=0.28.0,<1.0.0" },
    { name = "pydantic", specifier = ">=2.10.6" },
    { name = "pydantic-settings", specifier = ">=2.8.1" },
    { name = "python-dotenv", specifier = ">=1.0.1" },
    { name = "tomlkit", specifier = ">=0.13.2" },
    { name = "websockets", specifier = ">=15.0.1,<16.0.0" },
    { name = "xdg-base-dirs", specifier = ">=6.0.2" },
]

[package.metadata.requires-dev]
dev = [
    { name = "mdformat", specifier = ">=0.7.22" },
    { name = "pyright", specifier = ">=1.1.396" },
    { name = "ruff", specifier = ">=0.11.0" },
    { name = "typos", specifier = ">=1.30.2" },
]
docs = [
    { name = "mkdocs", specifier = ">=1.5.2" },
    { name = "mkdocs-material", specifier = ">=9.6.9" },
    { name = "mkdocstrings", extras = ["python"], specifier = ">=0.29.1" },
]
test = [
    { name = "pytest", specifier = ">=8.3.5" },
    { name = "pytest-mock", specifier = ">=3.14.0" },
    { name = "pytest-xdist", specifier = ">=3.6.1" },
]

[[package]]
name = "h11"
version = "0.14.0"
source = { registry = "https://pypi.org/simple" }
sdist = { url = "https://files.pythonhosted.org/packages/f5/38/3af3d3633a34a3316095b39c8e8fb4853a28a536e55d347bd8d8e9a14b03/h11-0.14.0.tar.gz", hash = "sha256:8f19fbbe99e72420ff35c00b27a34cb9937e902a8b810e2c88300c6f0a3b699d", size = 100418 }
wheels = [
    { url = "https://files.pythonhosted.org/packages/95/04/ff642e65ad6b90db43e668d70ffb6736436c7ce41fcc549f4e9472234127/h11-0.14.0-py3-none-any.whl", hash = "sha256:e3fe4ac4b851c468cc8363d500db52c2ead036020723024a109d37346efaa761", size = 58259 },
]

[[package]]
name = "httpcore"
version = "1.0.7"
source = { registry = "https://pypi.org/simple" }
dependencies = [
    { name = "certifi" },
    { name = "h11" },
]
sdist = { url = "https://files.pythonhosted.org/packages/6a/41/d7d0a89eb493922c37d343b607bc1b5da7f5be7e383740b4753ad8943e90/httpcore-1.0.7.tar.gz", hash = "sha256:8551cb62a169ec7162ac7be8d4817d561f60e08eaa485234898414bb5a8a0b4c", size = 85196 }
wheels = [
    { url = "https://files.pythonhosted.org/packages/87/f5/72347bc88306acb359581ac4d52f23c0ef445b57157adedb9aee0cd689d2/httpcore-1.0.7-py3-none-any.whl", hash = "sha256:a3fff8f43dc260d5bd363d9f9cf1830fa3a458b332856f34282de498ed420edd", size = 78551 },
]

[[package]]
name = "httpx"
version = "0.28.1"
source = { registry = "https://pypi.org/simple" }
dependencies = [
    { name = "anyio" },
    { name = "certifi" },
    { name = "httpcore" },
    { name = "idna" },
]
sdist = { url = "https://files.pythonhosted.org/packages/b1/df/48c586a5fe32a0f01324ee087459e112ebb7224f646c0b5023f5e79e9956/httpx-0.28.1.tar.gz", hash = "sha256:75e98c5f16b0f35b567856f597f06ff2270a374470a5c2392242528e3e3e42fc", size = 141406 }
wheels = [
    { url = "https://files.pythonhosted.org/packages/2a/39/e50c7c3a983047577ee07d2a9e53faf5a69493943ec3f6a384bdc792deb2/httpx-0.28.1-py3-none-any.whl", hash = "sha256:d909fcccc110f8c7faf814ca82a9a4d816bc5a6dbfea25d6591d6985b8ba59ad", size = 73517 },
]

[[package]]
name = "httpx-sse"
version = "0.4.0"
source = { registry = "https://pypi.org/simple" }
sdist = { url = "https://files.pythonhosted.org/packages/4c/60/8f4281fa9bbf3c8034fd54c0e7412e66edbab6bc74c4996bd616f8d0406e/httpx-sse-0.4.0.tar.gz", hash = "sha256:1e81a3a3070ce322add1d3529ed42eb5f70817f45ed6ec915ab753f961139721", size = 12624 }
wheels = [
    { url = "https://files.pythonhosted.org/packages/e1/9b/a181f281f65d776426002f330c31849b86b31fc9d848db62e16f03ff739f/httpx_sse-0.4.0-py3-none-any.whl", hash = "sha256:f329af6eae57eaa2bdfd962b42524764af68075ea87370a2de920af5341e318f", size = 7819 },
]

[[package]]
name = "huggingface-hub"
version = "0.29.3"
source = { registry = "https://pypi.org/simple" }
dependencies = [
    { name = "filelock" },
    { name = "fsspec" },
    { name = "packaging" },
    { name = "pyyaml" },
    { name = "requests" },
    { name = "tqdm" },
    { name = "typing-extensions" },
]
sdist = { url = "https://files.pythonhosted.org/packages/e5/f9/851f34b02970e8143d41d4001b2d49e54ef113f273902103823b8bc95ada/huggingface_hub-0.29.3.tar.gz", hash = "sha256:64519a25716e0ba382ba2d3fb3ca082e7c7eb4a2fc634d200e8380006e0760e5", size = 390123 }
wheels = [
    { url = "https://files.pythonhosted.org/packages/40/0c/37d380846a2e5c9a3c6a73d26ffbcfdcad5fc3eacf42fdf7cff56f2af634/huggingface_hub-0.29.3-py3-none-any.whl", hash = "sha256:0b25710932ac649c08cdbefa6c6ccb8e88eef82927cacdb048efb726429453aa", size = 468997 },
]

[[package]]
name = "idna"
version = "3.10"
source = { registry = "https://pypi.org/simple" }
sdist = { url = "https://files.pythonhosted.org/packages/f1/70/7703c29685631f5a7590aa73f1f1d3fa9a380e654b86af429e0934a32f7d/idna-3.10.tar.gz", hash = "sha256:12f65c9b470abda6dc35cf8e63cc574b1c52b11df2c86030af0ac09b01b13ea9", size = 190490 }
wheels = [
    { url = "https://files.pythonhosted.org/packages/76/c6/c88e154df9c4e1a2a66ccf0005a88dfb2650c1dffb6f5ce603dfbd452ce3/idna-3.10-py3-none-any.whl", hash = "sha256:946d195a0d259cbba61165e88e65941f16e9b36ea6ddb97f00452bae8b1287d3", size = 70442 },
]

[[package]]
name = "iniconfig"
version = "2.1.0"
source = { registry = "https://pypi.org/simple" }
sdist = { url = "https://files.pythonhosted.org/packages/f2/97/ebf4da567aa6827c909642694d71c9fcf53e5b504f2d96afea02718862f3/iniconfig-2.1.0.tar.gz", hash = "sha256:3abbd2e30b36733fee78f9c7f7308f2d0050e88f0087fd25c2645f63c773e1c7", size = 4793 }
wheels = [
    { url = "https://files.pythonhosted.org/packages/2c/e1/e6716421ea10d38022b952c159d5161ca1193197fb744506875fbb87ea7b/iniconfig-2.1.0-py3-none-any.whl", hash = "sha256:9deba5723312380e77435581c6bf4935c94cbfab9b1ed33ef8d238ea168eb760", size = 6050 },
]

[[package]]
name = "jinja2"
version = "3.1.6"
source = { registry = "https://pypi.org/simple" }
dependencies = [
    { name = "markupsafe" },
]
sdist = { url = "https://files.pythonhosted.org/packages/df/bf/f7da0350254c0ed7c72f3e33cef02e048281fec7ecec5f032d4aac52226b/jinja2-3.1.6.tar.gz", hash = "sha256:0137fb05990d35f1275a587e9aee6d56da821fc83491a0fb838183be43f66d6d", size = 245115 }
wheels = [
    { url = "https://files.pythonhosted.org/packages/62/a1/3d680cbfd5f4b8f15abc1d571870c5fc3e594bb582bc3b64ea099db13e56/jinja2-3.1.6-py3-none-any.whl", hash = "sha256:85ece4451f492d0c13c5dd7c13a64681a86afae63a5f347908daf103ce6d2f67", size = 134899 },
]

[[package]]
name = "jiter"
version = "0.9.0"
source = { registry = "https://pypi.org/simple" }
sdist = { url = "https://files.pythonhosted.org/packages/1e/c2/e4562507f52f0af7036da125bb699602ead37a2332af0788f8e0a3417f36/jiter-0.9.0.tar.gz", hash = "sha256:aadba0964deb424daa24492abc3d229c60c4a31bfee205aedbf1acc7639d7893", size = 162604 }
wheels = [
    { url = "https://files.pythonhosted.org/packages/e7/1b/4cd165c362e8f2f520fdb43245e2b414f42a255921248b4f8b9c8d871ff1/jiter-0.9.0-cp313-cp313-macosx_10_12_x86_64.whl", hash = "sha256:2764891d3f3e8b18dce2cff24949153ee30c9239da7c00f032511091ba688ff7", size = 308197 },
    { url = "https://files.pythonhosted.org/packages/13/aa/7a890dfe29c84c9a82064a9fe36079c7c0309c91b70c380dc138f9bea44a/jiter-0.9.0-cp313-cp313-macosx_11_0_arm64.whl", hash = "sha256:387b22fbfd7a62418d5212b4638026d01723761c75c1c8232a8b8c37c2f1003b", size = 318160 },
    { url = "https://files.pythonhosted.org/packages/6a/38/5888b43fc01102f733f085673c4f0be5a298f69808ec63de55051754e390/jiter-0.9.0-cp313-cp313-manylinux_2_17_aarch64.manylinux2014_aarch64.whl", hash = "sha256:40d8da8629ccae3606c61d9184970423655fb4e33d03330bcdfe52d234d32f69", size = 341259 },
    { url = "https://files.pythonhosted.org/packages/3d/5e/bbdbb63305bcc01006de683b6228cd061458b9b7bb9b8d9bc348a58e5dc2/jiter-0.9.0-cp313-cp313-manylinux_2_17_armv7l.manylinux2014_armv7l.whl", hash = "sha256:a1be73d8982bdc278b7b9377426a4b44ceb5c7952073dd7488e4ae96b88e1103", size = 363730 },
    { url = "https://files.pythonhosted.org/packages/75/85/53a3edc616992fe4af6814c25f91ee3b1e22f7678e979b6ea82d3bc0667e/jiter-0.9.0-cp313-cp313-manylinux_2_17_ppc64le.manylinux2014_ppc64le.whl", hash = "sha256:2228eaaaa111ec54b9e89f7481bffb3972e9059301a878d085b2b449fbbde635", size = 405126 },
    { url = "https://files.pythonhosted.org/packages/ae/b3/1ee26b12b2693bd3f0b71d3188e4e5d817b12e3c630a09e099e0a89e28fa/jiter-0.9.0-cp313-cp313-manylinux_2_17_s390x.manylinux2014_s390x.whl", hash = "sha256:11509bfecbc319459647d4ac3fd391d26fdf530dad00c13c4dadabf5b81f01a4", size = 393668 },
    { url = "https://files.pythonhosted.org/packages/11/87/e084ce261950c1861773ab534d49127d1517b629478304d328493f980791/jiter-0.9.0-cp313-cp313-manylinux_2_17_x86_64.manylinux2014_x86_64.whl", hash = "sha256:3f22238da568be8bbd8e0650e12feeb2cfea15eda4f9fc271d3b362a4fa0604d", size = 352350 },
    { url = "https://files.pythonhosted.org/packages/f0/06/7dca84b04987e9df563610aa0bc154ea176e50358af532ab40ffb87434df/jiter-0.9.0-cp313-cp313-manylinux_2_5_i686.manylinux1_i686.whl", hash = "sha256:17f5d55eb856597607562257c8e36c42bc87f16bef52ef7129b7da11afc779f3", size = 384204 },
    { url = "https://files.pythonhosted.org/packages/16/2f/82e1c6020db72f397dd070eec0c85ebc4df7c88967bc86d3ce9864148f28/jiter-0.9.0-cp313-cp313-musllinux_1_1_aarch64.whl", hash = "sha256:6a99bed9fbb02f5bed416d137944419a69aa4c423e44189bc49718859ea83bc5", size = 520322 },
    { url = "https://files.pythonhosted.org/packages/36/fd/4f0cd3abe83ce208991ca61e7e5df915aa35b67f1c0633eb7cf2f2e88ec7/jiter-0.9.0-cp313-cp313-musllinux_1_1_x86_64.whl", hash = "sha256:e057adb0cd1bd39606100be0eafe742de2de88c79df632955b9ab53a086b3c8d", size = 512184 },
    { url = "https://files.pythonhosted.org/packages/a0/3c/8a56f6d547731a0b4410a2d9d16bf39c861046f91f57c98f7cab3d2aa9ce/jiter-0.9.0-cp313-cp313-win32.whl", hash = "sha256:f7e6850991f3940f62d387ccfa54d1a92bd4bb9f89690b53aea36b4364bcab53", size = 206504 },
    { url = "https://files.pythonhosted.org/packages/f4/1c/0c996fd90639acda75ed7fa698ee5fd7d80243057185dc2f63d4c1c9f6b9/jiter-0.9.0-cp313-cp313-win_amd64.whl", hash = "sha256:c8ae3bf27cd1ac5e6e8b7a27487bf3ab5f82318211ec2e1346a5b058756361f7", size = 204943 },
    { url = "https://files.pythonhosted.org/packages/78/0f/77a63ca7aa5fed9a1b9135af57e190d905bcd3702b36aca46a01090d39ad/jiter-0.9.0-cp313-cp313t-macosx_11_0_arm64.whl", hash = "sha256:f0b2827fb88dda2cbecbbc3e596ef08d69bda06c6f57930aec8e79505dc17001", size = 317281 },
    { url = "https://files.pythonhosted.org/packages/f9/39/a3a1571712c2bf6ec4c657f0d66da114a63a2e32b7e4eb8e0b83295ee034/jiter-0.9.0-cp313-cp313t-manylinux_2_17_x86_64.manylinux2014_x86_64.whl", hash = "sha256:062b756ceb1d40b0b28f326cba26cfd575a4918415b036464a52f08632731e5a", size = 350273 },
    { url = "https://files.pythonhosted.org/packages/ee/47/3729f00f35a696e68da15d64eb9283c330e776f3b5789bac7f2c0c4df209/jiter-0.9.0-cp313-cp313t-win_amd64.whl", hash = "sha256:6f7838bc467ab7e8ef9f387bd6de195c43bad82a569c1699cb822f6609dd4cdf", size = 206867 },
]

[[package]]
name = "markdown"
version = "3.7"
source = { registry = "https://pypi.org/simple" }
sdist = { url = "https://files.pythonhosted.org/packages/54/28/3af612670f82f4c056911fbbbb42760255801b3068c48de792d354ff4472/markdown-3.7.tar.gz", hash = "sha256:2ae2471477cfd02dbbf038d5d9bc226d40def84b4fe2986e49b59b6b472bbed2", size = 357086 }
wheels = [
    { url = "https://files.pythonhosted.org/packages/3f/08/83871f3c50fc983b88547c196d11cf8c3340e37c32d2e9d6152abe2c61f7/Markdown-3.7-py3-none-any.whl", hash = "sha256:7eb6df5690b81a1d7942992c97fad2938e956e79df20cbc6186e9c3a77b1c803", size = 106349 },
]

[[package]]
name = "markdown-it-py"
version = "3.0.0"
source = { registry = "https://pypi.org/simple" }
dependencies = [
    { name = "mdurl" },
]
sdist = { url = "https://files.pythonhosted.org/packages/38/71/3b932df36c1a044d397a1f92d1cf91ee0a503d91e470cbd670aa66b07ed0/markdown-it-py-3.0.0.tar.gz", hash = "sha256:e3f60a94fa066dc52ec76661e37c851cb232d92f9886b15cb560aaada2df8feb", size = 74596 }
wheels = [
    { url = "https://files.pythonhosted.org/packages/42/d7/1ec15b46af6af88f19b8e5ffea08fa375d433c998b8a7639e76935c14f1f/markdown_it_py-3.0.0-py3-none-any.whl", hash = "sha256:355216845c60bd96232cd8d8c40e8f9765cc86f46880e43a8fd22dc1a1a8cab1", size = 87528 },
]

[[package]]
name = "markupsafe"
version = "3.0.2"
source = { registry = "https://pypi.org/simple" }
sdist = { url = "https://files.pythonhosted.org/packages/b2/97/5d42485e71dfc078108a86d6de8fa46db44a1a9295e89c5d6d4a06e23a62/markupsafe-3.0.2.tar.gz", hash = "sha256:ee55d3edf80167e48ea11a923c7386f4669df67d7994554387f84e7d8b0a2bf0", size = 20537 }
wheels = [
    { url = "https://files.pythonhosted.org/packages/83/0e/67eb10a7ecc77a0c2bbe2b0235765b98d164d81600746914bebada795e97/MarkupSafe-3.0.2-cp313-cp313-macosx_10_13_universal2.whl", hash = "sha256:ba9527cdd4c926ed0760bc301f6728ef34d841f405abf9d4f959c478421e4efd", size = 14274 },
    { url = "https://files.pythonhosted.org/packages/2b/6d/9409f3684d3335375d04e5f05744dfe7e9f120062c9857df4ab490a1031a/MarkupSafe-3.0.2-cp313-cp313-macosx_11_0_arm64.whl", hash = "sha256:f8b3d067f2e40fe93e1ccdd6b2e1d16c43140e76f02fb1319a05cf2b79d99430", size = 12352 },
    { url = "https://files.pythonhosted.org/packages/d2/f5/6eadfcd3885ea85fe2a7c128315cc1bb7241e1987443d78c8fe712d03091/MarkupSafe-3.0.2-cp313-cp313-manylinux_2_17_aarch64.manylinux2014_aarch64.whl", hash = "sha256:569511d3b58c8791ab4c2e1285575265991e6d8f8700c7be0e88f86cb0672094", size = 24122 },
    { url = "https://files.pythonhosted.org/packages/0c/91/96cf928db8236f1bfab6ce15ad070dfdd02ed88261c2afafd4b43575e9e9/MarkupSafe-3.0.2-cp313-cp313-manylinux_2_17_x86_64.manylinux2014_x86_64.whl", hash = "sha256:15ab75ef81add55874e7ab7055e9c397312385bd9ced94920f2802310c930396", size = 23085 },
    { url = "https://files.pythonhosted.org/packages/c2/cf/c9d56af24d56ea04daae7ac0940232d31d5a8354f2b457c6d856b2057d69/MarkupSafe-3.0.2-cp313-cp313-manylinux_2_5_i686.manylinux1_i686.manylinux_2_17_i686.manylinux2014_i686.whl", hash = "sha256:f3818cb119498c0678015754eba762e0d61e5b52d34c8b13d770f0719f7b1d79", size = 22978 },
    { url = "https://files.pythonhosted.org/packages/2a/9f/8619835cd6a711d6272d62abb78c033bda638fdc54c4e7f4272cf1c0962b/MarkupSafe-3.0.2-cp313-cp313-musllinux_1_2_aarch64.whl", hash = "sha256:cdb82a876c47801bb54a690c5ae105a46b392ac6099881cdfb9f6e95e4014c6a", size = 24208 },
    { url = "https://files.pythonhosted.org/packages/f9/bf/176950a1792b2cd2102b8ffeb5133e1ed984547b75db47c25a67d3359f77/MarkupSafe-3.0.2-cp313-cp313-musllinux_1_2_i686.whl", hash = "sha256:cabc348d87e913db6ab4aa100f01b08f481097838bdddf7c7a84b7575b7309ca", size = 23357 },
    { url = "https://files.pythonhosted.org/packages/ce/4f/9a02c1d335caabe5c4efb90e1b6e8ee944aa245c1aaaab8e8a618987d816/MarkupSafe-3.0.2-cp313-cp313-musllinux_1_2_x86_64.whl", hash = "sha256:444dcda765c8a838eaae23112db52f1efaf750daddb2d9ca300bcae1039adc5c", size = 23344 },
    { url = "https://files.pythonhosted.org/packages/ee/55/c271b57db36f748f0e04a759ace9f8f759ccf22b4960c270c78a394f58be/MarkupSafe-3.0.2-cp313-cp313-win32.whl", hash = "sha256:bcf3e58998965654fdaff38e58584d8937aa3096ab5354d493c77d1fdd66d7a1", size = 15101 },
    { url = "https://files.pythonhosted.org/packages/29/88/07df22d2dd4df40aba9f3e402e6dc1b8ee86297dddbad4872bd5e7b0094f/MarkupSafe-3.0.2-cp313-cp313-win_amd64.whl", hash = "sha256:e6a2a455bd412959b57a172ce6328d2dd1f01cb2135efda2e4576e8a23fa3b0f", size = 15603 },
    { url = "https://files.pythonhosted.org/packages/62/6a/8b89d24db2d32d433dffcd6a8779159da109842434f1dd2f6e71f32f738c/MarkupSafe-3.0.2-cp313-cp313t-macosx_10_13_universal2.whl", hash = "sha256:b5a6b3ada725cea8a5e634536b1b01c30bcdcd7f9c6fff4151548d5bf6b3a36c", size = 14510 },
    { url = "https://files.pythonhosted.org/packages/7a/06/a10f955f70a2e5a9bf78d11a161029d278eeacbd35ef806c3fd17b13060d/MarkupSafe-3.0.2-cp313-cp313t-macosx_11_0_arm64.whl", hash = "sha256:a904af0a6162c73e3edcb969eeeb53a63ceeb5d8cf642fade7d39e7963a22ddb", size = 12486 },
    { url = "https://files.pythonhosted.org/packages/34/cf/65d4a571869a1a9078198ca28f39fba5fbb910f952f9dbc5220afff9f5e6/MarkupSafe-3.0.2-cp313-cp313t-manylinux_2_17_aarch64.manylinux2014_aarch64.whl", hash = "sha256:4aa4e5faecf353ed117801a068ebab7b7e09ffb6e1d5e412dc852e0da018126c", size = 25480 },
    { url = "https://files.pythonhosted.org/packages/0c/e3/90e9651924c430b885468b56b3d597cabf6d72be4b24a0acd1fa0e12af67/MarkupSafe-3.0.2-cp313-cp313t-manylinux_2_17_x86_64.manylinux2014_x86_64.whl", hash = "sha256:c0ef13eaeee5b615fb07c9a7dadb38eac06a0608b41570d8ade51c56539e509d", size = 23914 },
    { url = "https://files.pythonhosted.org/packages/66/8c/6c7cf61f95d63bb866db39085150df1f2a5bd3335298f14a66b48e92659c/MarkupSafe-3.0.2-cp313-cp313t-manylinux_2_5_i686.manylinux1_i686.manylinux_2_17_i686.manylinux2014_i686.whl", hash = "sha256:d16a81a06776313e817c951135cf7340a3e91e8c1ff2fac444cfd75fffa04afe", size = 23796 },
    { url = "https://files.pythonhosted.org/packages/bb/35/cbe9238ec3f47ac9a7c8b3df7a808e7cb50fe149dc7039f5f454b3fba218/MarkupSafe-3.0.2-cp313-cp313t-musllinux_1_2_aarch64.whl", hash = "sha256:6381026f158fdb7c72a168278597a5e3a5222e83ea18f543112b2662a9b699c5", size = 25473 },
    { url = "https://files.pythonhosted.org/packages/e6/32/7621a4382488aa283cc05e8984a9c219abad3bca087be9ec77e89939ded9/MarkupSafe-3.0.2-cp313-cp313t-musllinux_1_2_i686.whl", hash = "sha256:3d79d162e7be8f996986c064d1c7c817f6df3a77fe3d6859f6f9e7be4b8c213a", size = 24114 },
    { url = "https://files.pythonhosted.org/packages/0d/80/0985960e4b89922cb5a0bac0ed39c5b96cbc1a536a99f30e8c220a996ed9/MarkupSafe-3.0.2-cp313-cp313t-musllinux_1_2_x86_64.whl", hash = "sha256:131a3c7689c85f5ad20f9f6fb1b866f402c445b220c19fe4308c0b147ccd2ad9", size = 24098 },
    { url = "https://files.pythonhosted.org/packages/82/78/fedb03c7d5380df2427038ec8d973587e90561b2d90cd472ce9254cf348b/MarkupSafe-3.0.2-cp313-cp313t-win32.whl", hash = "sha256:ba8062ed2cf21c07a9e295d5b8a2a5ce678b913b45fdf68c32d95d6c1291e0b6", size = 15208 },
    { url = "https://files.pythonhosted.org/packages/4f/65/6079a46068dfceaeabb5dcad6d674f5f5c61a6fa5673746f42a9f4c233b3/MarkupSafe-3.0.2-cp313-cp313t-win_amd64.whl", hash = "sha256:e444a31f8db13eb18ada366ab3cf45fd4b31e4db1236a4448f68778c1d1a5a2f", size = 15739 },
]

[[package]]
name = "marshmallow"
version = "3.26.1"
source = { registry = "https://pypi.org/simple" }
dependencies = [
    { name = "packaging" },
]
sdist = { url = "https://files.pythonhosted.org/packages/ab/5e/5e53d26b42ab75491cda89b871dab9e97c840bf12c63ec58a1919710cd06/marshmallow-3.26.1.tar.gz", hash = "sha256:e6d8affb6cb61d39d26402096dc0aee12d5a26d490a121f118d2e81dc0719dc6", size = 221825 }
wheels = [
    { url = "https://files.pythonhosted.org/packages/34/75/51952c7b2d3873b44a0028b1bd26a25078c18f92f256608e8d1dc61b39fd/marshmallow-3.26.1-py3-none-any.whl", hash = "sha256:3350409f20a70a7e4e11a27661187b77cdcaeb20abca41c1454fe33636bea09c", size = 50878 },
]

[[package]]
name = "marshmallow-enum"
version = "1.5.1"
source = { registry = "https://pypi.org/simple" }
dependencies = [
    { name = "marshmallow" },
]
sdist = { url = "https://files.pythonhosted.org/packages/8e/8c/ceecdce57dfd37913143087fffd15f38562a94f0d22823e3c66eac0dca31/marshmallow-enum-1.5.1.tar.gz", hash = "sha256:38e697e11f45a8e64b4a1e664000897c659b60aa57bfa18d44e226a9920b6e58", size = 4013 }
wheels = [
    { url = "https://files.pythonhosted.org/packages/c6/59/ef3a3dc499be447098d4a89399beb869f813fee1b5a57d5d79dee2c1bf51/marshmallow_enum-1.5.1-py2.py3-none-any.whl", hash = "sha256:57161ab3dbfde4f57adeb12090f39592e992b9c86d206d02f6bd03ebec60f072", size = 4186 },
]

[[package]]
name = "mdformat"
version = "0.7.22"
source = { registry = "https://pypi.org/simple" }
dependencies = [
    { name = "markdown-it-py" },
]
sdist = { url = "https://files.pythonhosted.org/packages/fc/eb/b5cbf2484411af039a3d4aeb53a5160fae25dd8c84af6a4243bc2f3fedb3/mdformat-0.7.22.tar.gz", hash = "sha256:eef84fa8f233d3162734683c2a8a6222227a229b9206872e6139658d99acb1ea", size = 34610 }
wheels = [
    { url = "https://files.pythonhosted.org/packages/f2/6f/94a7344f6d634fe3563bea8b33bccedee37f2726f7807e9a58440dc91627/mdformat-0.7.22-py3-none-any.whl", hash = "sha256:61122637c9e1d9be1329054f3fa216559f0d1f722b7919b060a8c2a4ae1850e5", size = 34447 },
]

[[package]]
name = "mdurl"
version = "0.1.2"
source = { registry = "https://pypi.org/simple" }
sdist = { url = "https://files.pythonhosted.org/packages/d6/54/cfe61301667036ec958cb99bd3efefba235e65cdeb9c84d24a8293ba1d90/mdurl-0.1.2.tar.gz", hash = "sha256:bb413d29f5eea38f31dd4754dd7377d4465116fb207585f97bf925588687c1ba", size = 8729 }
wheels = [
    { url = "https://files.pythonhosted.org/packages/b3/38/89ba8ad64ae25be8de66a6d463314cf1eb366222074cfda9ee839c56a4b4/mdurl-0.1.2-py3-none-any.whl", hash = "sha256:84008a41e51615a49fc9966191ff91509e3c40b939176e643fd50a5c2196b8f8", size = 9979 },
]

[[package]]
name = "mergedeep"
version = "1.3.4"
source = { registry = "https://pypi.org/simple" }
sdist = { url = "https://files.pythonhosted.org/packages/3a/41/580bb4006e3ed0361b8151a01d324fb03f420815446c7def45d02f74c270/mergedeep-1.3.4.tar.gz", hash = "sha256:0096d52e9dad9939c3d975a774666af186eda617e6ca84df4c94dec30004f2a8", size = 4661 }
wheels = [
    { url = "https://files.pythonhosted.org/packages/2c/19/04f9b178c2d8a15b076c8b5140708fa6ffc5601fb6f1e975537072df5b2a/mergedeep-1.3.4-py3-none-any.whl", hash = "sha256:70775750742b25c0d8f36c55aed03d24c3384d17c951b3175d898bd778ef0307", size = 6354 },
]

[[package]]
name = "mkdocs"
version = "1.6.1"
source = { registry = "https://pypi.org/simple" }
dependencies = [
    { name = "click" },
    { name = "colorama", marker = "sys_platform == 'win32'" },
    { name = "ghp-import" },
    { name = "jinja2" },
    { name = "markdown" },
    { name = "markupsafe" },
    { name = "mergedeep" },
    { name = "mkdocs-get-deps" },
    { name = "packaging" },
    { name = "pathspec" },
    { name = "pyyaml" },
    { name = "pyyaml-env-tag" },
    { name = "watchdog" },
]
sdist = { url = "https://files.pythonhosted.org/packages/bc/c6/bbd4f061bd16b378247f12953ffcb04786a618ce5e904b8c5a01a0309061/mkdocs-1.6.1.tar.gz", hash = "sha256:7b432f01d928c084353ab39c57282f29f92136665bdd6abf7c1ec8d822ef86f2", size = 3889159 }
wheels = [
    { url = "https://files.pythonhosted.org/packages/22/5b/dbc6a8cddc9cfa9c4971d59fb12bb8d42e161b7e7f8cc89e49137c5b279c/mkdocs-1.6.1-py3-none-any.whl", hash = "sha256:db91759624d1647f3f34aa0c3f327dd2601beae39a366d6e064c03468d35c20e", size = 3864451 },
]

[[package]]
name = "mkdocs-autorefs"
version = "1.4.1"
source = { registry = "https://pypi.org/simple" }
dependencies = [
    { name = "markdown" },
    { name = "markupsafe" },
    { name = "mkdocs" },
]
sdist = { url = "https://files.pythonhosted.org/packages/c2/44/140469d87379c02f1e1870315f3143718036a983dd0416650827b8883192/mkdocs_autorefs-1.4.1.tar.gz", hash = "sha256:4b5b6235a4becb2b10425c2fa191737e415b37aa3418919db33e5d774c9db079", size = 4131355 }
wheels = [
    { url = "https://files.pythonhosted.org/packages/f8/29/1125f7b11db63e8e32bcfa0752a4eea30abff3ebd0796f808e14571ddaa2/mkdocs_autorefs-1.4.1-py3-none-any.whl", hash = "sha256:9793c5ac06a6ebbe52ec0f8439256e66187badf4b5334b5fde0b128ec134df4f", size = 5782047 },
]

[[package]]
name = "mkdocs-get-deps"
version = "0.2.0"
source = { registry = "https://pypi.org/simple" }
dependencies = [
    { name = "mergedeep" },
    { name = "platformdirs" },
    { name = "pyyaml" },
]
sdist = { url = "https://files.pythonhosted.org/packages/98/f5/ed29cd50067784976f25ed0ed6fcd3c2ce9eb90650aa3b2796ddf7b6870b/mkdocs_get_deps-0.2.0.tar.gz", hash = "sha256:162b3d129c7fad9b19abfdcb9c1458a651628e4b1dea628ac68790fb3061c60c", size = 10239 }
wheels = [
    { url = "https://files.pythonhosted.org/packages/9f/d4/029f984e8d3f3b6b726bd33cafc473b75e9e44c0f7e80a5b29abc466bdea/mkdocs_get_deps-0.2.0-py3-none-any.whl", hash = "sha256:2bf11d0b133e77a0dd036abeeb06dec8775e46efa526dc70667d8863eefc6134", size = 9521 },
]

[[package]]
name = "mkdocs-material"
version = "9.6.9"
source = { registry = "https://pypi.org/simple" }
dependencies = [
    { name = "babel" },
    { name = "backrefs" },
    { name = "colorama" },
    { name = "jinja2" },
    { name = "markdown" },
    { name = "mkdocs" },
    { name = "mkdocs-material-extensions" },
    { name = "paginate" },
    { name = "pygments" },
    { name = "pymdown-extensions" },
    { name = "requests" },
]
sdist = { url = "https://files.pythonhosted.org/packages/11/cb/6dd3b6a7925429c0229738098ee874dbf7fa02db55558adb2c5bf86077b2/mkdocs_material-9.6.9.tar.gz", hash = "sha256:a4872139715a1f27b2aa3f3dc31a9794b7bbf36333c0ba4607cf04786c94f89c", size = 3948083 }
wheels = [
    { url = "https://files.pythonhosted.org/packages/db/7c/ea5a671b2ff5d0e3f3108a7f7d75b541d683e4969aaead2a8f3e59e0fc27/mkdocs_material-9.6.9-py3-none-any.whl", hash = "sha256:6e61b7fb623ce2aa4622056592b155a9eea56ff3487d0835075360be45a4c8d1", size = 8697935 },
]

[[package]]
name = "mkdocs-material-extensions"
version = "1.3.1"
source = { registry = "https://pypi.org/simple" }
sdist = { url = "https://files.pythonhosted.org/packages/79/9b/9b4c96d6593b2a541e1cb8b34899a6d021d208bb357042823d4d2cabdbe7/mkdocs_material_extensions-1.3.1.tar.gz", hash = "sha256:10c9511cea88f568257f960358a467d12b970e1f7b2c0e5fb2bb48cab1928443", size = 11847 }
wheels = [
    { url = "https://files.pythonhosted.org/packages/5b/54/662a4743aa81d9582ee9339d4ffa3c8fd40a4965e033d77b9da9774d3960/mkdocs_material_extensions-1.3.1-py3-none-any.whl", hash = "sha256:adff8b62700b25cb77b53358dad940f3ef973dd6db797907c49e3c2ef3ab4e31", size = 8728 },
]

[[package]]
name = "mkdocstrings"
version = "0.29.1"
source = { registry = "https://pypi.org/simple" }
dependencies = [
    { name = "jinja2" },
    { name = "markdown" },
    { name = "markupsafe" },
    { name = "mkdocs" },
    { name = "mkdocs-autorefs" },
    { name = "pymdown-extensions" },
]
sdist = { url = "https://files.pythonhosted.org/packages/41/e8/d22922664a627a0d3d7ff4a6ca95800f5dde54f411982591b4621a76225d/mkdocstrings-0.29.1.tar.gz", hash = "sha256:8722f8f8c5cd75da56671e0a0c1bbed1df9946c0cef74794d6141b34011abd42", size = 1212686 }
wheels = [
    { url = "https://files.pythonhosted.org/packages/98/14/22533a578bf8b187e05d67e2c1721ce10e3f526610eebaf7a149d557ea7a/mkdocstrings-0.29.1-py3-none-any.whl", hash = "sha256:37a9736134934eea89cbd055a513d40a020d87dfcae9e3052c2a6b8cd4af09b6", size = 1631075 },
]

[package.optional-dependencies]
python = [
    { name = "mkdocstrings-python" },
]

[[package]]
name = "mkdocstrings-python"
version = "1.16.8"
source = { registry = "https://pypi.org/simple" }
dependencies = [
    { name = "griffe" },
    { name = "mkdocs-autorefs" },
    { name = "mkdocstrings" },
]
sdist = { url = "https://files.pythonhosted.org/packages/8e/b8/62190ea298fdb1e84670ef548590748c633ab4e05b35bcf902e89f2f28c6/mkdocstrings_python-1.16.8.tar.gz", hash = "sha256:9453ccae69be103810c1cf6435ce71c8f714ae37fef4d87d16aa92a7c800fe1d", size = 205119 }
wheels = [
    { url = "https://files.pythonhosted.org/packages/67/d0/ef6e82f7a68c7ac02e1a01815fbe88773f4f9e40728ed35bd1664a5d76f2/mkdocstrings_python-1.16.8-py3-none-any.whl", hash = "sha256:211b7aaf776cd45578ecb531e5ad0d3a35a8be9101a6bfa10de38a69af9d8fd8", size = 124116 },
]

[[package]]
name = "nodeenv"
version = "1.9.1"
source = { registry = "https://pypi.org/simple" }
sdist = { url = "https://files.pythonhosted.org/packages/43/16/fc88b08840de0e0a72a2f9d8c6bae36be573e475a6326ae854bcc549fc45/nodeenv-1.9.1.tar.gz", hash = "sha256:6ec12890a2dab7946721edbfbcd91f3319c6ccc9aec47be7c7e6b7011ee6645f", size = 47437 }
wheels = [
    { url = "https://files.pythonhosted.org/packages/d2/1d/1b658dbd2b9fa9c4c9f32accbfc0205d532c8c6194dc0f2a4c0428e7128a/nodeenv-1.9.1-py2.py3-none-any.whl", hash = "sha256:ba11c9782d29c27c70ffbdda2d7415098754709be8a7056d79a737cd901155c9", size = 22314 },
]

[[package]]
name = "numpy"
version = "2.2.4"
source = { registry = "https://pypi.org/simple" }
sdist = { url = "https://files.pythonhosted.org/packages/e1/78/31103410a57bc2c2b93a3597340a8119588571f6a4539067546cb9a0bfac/numpy-2.2.4.tar.gz", hash = "sha256:9ba03692a45d3eef66559efe1d1096c4b9b75c0986b5dff5530c378fb8331d4f", size = 20270701 }
wheels = [
    { url = "https://files.pythonhosted.org/packages/2a/d0/bd5ad792e78017f5decfb2ecc947422a3669a34f775679a76317af671ffc/numpy-2.2.4-cp313-cp313-macosx_10_13_x86_64.whl", hash = "sha256:1cf4e5c6a278d620dee9ddeb487dc6a860f9b199eadeecc567f777daace1e9e7", size = 20933623 },
    { url = "https://files.pythonhosted.org/packages/c3/bc/2b3545766337b95409868f8e62053135bdc7fa2ce630aba983a2aa60b559/numpy-2.2.4-cp313-cp313-macosx_11_0_arm64.whl", hash = "sha256:1974afec0b479e50438fc3648974268f972e2d908ddb6d7fb634598cdb8260a0", size = 14148681 },
    { url = "https://files.pythonhosted.org/packages/6a/70/67b24d68a56551d43a6ec9fe8c5f91b526d4c1a46a6387b956bf2d64744e/numpy-2.2.4-cp313-cp313-macosx_14_0_arm64.whl", hash = "sha256:79bd5f0a02aa16808fcbc79a9a376a147cc1045f7dfe44c6e7d53fa8b8a79392", size = 5148759 },
    { url = "https://files.pythonhosted.org/packages/1c/8b/e2fc8a75fcb7be12d90b31477c9356c0cbb44abce7ffb36be39a0017afad/numpy-2.2.4-cp313-cp313-macosx_14_0_x86_64.whl", hash = "sha256:3387dd7232804b341165cedcb90694565a6015433ee076c6754775e85d86f1fc", size = 6683092 },
    { url = "https://files.pythonhosted.org/packages/13/73/41b7b27f169ecf368b52533edb72e56a133f9e86256e809e169362553b49/numpy-2.2.4-cp313-cp313-manylinux_2_17_aarch64.manylinux2014_aarch64.whl", hash = "sha256:6f527d8fdb0286fd2fd97a2a96c6be17ba4232da346931d967a0630050dfd298", size = 14081422 },
    { url = "https://files.pythonhosted.org/packages/4b/04/e208ff3ae3ddfbafc05910f89546382f15a3f10186b1f56bd99f159689c2/numpy-2.2.4-cp313-cp313-manylinux_2_17_x86_64.manylinux2014_x86_64.whl", hash = "sha256:bce43e386c16898b91e162e5baaad90c4b06f9dcbe36282490032cec98dc8ae7", size = 16132202 },
    { url = "https://files.pythonhosted.org/packages/fe/bc/2218160574d862d5e55f803d88ddcad88beff94791f9c5f86d67bd8fbf1c/numpy-2.2.4-cp313-cp313-musllinux_1_2_aarch64.whl", hash = "sha256:31504f970f563d99f71a3512d0c01a645b692b12a63630d6aafa0939e52361e6", size = 15573131 },
    { url = "https://files.pythonhosted.org/packages/a5/78/97c775bc4f05abc8a8426436b7cb1be806a02a2994b195945600855e3a25/numpy-2.2.4-cp313-cp313-musllinux_1_2_x86_64.whl", hash = "sha256:81413336ef121a6ba746892fad881a83351ee3e1e4011f52e97fba79233611fd", size = 17894270 },
    { url = "https://files.pythonhosted.org/packages/b9/eb/38c06217a5f6de27dcb41524ca95a44e395e6a1decdc0c99fec0832ce6ae/numpy-2.2.4-cp313-cp313-win32.whl", hash = "sha256:f486038e44caa08dbd97275a9a35a283a8f1d2f0ee60ac260a1790e76660833c", size = 6308141 },
    { url = "https://files.pythonhosted.org/packages/52/17/d0dd10ab6d125c6d11ffb6dfa3423c3571befab8358d4f85cd4471964fcd/numpy-2.2.4-cp313-cp313-win_amd64.whl", hash = "sha256:207a2b8441cc8b6a2a78c9ddc64d00d20c303d79fba08c577752f080c4007ee3", size = 12636885 },
    { url = "https://files.pythonhosted.org/packages/fa/e2/793288ede17a0fdc921172916efb40f3cbc2aa97e76c5c84aba6dc7e8747/numpy-2.2.4-cp313-cp313t-macosx_10_13_x86_64.whl", hash = "sha256:8120575cb4882318c791f839a4fd66161a6fa46f3f0a5e613071aae35b5dd8f8", size = 20961829 },
    { url = "https://files.pythonhosted.org/packages/3a/75/bb4573f6c462afd1ea5cbedcc362fe3e9bdbcc57aefd37c681be1155fbaa/numpy-2.2.4-cp313-cp313t-macosx_11_0_arm64.whl", hash = "sha256:a761ba0fa886a7bb33c6c8f6f20213735cb19642c580a931c625ee377ee8bd39", size = 14161419 },
    { url = "https://files.pythonhosted.org/packages/03/68/07b4cd01090ca46c7a336958b413cdbe75002286295f2addea767b7f16c9/numpy-2.2.4-cp313-cp313t-macosx_14_0_arm64.whl", hash = "sha256:ac0280f1ba4a4bfff363a99a6aceed4f8e123f8a9b234c89140f5e894e452ecd", size = 5196414 },
    { url = "https://files.pythonhosted.org/packages/a5/fd/d4a29478d622fedff5c4b4b4cedfc37a00691079623c0575978d2446db9e/numpy-2.2.4-cp313-cp313t-macosx_14_0_x86_64.whl", hash = "sha256:879cf3a9a2b53a4672a168c21375166171bc3932b7e21f622201811c43cdd3b0", size = 6709379 },
    { url = "https://files.pythonhosted.org/packages/41/78/96dddb75bb9be730b87c72f30ffdd62611aba234e4e460576a068c98eff6/numpy-2.2.4-cp313-cp313t-manylinux_2_17_aarch64.manylinux2014_aarch64.whl", hash = "sha256:f05d4198c1bacc9124018109c5fba2f3201dbe7ab6e92ff100494f236209c960", size = 14051725 },
    { url = "https://files.pythonhosted.org/packages/00/06/5306b8199bffac2a29d9119c11f457f6c7d41115a335b78d3f86fad4dbe8/numpy-2.2.4-cp313-cp313t-manylinux_2_17_x86_64.manylinux2014_x86_64.whl", hash = "sha256:e2f085ce2e813a50dfd0e01fbfc0c12bbe5d2063d99f8b29da30e544fb6483b8", size = 16101638 },
    { url = "https://files.pythonhosted.org/packages/fa/03/74c5b631ee1ded596945c12027649e6344614144369fd3ec1aaced782882/numpy-2.2.4-cp313-cp313t-musllinux_1_2_aarch64.whl", hash = "sha256:92bda934a791c01d6d9d8e038363c50918ef7c40601552a58ac84c9613a665bc", size = 15571717 },
    { url = "https://files.pythonhosted.org/packages/cb/dc/4fc7c0283abe0981e3b89f9b332a134e237dd476b0c018e1e21083310c31/numpy-2.2.4-cp313-cp313t-musllinux_1_2_x86_64.whl", hash = "sha256:ee4d528022f4c5ff67332469e10efe06a267e32f4067dc76bb7e2cddf3cd25ff", size = 17879998 },
    { url = "https://files.pythonhosted.org/packages/e5/2b/878576190c5cfa29ed896b518cc516aecc7c98a919e20706c12480465f43/numpy-2.2.4-cp313-cp313t-win32.whl", hash = "sha256:05c076d531e9998e7e694c36e8b349969c56eadd2cdcd07242958489d79a7286", size = 6366896 },
    { url = "https://files.pythonhosted.org/packages/3e/05/eb7eec66b95cf697f08c754ef26c3549d03ebd682819f794cb039574a0a6/numpy-2.2.4-cp313-cp313t-win_amd64.whl", hash = "sha256:188dcbca89834cc2e14eb2f106c96d6d46f200fe0200310fc29089657379c58d", size = 12739119 },
]

[[package]]
name = "openai"
version = "1.69.0"
source = { registry = "https://pypi.org/simple" }
dependencies = [
    { name = "anyio" },
    { name = "distro" },
    { name = "httpx" },
    { name = "jiter" },
    { name = "pydantic" },
    { name = "sniffio" },
    { name = "tqdm" },
    { name = "typing-extensions" },
]
sdist = { url = "https://files.pythonhosted.org/packages/ab/99/d164612528dfb7a9b19330623daded608e75d25823b01f81e0376eb388a4/openai-1.69.0.tar.gz", hash = "sha256:7b8a10a8ff77e1ae827e5e4c8480410af2070fb68bc973d6c994cf8218f1f98d", size = 409579 }
wheels = [
    { url = "https://files.pythonhosted.org/packages/b8/a4/28113be8b7bc937656aaf7b06feff7e9a5eb742ee4e405c6c48c30d879c4/openai-1.69.0-py3-none-any.whl", hash = "sha256:73c4b2ddfd050060f8d93c70367189bd891e70a5adb6d69c04c3571f4fea5627", size = 599068 },
]

[[package]]
name = "packaging"
version = "24.2"
source = { registry = "https://pypi.org/simple" }
sdist = { url = "https://files.pythonhosted.org/packages/d0/63/68dbb6eb2de9cb10ee4c9c14a0148804425e13c4fb20d61cce69f53106da/packaging-24.2.tar.gz", hash = "sha256:c228a6dc5e932d346bc5739379109d49e8853dd8223571c7c5b55260edc0b97f", size = 163950 }
wheels = [
    { url = "https://files.pythonhosted.org/packages/88/ef/eb23f262cca3c0c4eb7ab1933c3b1f03d021f2c48f54763065b6f0e321be/packaging-24.2-py3-none-any.whl", hash = "sha256:09abb1bccd265c01f4a3aa3f7a7db064b36514d2cba19a2f694fe6150451a759", size = 65451 },
]

[[package]]
name = "paginate"
version = "0.5.7"
source = { registry = "https://pypi.org/simple" }
sdist = { url = "https://files.pythonhosted.org/packages/ec/46/68dde5b6bc00c1296ec6466ab27dddede6aec9af1b99090e1107091b3b84/paginate-0.5.7.tar.gz", hash = "sha256:22bd083ab41e1a8b4f3690544afb2c60c25e5c9a63a30fa2f483f6c60c8e5945", size = 19252 }
wheels = [
    { url = "https://files.pythonhosted.org/packages/90/96/04b8e52da071d28f5e21a805b19cb9390aa17a47462ac87f5e2696b9566d/paginate-0.5.7-py2.py3-none-any.whl", hash = "sha256:b885e2af73abcf01d9559fd5216b57ef722f8c42affbb63942377668e35c7591", size = 13746 },
]

[[package]]
name = "pathspec"
version = "0.12.1"
source = { registry = "https://pypi.org/simple" }
sdist = { url = "https://files.pythonhosted.org/packages/ca/bc/f35b8446f4531a7cb215605d100cd88b7ac6f44ab3fc94870c120ab3adbf/pathspec-0.12.1.tar.gz", hash = "sha256:a482d51503a1ab33b1c67a6c3813a26953dbdc71c31dacaef9a838c4e29f5712", size = 51043 }
wheels = [
    { url = "https://files.pythonhosted.org/packages/cc/20/ff623b09d963f88bfde16306a54e12ee5ea43e9b597108672ff3a408aad6/pathspec-0.12.1-py3-none-any.whl", hash = "sha256:a0d503e138a4c123b27490a4f7beda6a01c6f288df0e4a8b79c7eb0dc7b4cc08", size = 31191 },
]

[[package]]
name = "pillow"
version = "11.1.0"
source = { registry = "https://pypi.org/simple" }
sdist = { url = "https://files.pythonhosted.org/packages/f3/af/c097e544e7bd278333db77933e535098c259609c4eb3b85381109602fb5b/pillow-11.1.0.tar.gz", hash = "sha256:368da70808b36d73b4b390a8ffac11069f8a5c85f29eff1f1b01bcf3ef5b2a20", size = 46742715 }
wheels = [
    { url = "https://files.pythonhosted.org/packages/b3/31/9ca79cafdce364fd5c980cd3416c20ce1bebd235b470d262f9d24d810184/pillow-11.1.0-cp313-cp313-macosx_10_13_x86_64.whl", hash = "sha256:ae98e14432d458fc3de11a77ccb3ae65ddce70f730e7c76140653048c71bfcbc", size = 3226640 },
    { url = "https://files.pythonhosted.org/packages/ac/0f/ff07ad45a1f172a497aa393b13a9d81a32e1477ef0e869d030e3c1532521/pillow-11.1.0-cp313-cp313-macosx_11_0_arm64.whl", hash = "sha256:cc1331b6d5a6e144aeb5e626f4375f5b7ae9934ba620c0ac6b3e43d5e683a0f0", size = 3101437 },
    { url = "https://files.pythonhosted.org/packages/08/2f/9906fca87a68d29ec4530be1f893149e0cb64a86d1f9f70a7cfcdfe8ae44/pillow-11.1.0-cp313-cp313-manylinux_2_17_aarch64.manylinux2014_aarch64.whl", hash = "sha256:758e9d4ef15d3560214cddbc97b8ef3ef86ce04d62ddac17ad39ba87e89bd3b1", size = 4326605 },
    { url = "https://files.pythonhosted.org/packages/b0/0f/f3547ee15b145bc5c8b336401b2d4c9d9da67da9dcb572d7c0d4103d2c69/pillow-11.1.0-cp313-cp313-manylinux_2_17_x86_64.manylinux2014_x86_64.whl", hash = "sha256:b523466b1a31d0dcef7c5be1f20b942919b62fd6e9a9be199d035509cbefc0ec", size = 4411173 },
    { url = "https://files.pythonhosted.org/packages/b1/df/bf8176aa5db515c5de584c5e00df9bab0713548fd780c82a86cba2c2fedb/pillow-11.1.0-cp313-cp313-manylinux_2_28_aarch64.whl", hash = "sha256:9044b5e4f7083f209c4e35aa5dd54b1dd5b112b108648f5c902ad586d4f945c5", size = 4369145 },
    { url = "https://files.pythonhosted.org/packages/de/7c/7433122d1cfadc740f577cb55526fdc39129a648ac65ce64db2eb7209277/pillow-11.1.0-cp313-cp313-manylinux_2_28_x86_64.whl", hash = "sha256:3764d53e09cdedd91bee65c2527815d315c6b90d7b8b79759cc48d7bf5d4f114", size = 4496340 },
    { url = "https://files.pythonhosted.org/packages/25/46/dd94b93ca6bd555588835f2504bd90c00d5438fe131cf01cfa0c5131a19d/pillow-11.1.0-cp313-cp313-musllinux_1_2_aarch64.whl", hash = "sha256:31eba6bbdd27dde97b0174ddf0297d7a9c3a507a8a1480e1e60ef914fe23d352", size = 4296906 },
    { url = "https://files.pythonhosted.org/packages/a8/28/2f9d32014dfc7753e586db9add35b8a41b7a3b46540e965cb6d6bc607bd2/pillow-11.1.0-cp313-cp313-musllinux_1_2_x86_64.whl", hash = "sha256:b5d658fbd9f0d6eea113aea286b21d3cd4d3fd978157cbf2447a6035916506d3", size = 4431759 },
    { url = "https://files.pythonhosted.org/packages/33/48/19c2cbe7403870fbe8b7737d19eb013f46299cdfe4501573367f6396c775/pillow-11.1.0-cp313-cp313-win32.whl", hash = "sha256:f86d3a7a9af5d826744fabf4afd15b9dfef44fe69a98541f666f66fbb8d3fef9", size = 2291657 },
    { url = "https://files.pythonhosted.org/packages/3b/ad/285c556747d34c399f332ba7c1a595ba245796ef3e22eae190f5364bb62b/pillow-11.1.0-cp313-cp313-win_amd64.whl", hash = "sha256:593c5fd6be85da83656b93ffcccc2312d2d149d251e98588b14fbc288fd8909c", size = 2626304 },
    { url = "https://files.pythonhosted.org/packages/e5/7b/ef35a71163bf36db06e9c8729608f78dedf032fc8313d19bd4be5c2588f3/pillow-11.1.0-cp313-cp313-win_arm64.whl", hash = "sha256:11633d58b6ee5733bde153a8dafd25e505ea3d32e261accd388827ee987baf65", size = 2375117 },
    { url = "https://files.pythonhosted.org/packages/79/30/77f54228401e84d6791354888549b45824ab0ffde659bafa67956303a09f/pillow-11.1.0-cp313-cp313t-macosx_10_13_x86_64.whl", hash = "sha256:70ca5ef3b3b1c4a0812b5c63c57c23b63e53bc38e758b37a951e5bc466449861", size = 3230060 },
    { url = "https://files.pythonhosted.org/packages/ce/b1/56723b74b07dd64c1010fee011951ea9c35a43d8020acd03111f14298225/pillow-11.1.0-cp313-cp313t-macosx_11_0_arm64.whl", hash = "sha256:8000376f139d4d38d6851eb149b321a52bb8893a88dae8ee7d95840431977081", size = 3106192 },
    { url = "https://files.pythonhosted.org/packages/e1/cd/7bf7180e08f80a4dcc6b4c3a0aa9e0b0ae57168562726a05dc8aa8fa66b0/pillow-11.1.0-cp313-cp313t-manylinux_2_17_x86_64.manylinux2014_x86_64.whl", hash = "sha256:9ee85f0696a17dd28fbcfceb59f9510aa71934b483d1f5601d1030c3c8304f3c", size = 4446805 },
    { url = "https://files.pythonhosted.org/packages/97/42/87c856ea30c8ed97e8efbe672b58c8304dee0573f8c7cab62ae9e31db6ae/pillow-11.1.0-cp313-cp313t-manylinux_2_28_x86_64.whl", hash = "sha256:dd0e081319328928531df7a0e63621caf67652c8464303fd102141b785ef9547", size = 4530623 },
    { url = "https://files.pythonhosted.org/packages/ff/41/026879e90c84a88e33fb00cc6bd915ac2743c67e87a18f80270dfe3c2041/pillow-11.1.0-cp313-cp313t-musllinux_1_2_x86_64.whl", hash = "sha256:e63e4e5081de46517099dc30abe418122f54531a6ae2ebc8680bcd7096860eab", size = 4465191 },
    { url = "https://files.pythonhosted.org/packages/e5/fb/a7960e838bc5df57a2ce23183bfd2290d97c33028b96bde332a9057834d3/pillow-11.1.0-cp313-cp313t-win32.whl", hash = "sha256:dda60aa465b861324e65a78c9f5cf0f4bc713e4309f83bc387be158b077963d9", size = 2295494 },
    { url = "https://files.pythonhosted.org/packages/d7/6c/6ec83ee2f6f0fda8d4cf89045c6be4b0373ebfc363ba8538f8c999f63fcd/pillow-11.1.0-cp313-cp313t-win_amd64.whl", hash = "sha256:ad5db5781c774ab9a9b2c4302bbf0c1014960a0a7be63278d13ae6fdf88126fe", size = 2631595 },
    { url = "https://files.pythonhosted.org/packages/cf/6c/41c21c6c8af92b9fea313aa47c75de49e2f9a467964ee33eb0135d47eb64/pillow-11.1.0-cp313-cp313t-win_arm64.whl", hash = "sha256:67cd427c68926108778a9005f2a04adbd5e67c442ed21d95389fe1d595458756", size = 2377651 },
]

[[package]]
name = "pip"
version = "25.0.1"
source = { registry = "https://pypi.org/simple" }
sdist = { url = "https://files.pythonhosted.org/packages/70/53/b309b4a497b09655cb7e07088966881a57d082f48ac3cb54ea729fd2c6cf/pip-25.0.1.tar.gz", hash = "sha256:88f96547ea48b940a3a385494e181e29fb8637898f88d88737c5049780f196ea", size = 1950850 }
wheels = [
    { url = "https://files.pythonhosted.org/packages/c9/bc/b7db44f5f39f9d0494071bddae6880eb645970366d0a200022a1a93d57f5/pip-25.0.1-py3-none-any.whl", hash = "sha256:c46efd13b6aa8279f33f2864459c8ce587ea6a1a59ee20de055868d8f7688f7f", size = 1841526 },
]

[[package]]
name = "platformdirs"
version = "4.3.7"
source = { registry = "https://pypi.org/simple" }
sdist = { url = "https://files.pythonhosted.org/packages/b6/2d/7d512a3913d60623e7eb945c6d1b4f0bddf1d0b7ada5225274c87e5b53d1/platformdirs-4.3.7.tar.gz", hash = "sha256:eb437d586b6a0986388f0d6f74aa0cde27b48d0e3d66843640bfb6bdcdb6e351", size = 21291 }
wheels = [
    { url = "https://files.pythonhosted.org/packages/6d/45/59578566b3275b8fd9157885918fcd0c4d74162928a5310926887b856a51/platformdirs-4.3.7-py3-none-any.whl", hash = "sha256:a03875334331946f13c549dbd8f4bac7a13a50a895a0eb1e8c6a8ace80d40a94", size = 18499 },
]

[[package]]
name = "pluggy"
version = "1.5.0"
source = { registry = "https://pypi.org/simple" }
sdist = { url = "https://files.pythonhosted.org/packages/96/2d/02d4312c973c6050a18b314a5ad0b3210edb65a906f868e31c111dede4a6/pluggy-1.5.0.tar.gz", hash = "sha256:2cffa88e94fdc978c4c574f15f9e59b7f4201d439195c3715ca9e2486f1d0cf1", size = 67955 }
wheels = [
    { url = "https://files.pythonhosted.org/packages/88/5f/e351af9a41f866ac3f1fac4ca0613908d9a41741cfcf2228f4ad853b697d/pluggy-1.5.0-py3-none-any.whl", hash = "sha256:44e1ad92c8ca002de6377e165f3e0f1be63266ab4d554740532335b9d75ea669", size = 20556 },
]

[[package]]
name = "pydantic"
version = "2.11.0"
source = { registry = "https://pypi.org/simple" }
dependencies = [
    { name = "annotated-types" },
    { name = "pydantic-core" },
    { name = "typing-extensions" },
    { name = "typing-inspection" },
]
sdist = { url = "https://files.pythonhosted.org/packages/82/2a/4ba34614269b1e12a28b9fe54710983f5c3679f945797e86250c6269263f/pydantic-2.11.0.tar.gz", hash = "sha256:d6a287cd6037dee72f0597229256dfa246c4d61567a250e99f86b7b4626e2f41", size = 782184 }
wheels = [
    { url = "https://files.pythonhosted.org/packages/09/2c/3a0a1b022bb028e4cd455c69a17ceaad809bf6763c110d093efc0d8f67aa/pydantic-2.11.0-py3-none-any.whl", hash = "sha256:d52535bb7aba33c2af820eaefd866f3322daf39319d03374921cd17fbbdf28f9", size = 442591 },
]

[[package]]
name = "pydantic-core"
version = "2.33.0"
source = { registry = "https://pypi.org/simple" }
dependencies = [
    { name = "typing-extensions" },
]
sdist = { url = "https://files.pythonhosted.org/packages/b9/05/91ce14dfd5a3a99555fce436318cc0fd1f08c4daa32b3248ad63669ea8b4/pydantic_core-2.33.0.tar.gz", hash = "sha256:40eb8af662ba409c3cbf4a8150ad32ae73514cd7cb1f1a2113af39763dd616b3", size = 434080 }
wheels = [
    { url = "https://files.pythonhosted.org/packages/79/20/de2ad03ce8f5b3accf2196ea9b44f31b0cd16ac6e8cfc6b21976ed45ec35/pydantic_core-2.33.0-cp313-cp313-macosx_10_12_x86_64.whl", hash = "sha256:f00e8b59e1fc8f09d05594aa7d2b726f1b277ca6155fc84c0396db1b373c4555", size = 2032214 },
    { url = "https://files.pythonhosted.org/packages/f9/af/6817dfda9aac4958d8b516cbb94af507eb171c997ea66453d4d162ae8948/pydantic_core-2.33.0-cp313-cp313-macosx_11_0_arm64.whl", hash = "sha256:1a73be93ecef45786d7d95b0c5e9b294faf35629d03d5b145b09b81258c7cd6d", size = 1852338 },
    { url = "https://files.pythonhosted.org/packages/44/f3/49193a312d9c49314f2b953fb55740b7c530710977cabe7183b8ef111b7f/pydantic_core-2.33.0-cp313-cp313-manylinux_2_17_aarch64.manylinux2014_aarch64.whl", hash = "sha256:ff48a55be9da6930254565ff5238d71d5e9cd8c5487a191cb85df3bdb8c77365", size = 1896913 },
    { url = "https://files.pythonhosted.org/packages/06/e0/c746677825b2e29a2fa02122a8991c83cdd5b4c5f638f0664d4e35edd4b2/pydantic_core-2.33.0-cp313-cp313-manylinux_2_17_armv7l.manylinux2014_armv7l.whl", hash = "sha256:26a4ea04195638dcd8c53dadb545d70badba51735b1594810e9768c2c0b4a5da", size = 1986046 },
    { url = "https://files.pythonhosted.org/packages/11/ec/44914e7ff78cef16afb5e5273d480c136725acd73d894affdbe2a1bbaad5/pydantic_core-2.33.0-cp313-cp313-manylinux_2_17_ppc64le.manylinux2014_ppc64le.whl", hash = "sha256:41d698dcbe12b60661f0632b543dbb119e6ba088103b364ff65e951610cb7ce0", size = 2128097 },
    { url = "https://files.pythonhosted.org/packages/fe/f5/c6247d424d01f605ed2e3802f338691cae17137cee6484dce9f1ac0b872b/pydantic_core-2.33.0-cp313-cp313-manylinux_2_17_s390x.manylinux2014_s390x.whl", hash = "sha256:ae62032ef513fe6281ef0009e30838a01057b832dc265da32c10469622613885", size = 2681062 },
    { url = "https://files.pythonhosted.org/packages/f0/85/114a2113b126fdd7cf9a9443b1b1fe1b572e5bd259d50ba9d5d3e1927fa9/pydantic_core-2.33.0-cp313-cp313-manylinux_2_17_x86_64.manylinux2014_x86_64.whl", hash = "sha256:f225f3a3995dbbc26affc191d0443c6c4aa71b83358fd4c2b7d63e2f6f0336f9", size = 2007487 },
    { url = "https://files.pythonhosted.org/packages/e6/40/3c05ed28d225c7a9acd2b34c5c8010c279683a870219b97e9f164a5a8af0/pydantic_core-2.33.0-cp313-cp313-manylinux_2_5_i686.manylinux1_i686.whl", hash = "sha256:5bdd36b362f419c78d09630cbaebc64913f66f62bda6d42d5fbb08da8cc4f181", size = 2121382 },
    { url = "https://files.pythonhosted.org/packages/8a/22/e70c086f41eebd323e6baa92cc906c3f38ddce7486007eb2bdb3b11c8f64/pydantic_core-2.33.0-cp313-cp313-musllinux_1_1_aarch64.whl", hash = "sha256:2a0147c0bef783fd9abc9f016d66edb6cac466dc54a17ec5f5ada08ff65caf5d", size = 2072473 },
    { url = "https://files.pythonhosted.org/packages/3e/84/d1614dedd8fe5114f6a0e348bcd1535f97d76c038d6102f271433cd1361d/pydantic_core-2.33.0-cp313-cp313-musllinux_1_1_armv7l.whl", hash = "sha256:c860773a0f205926172c6644c394e02c25421dc9a456deff16f64c0e299487d3", size = 2249468 },
    { url = "https://files.pythonhosted.org/packages/b0/c0/787061eef44135e00fddb4b56b387a06c303bfd3884a6df9bea5cb730230/pydantic_core-2.33.0-cp313-cp313-musllinux_1_1_x86_64.whl", hash = "sha256:138d31e3f90087f42aa6286fb640f3c7a8eb7bdae829418265e7e7474bd2574b", size = 2254716 },
    { url = "https://files.pythonhosted.org/packages/ae/e2/27262eb04963201e89f9c280f1e10c493a7a37bc877e023f31aa72d2f911/pydantic_core-2.33.0-cp313-cp313-win32.whl", hash = "sha256:d20cbb9d3e95114325780f3cfe990f3ecae24de7a2d75f978783878cce2ad585", size = 1916450 },
    { url = "https://files.pythonhosted.org/packages/13/8d/25ff96f1e89b19e0b70b3cd607c9ea7ca27e1dcb810a9cd4255ed6abf869/pydantic_core-2.33.0-cp313-cp313-win_amd64.whl", hash = "sha256:ca1103d70306489e3d006b0f79db8ca5dd3c977f6f13b2c59ff745249431a606", size = 1956092 },
    { url = "https://files.pythonhosted.org/packages/1b/64/66a2efeff657b04323ffcd7b898cb0354d36dae3a561049e092134a83e9c/pydantic_core-2.33.0-cp313-cp313-win_arm64.whl", hash = "sha256:6291797cad239285275558e0a27872da735b05c75d5237bbade8736f80e4c225", size = 1908367 },
    { url = "https://files.pythonhosted.org/packages/52/54/295e38769133363d7ec4a5863a4d579f331728c71a6644ff1024ee529315/pydantic_core-2.33.0-cp313-cp313t-macosx_11_0_arm64.whl", hash = "sha256:7b79af799630af263eca9ec87db519426d8c9b3be35016eddad1832bac812d87", size = 1813331 },
    { url = "https://files.pythonhosted.org/packages/4c/9c/0c8ea02db8d682aa1ef48938abae833c1d69bdfa6e5ec13b21734b01ae70/pydantic_core-2.33.0-cp313-cp313t-manylinux_2_17_x86_64.manylinux2014_x86_64.whl", hash = "sha256:eabf946a4739b5237f4f56d77fa6668263bc466d06a8036c055587c130a46f7b", size = 1986653 },
    { url = "https://files.pythonhosted.org/packages/8e/4f/3fb47d6cbc08c7e00f92300e64ba655428c05c56b8ab6723bd290bae6458/pydantic_core-2.33.0-cp313-cp313t-win_amd64.whl", hash = "sha256:8a1d581e8cdbb857b0e0e81df98603376c1a5c34dc5e54039dcc00f043df81e7", size = 1931234 },
]

[[package]]
name = "pydantic-settings"
version = "2.8.1"
source = { registry = "https://pypi.org/simple" }
dependencies = [
    { name = "pydantic" },
    { name = "python-dotenv" },
]
sdist = { url = "https://files.pythonhosted.org/packages/88/82/c79424d7d8c29b994fb01d277da57b0a9b09cc03c3ff875f9bd8a86b2145/pydantic_settings-2.8.1.tar.gz", hash = "sha256:d5c663dfbe9db9d5e1c646b2e161da12f0d734d422ee56f567d0ea2cee4e8585", size = 83550 }
wheels = [
    { url = "https://files.pythonhosted.org/packages/0b/53/a64f03044927dc47aafe029c42a5b7aabc38dfb813475e0e1bf71c4a59d0/pydantic_settings-2.8.1-py3-none-any.whl", hash = "sha256:81942d5ac3d905f7f3ee1a70df5dfb62d5569c12f51a5a647defc1c3d9ee2e9c", size = 30839 },
]

[[package]]
name = "pygments"
version = "2.19.1"
source = { registry = "https://pypi.org/simple" }
sdist = { url = "https://files.pythonhosted.org/packages/7c/2d/c3338d48ea6cc0feb8446d8e6937e1408088a72a39937982cc6111d17f84/pygments-2.19.1.tar.gz", hash = "sha256:61c16d2a8576dc0649d9f39e089b5f02bcd27fba10d8fb4dcc28173f7a45151f", size = 4968581 }
wheels = [
    { url = "https://files.pythonhosted.org/packages/8a/0b/9fcc47d19c48b59121088dd6da2488a49d5f72dacf8262e2790a1d2c7d15/pygments-2.19.1-py3-none-any.whl", hash = "sha256:9ea1544ad55cecf4b8242fab6dd35a93bbce657034b0611ee383099054ab6d8c", size = 1225293 },
]

[[package]]
name = "pymdown-extensions"
version = "10.14.3"
source = { registry = "https://pypi.org/simple" }
dependencies = [
    { name = "markdown" },
    { name = "pyyaml" },
]
sdist = { url = "https://files.pythonhosted.org/packages/7c/44/e6de2fdc880ad0ec7547ca2e087212be815efbc9a425a8d5ba9ede602cbb/pymdown_extensions-10.14.3.tar.gz", hash = "sha256:41e576ce3f5d650be59e900e4ceff231e0aed2a88cf30acaee41e02f063a061b", size = 846846 }
wheels = [
    { url = "https://files.pythonhosted.org/packages/eb/f5/b9e2a42aa8f9e34d52d66de87941ecd236570c7ed2e87775ed23bbe4e224/pymdown_extensions-10.14.3-py3-none-any.whl", hash = "sha256:05e0bee73d64b9c71a4ae17c72abc2f700e8bc8403755a00580b49a4e9f189e9", size = 264467 },
]

[[package]]
name = "pyright"
version = "1.1.398"
source = { registry = "https://pypi.org/simple" }
dependencies = [
    { name = "nodeenv" },
    { name = "typing-extensions" },
]
sdist = { url = "https://files.pythonhosted.org/packages/24/d6/48740f1d029e9fc4194880d1ad03dcf0ba3a8f802e0e166b8f63350b3584/pyright-1.1.398.tar.gz", hash = "sha256:357a13edd9be8082dc73be51190913e475fa41a6efb6ec0d4b7aab3bc11638d8", size = 3892675 }
wheels = [
    { url = "https://files.pythonhosted.org/packages/58/e0/5283593f61b3c525d6d7e94cfb6b3ded20b3df66e953acaf7bb4f23b3f6e/pyright-1.1.398-py3-none-any.whl", hash = "sha256:0a70bfd007d9ea7de1cf9740e1ad1a40a122592cfe22a3f6791b06162ad08753", size = 5780235 },
]

[[package]]
name = "pytest"
version = "8.3.5"
source = { registry = "https://pypi.org/simple" }
dependencies = [
    { name = "colorama", marker = "sys_platform == 'win32'" },
    { name = "iniconfig" },
    { name = "packaging" },
    { name = "pluggy" },
]
sdist = { url = "https://files.pythonhosted.org/packages/ae/3c/c9d525a414d506893f0cd8a8d0de7706446213181570cdbd766691164e40/pytest-8.3.5.tar.gz", hash = "sha256:f4efe70cc14e511565ac476b57c279e12a855b11f48f212af1080ef2263d3845", size = 1450891 }
wheels = [
    { url = "https://files.pythonhosted.org/packages/30/3d/64ad57c803f1fa1e963a7946b6e0fea4a70df53c1a7fed304586539c2bac/pytest-8.3.5-py3-none-any.whl", hash = "sha256:c69214aa47deac29fad6c2a4f590b9c4a9fdb16a403176fe154b79c0b4d4d820", size = 343634 },
]

[[package]]
name = "pytest-mock"
version = "3.14.0"
source = { registry = "https://pypi.org/simple" }
dependencies = [
    { name = "pytest" },
]
sdist = { url = "https://files.pythonhosted.org/packages/c6/90/a955c3ab35ccd41ad4de556596fa86685bf4fc5ffcc62d22d856cfd4e29a/pytest-mock-3.14.0.tar.gz", hash = "sha256:2719255a1efeceadbc056d6bf3df3d1c5015530fb40cf347c0f9afac88410bd0", size = 32814 }
wheels = [
    { url = "https://files.pythonhosted.org/packages/f2/3b/b26f90f74e2986a82df6e7ac7e319b8ea7ccece1caec9f8ab6104dc70603/pytest_mock-3.14.0-py3-none-any.whl", hash = "sha256:0b72c38033392a5f4621342fe11e9219ac11ec9d375f8e2a0c164539e0d70f6f", size = 9863 },
]

[[package]]
name = "pytest-xdist"
version = "3.6.1"
source = { registry = "https://pypi.org/simple" }
dependencies = [
    { name = "execnet" },
    { name = "pytest" },
]
sdist = { url = "https://files.pythonhosted.org/packages/41/c4/3c310a19bc1f1e9ef50075582652673ef2bfc8cd62afef9585683821902f/pytest_xdist-3.6.1.tar.gz", hash = "sha256:ead156a4db231eec769737f57668ef58a2084a34b2e55c4a8fa20d861107300d", size = 84060 }
wheels = [
    { url = "https://files.pythonhosted.org/packages/6d/82/1d96bf03ee4c0fdc3c0cbe61470070e659ca78dc0086fb88b66c185e2449/pytest_xdist-3.6.1-py3-none-any.whl", hash = "sha256:9ed4adfb68a016610848639bb7e02c9352d5d9f03d04809919e2dafc3be4cca7", size = 46108 },
]

[[package]]
name = "python-dateutil"
version = "2.9.0.post0"
source = { registry = "https://pypi.org/simple" }
dependencies = [
    { name = "six" },
]
sdist = { url = "https://files.pythonhosted.org/packages/66/c0/0c8b6ad9f17a802ee498c46e004a0eb49bc148f2fd230864601a86dcf6db/python-dateutil-2.9.0.post0.tar.gz", hash = "sha256:37dd54208da7e1cd875388217d5e00ebd4179249f90fb72437e91a35459a0ad3", size = 342432 }
wheels = [
    { url = "https://files.pythonhosted.org/packages/ec/57/56b9bcc3c9c6a792fcbaf139543cee77261f3651ca9da0c93f5c1221264b/python_dateutil-2.9.0.post0-py2.py3-none-any.whl", hash = "sha256:a8b2bc7bffae282281c8140a97d3aa9c14da0b136dfe83f850eea9a5f7470427", size = 229892 },
]

[[package]]
name = "python-dotenv"
version = "1.1.0"
source = { registry = "https://pypi.org/simple" }
sdist = { url = "https://files.pythonhosted.org/packages/88/2c/7bb1416c5620485aa793f2de31d3df393d3686aa8a8506d11e10e13c5baf/python_dotenv-1.1.0.tar.gz", hash = "sha256:41f90bc6f5f177fb41f53e87666db362025010eb28f60a01c9143bfa33a2b2d5", size = 39920 }
wheels = [
    { url = "https://files.pythonhosted.org/packages/1e/18/98a99ad95133c6a6e2005fe89faedf294a748bd5dc803008059409ac9b1e/python_dotenv-1.1.0-py3-none-any.whl", hash = "sha256:d7c01d9e2293916c18baf562d95698754b0dbbb5e74d457c45d4f6561fb9d55d", size = 20256 },
]

[[package]]
name = "pyyaml"
version = "6.0.2"
source = { registry = "https://pypi.org/simple" }
sdist = { url = "https://files.pythonhosted.org/packages/54/ed/79a089b6be93607fa5cdaedf301d7dfb23af5f25c398d5ead2525b063e17/pyyaml-6.0.2.tar.gz", hash = "sha256:d584d9ec91ad65861cc08d42e834324ef890a082e591037abe114850ff7bbc3e", size = 130631 }
wheels = [
    { url = "https://files.pythonhosted.org/packages/ef/e3/3af305b830494fa85d95f6d95ef7fa73f2ee1cc8ef5b495c7c3269fb835f/PyYAML-6.0.2-cp313-cp313-macosx_10_13_x86_64.whl", hash = "sha256:efdca5630322a10774e8e98e1af481aad470dd62c3170801852d752aa7a783ba", size = 181309 },
    { url = "https://files.pythonhosted.org/packages/45/9f/3b1c20a0b7a3200524eb0076cc027a970d320bd3a6592873c85c92a08731/PyYAML-6.0.2-cp313-cp313-macosx_11_0_arm64.whl", hash = "sha256:50187695423ffe49e2deacb8cd10510bc361faac997de9efef88badc3bb9e2d1", size = 171679 },
    { url = "https://files.pythonhosted.org/packages/7c/9a/337322f27005c33bcb656c655fa78325b730324c78620e8328ae28b64d0c/PyYAML-6.0.2-cp313-cp313-manylinux_2_17_aarch64.manylinux2014_aarch64.whl", hash = "sha256:0ffe8360bab4910ef1b9e87fb812d8bc0a308b0d0eef8c8f44e0254ab3b07133", size = 733428 },
    { url = "https://files.pythonhosted.org/packages/a3/69/864fbe19e6c18ea3cc196cbe5d392175b4cf3d5d0ac1403ec3f2d237ebb5/PyYAML-6.0.2-cp313-cp313-manylinux_2_17_s390x.manylinux2014_s390x.whl", hash = "sha256:17e311b6c678207928d649faa7cb0d7b4c26a0ba73d41e99c4fff6b6c3276484", size = 763361 },
    { url = "https://files.pythonhosted.org/packages/04/24/b7721e4845c2f162d26f50521b825fb061bc0a5afcf9a386840f23ea19fa/PyYAML-6.0.2-cp313-cp313-manylinux_2_17_x86_64.manylinux2014_x86_64.whl", hash = "sha256:70b189594dbe54f75ab3a1acec5f1e3faa7e8cf2f1e08d9b561cb41b845f69d5", size = 759523 },
    { url = "https://files.pythonhosted.org/packages/2b/b2/e3234f59ba06559c6ff63c4e10baea10e5e7df868092bf9ab40e5b9c56b6/PyYAML-6.0.2-cp313-cp313-musllinux_1_1_aarch64.whl", hash = "sha256:41e4e3953a79407c794916fa277a82531dd93aad34e29c2a514c2c0c5fe971cc", size = 726660 },
    { url = "https://files.pythonhosted.org/packages/fe/0f/25911a9f080464c59fab9027482f822b86bf0608957a5fcc6eaac85aa515/PyYAML-6.0.2-cp313-cp313-musllinux_1_1_x86_64.whl", hash = "sha256:68ccc6023a3400877818152ad9a1033e3db8625d899c72eacb5a668902e4d652", size = 751597 },
    { url = "https://files.pythonhosted.org/packages/14/0d/e2c3b43bbce3cf6bd97c840b46088a3031085179e596d4929729d8d68270/PyYAML-6.0.2-cp313-cp313-win32.whl", hash = "sha256:bc2fa7c6b47d6bc618dd7fb02ef6fdedb1090ec036abab80d4681424b84c1183", size = 140527 },
    { url = "https://files.pythonhosted.org/packages/fa/de/02b54f42487e3d3c6efb3f89428677074ca7bf43aae402517bc7cca949f3/PyYAML-6.0.2-cp313-cp313-win_amd64.whl", hash = "sha256:8388ee1976c416731879ac16da0aff3f63b286ffdd57cdeb95f3f2e085687563", size = 156446 },
]

[[package]]
name = "pyyaml-env-tag"
version = "0.1"
source = { registry = "https://pypi.org/simple" }
dependencies = [
    { name = "pyyaml" },
]
sdist = { url = "https://files.pythonhosted.org/packages/fb/8e/da1c6c58f751b70f8ceb1eb25bc25d524e8f14fe16edcce3f4e3ba08629c/pyyaml_env_tag-0.1.tar.gz", hash = "sha256:70092675bda14fdec33b31ba77e7543de9ddc88f2e5b99160396572d11525bdb", size = 5631 }
wheels = [
    { url = "https://files.pythonhosted.org/packages/5a/66/bbb1dd374f5c870f59c5bb1db0e18cbe7fa739415a24cbd95b2d1f5ae0c4/pyyaml_env_tag-0.1-py3-none-any.whl", hash = "sha256:af31106dec8a4d68c60207c1886031cbf839b68aa7abccdb19868200532c2069", size = 3911 },
]

[[package]]
name = "regex"
version = "2024.11.6"
source = { registry = "https://pypi.org/simple" }
sdist = { url = "https://files.pythonhosted.org/packages/8e/5f/bd69653fbfb76cf8604468d3b4ec4c403197144c7bfe0e6a5fc9e02a07cb/regex-2024.11.6.tar.gz", hash = "sha256:7ab159b063c52a0333c884e4679f8d7a85112ee3078fe3d9004b2dd875585519", size = 399494 }
wheels = [
    { url = "https://files.pythonhosted.org/packages/90/73/bcb0e36614601016552fa9344544a3a2ae1809dc1401b100eab02e772e1f/regex-2024.11.6-cp313-cp313-macosx_10_13_universal2.whl", hash = "sha256:a6ba92c0bcdf96cbf43a12c717eae4bc98325ca3730f6b130ffa2e3c3c723d84", size = 483525 },
    { url = "https://files.pythonhosted.org/packages/0f/3f/f1a082a46b31e25291d830b369b6b0c5576a6f7fb89d3053a354c24b8a83/regex-2024.11.6-cp313-cp313-macosx_10_13_x86_64.whl", hash = "sha256:525eab0b789891ac3be914d36893bdf972d483fe66551f79d3e27146191a37d4", size = 288324 },
    { url = "https://files.pythonhosted.org/packages/09/c9/4e68181a4a652fb3ef5099e077faf4fd2a694ea6e0f806a7737aff9e758a/regex-2024.11.6-cp313-cp313-macosx_11_0_arm64.whl", hash = "sha256:086a27a0b4ca227941700e0b31425e7a28ef1ae8e5e05a33826e17e47fbfdba0", size = 284617 },
    { url = "https://files.pythonhosted.org/packages/fc/fd/37868b75eaf63843165f1d2122ca6cb94bfc0271e4428cf58c0616786dce/regex-2024.11.6-cp313-cp313-manylinux_2_17_aarch64.manylinux2014_aarch64.whl", hash = "sha256:bde01f35767c4a7899b7eb6e823b125a64de314a8ee9791367c9a34d56af18d0", size = 795023 },
    { url = "https://files.pythonhosted.org/packages/c4/7c/d4cd9c528502a3dedb5c13c146e7a7a539a3853dc20209c8e75d9ba9d1b2/regex-2024.11.6-cp313-cp313-manylinux_2_17_ppc64le.manylinux2014_ppc64le.whl", hash = "sha256:b583904576650166b3d920d2bcce13971f6f9e9a396c673187f49811b2769dc7", size = 833072 },
    { url = "https://files.pythonhosted.org/packages/4f/db/46f563a08f969159c5a0f0e722260568425363bea43bb7ae370becb66a67/regex-2024.11.6-cp313-cp313-manylinux_2_17_s390x.manylinux2014_s390x.whl", hash = "sha256:1c4de13f06a0d54fa0d5ab1b7138bfa0d883220965a29616e3ea61b35d5f5fc7", size = 823130 },
    { url = "https://files.pythonhosted.org/packages/db/60/1eeca2074f5b87df394fccaa432ae3fc06c9c9bfa97c5051aed70e6e00c2/regex-2024.11.6-cp313-cp313-manylinux_2_17_x86_64.manylinux2014_x86_64.whl", hash = "sha256:3cde6e9f2580eb1665965ce9bf17ff4952f34f5b126beb509fee8f4e994f143c", size = 796857 },
    { url = "https://files.pythonhosted.org/packages/10/db/ac718a08fcee981554d2f7bb8402f1faa7e868c1345c16ab1ebec54b0d7b/regex-2024.11.6-cp313-cp313-manylinux_2_5_i686.manylinux1_i686.manylinux_2_17_i686.manylinux2014_i686.whl", hash = "sha256:0d7f453dca13f40a02b79636a339c5b62b670141e63efd511d3f8f73fba162b3", size = 784006 },
    { url = "https://files.pythonhosted.org/packages/c2/41/7da3fe70216cea93144bf12da2b87367590bcf07db97604edeea55dac9ad/regex-2024.11.6-cp313-cp313-musllinux_1_2_aarch64.whl", hash = "sha256:59dfe1ed21aea057a65c6b586afd2a945de04fc7db3de0a6e3ed5397ad491b07", size = 781650 },
    { url = "https://files.pythonhosted.org/packages/a7/d5/880921ee4eec393a4752e6ab9f0fe28009435417c3102fc413f3fe81c4e5/regex-2024.11.6-cp313-cp313-musllinux_1_2_i686.whl", hash = "sha256:b97c1e0bd37c5cd7902e65f410779d39eeda155800b65fc4d04cc432efa9bc6e", size = 789545 },
    { url = "https://files.pythonhosted.org/packages/dc/96/53770115e507081122beca8899ab7f5ae28ae790bfcc82b5e38976df6a77/regex-2024.11.6-cp313-cp313-musllinux_1_2_ppc64le.whl", hash = "sha256:f9d1e379028e0fc2ae3654bac3cbbef81bf3fd571272a42d56c24007979bafb6", size = 853045 },
    { url = "https://files.pythonhosted.org/packages/31/d3/1372add5251cc2d44b451bd94f43b2ec78e15a6e82bff6a290ef9fd8f00a/regex-2024.11.6-cp313-cp313-musllinux_1_2_s390x.whl", hash = "sha256:13291b39131e2d002a7940fb176e120bec5145f3aeb7621be6534e46251912c4", size = 860182 },
    { url = "https://files.pythonhosted.org/packages/ed/e3/c446a64984ea9f69982ba1a69d4658d5014bc7a0ea468a07e1a1265db6e2/regex-2024.11.6-cp313-cp313-musllinux_1_2_x86_64.whl", hash = "sha256:4f51f88c126370dcec4908576c5a627220da6c09d0bff31cfa89f2523843316d", size = 787733 },
    { url = "https://files.pythonhosted.org/packages/2b/f1/e40c8373e3480e4f29f2692bd21b3e05f296d3afebc7e5dcf21b9756ca1c/regex-2024.11.6-cp313-cp313-win32.whl", hash = "sha256:63b13cfd72e9601125027202cad74995ab26921d8cd935c25f09c630436348ff", size = 262122 },
    { url = "https://files.pythonhosted.org/packages/45/94/bc295babb3062a731f52621cdc992d123111282e291abaf23faa413443ea/regex-2024.11.6-cp313-cp313-win_amd64.whl", hash = "sha256:2b3361af3198667e99927da8b84c1b010752fa4b1115ee30beaa332cabc3ef1a", size = 273545 },
]

[[package]]
name = "requests"
version = "2.32.3"
source = { registry = "https://pypi.org/simple" }
dependencies = [
    { name = "certifi" },
    { name = "charset-normalizer" },
    { name = "idna" },
    { name = "urllib3" },
]
sdist = { url = "https://files.pythonhosted.org/packages/63/70/2bf7780ad2d390a8d301ad0b550f1581eadbd9a20f896afe06353c2a2913/requests-2.32.3.tar.gz", hash = "sha256:55365417734eb18255590a9ff9eb97e9e1da868d4ccd6402399eaf68af20a760", size = 131218 }
wheels = [
    { url = "https://files.pythonhosted.org/packages/f9/9b/335f9764261e915ed497fcdeb11df5dfd6f7bf257d4a6a2a686d80da4d54/requests-2.32.3-py3-none-any.whl", hash = "sha256:70761cfe03c773ceb22aa2f671b4757976145175cdfca038c02654d061d6dcc6", size = 64928 },
]

[[package]]
name = "rich"
version = "13.9.4"
source = { registry = "https://pypi.org/simple" }
dependencies = [
    { name = "markdown-it-py" },
    { name = "pygments" },
]
sdist = { url = "https://files.pythonhosted.org/packages/ab/3a/0316b28d0761c6734d6bc14e770d85506c986c85ffb239e688eeaab2c2bc/rich-13.9.4.tar.gz", hash = "sha256:439594978a49a09530cff7ebc4b5c7103ef57baf48d5ea3184f21d9a2befa098", size = 223149 }
wheels = [
    { url = "https://files.pythonhosted.org/packages/19/71/39c7c0d87f8d4e6c020a393182060eaefeeae6c01dab6a84ec346f2567df/rich-13.9.4-py3-none-any.whl", hash = "sha256:6049d5e6ec054bf2779ab3358186963bac2ea89175919d699e378b99738c2a90", size = 242424 },
]

[[package]]
name = "ruff"
version = "0.11.2"
source = { registry = "https://pypi.org/simple" }
sdist = { url = "https://files.pythonhosted.org/packages/90/61/fb87430f040e4e577e784e325351186976516faef17d6fcd921fe28edfd7/ruff-0.11.2.tar.gz", hash = "sha256:ec47591497d5a1050175bdf4e1a4e6272cddff7da88a2ad595e1e326041d8d94", size = 3857511 }
wheels = [
    { url = "https://files.pythonhosted.org/packages/62/99/102578506f0f5fa29fd7e0df0a273864f79af044757aef73d1cae0afe6ad/ruff-0.11.2-py3-none-linux_armv6l.whl", hash = "sha256:c69e20ea49e973f3afec2c06376eb56045709f0212615c1adb0eda35e8a4e477", size = 10113146 },
    { url = "https://files.pythonhosted.org/packages/74/ad/5cd4ba58ab602a579997a8494b96f10f316e874d7c435bcc1a92e6da1b12/ruff-0.11.2-py3-none-macosx_10_12_x86_64.whl", hash = "sha256:2c5424cc1c4eb1d8ecabe6d4f1b70470b4f24a0c0171356290b1953ad8f0e272", size = 10867092 },
    { url = "https://files.pythonhosted.org/packages/fc/3e/d3f13619e1d152c7b600a38c1a035e833e794c6625c9a6cea6f63dbf3af4/ruff-0.11.2-py3-none-macosx_11_0_arm64.whl", hash = "sha256:ecf20854cc73f42171eedb66f006a43d0a21bfb98a2523a809931cda569552d9", size = 10224082 },
    { url = "https://files.pythonhosted.org/packages/90/06/f77b3d790d24a93f38e3806216f263974909888fd1e826717c3ec956bbcd/ruff-0.11.2-py3-none-manylinux_2_17_aarch64.manylinux2014_aarch64.whl", hash = "sha256:0c543bf65d5d27240321604cee0633a70c6c25c9a2f2492efa9f6d4b8e4199bb", size = 10394818 },
    { url = "https://files.pythonhosted.org/packages/99/7f/78aa431d3ddebfc2418cd95b786642557ba8b3cb578c075239da9ce97ff9/ruff-0.11.2-py3-none-manylinux_2_17_armv7l.manylinux2014_armv7l.whl", hash = "sha256:20967168cc21195db5830b9224be0e964cc9c8ecf3b5a9e3ce19876e8d3a96e3", size = 9952251 },
    { url = "https://files.pythonhosted.org/packages/30/3e/f11186d1ddfaca438c3bbff73c6a2fdb5b60e6450cc466129c694b0ab7a2/ruff-0.11.2-py3-none-manylinux_2_17_i686.manylinux2014_i686.whl", hash = "sha256:955a9ce63483999d9f0b8f0b4a3ad669e53484232853054cc8b9d51ab4c5de74", size = 11563566 },
    { url = "https://files.pythonhosted.org/packages/22/6c/6ca91befbc0a6539ee133d9a9ce60b1a354db12c3c5d11cfdbf77140f851/ruff-0.11.2-py3-none-manylinux_2_17_ppc64.manylinux2014_ppc64.whl", hash = "sha256:86b3a27c38b8fce73bcd262b0de32e9a6801b76d52cdb3ae4c914515f0cef608", size = 12208721 },
    { url = "https://files.pythonhosted.org/packages/19/b0/24516a3b850d55b17c03fc399b681c6a549d06ce665915721dc5d6458a5c/ruff-0.11.2-py3-none-manylinux_2_17_ppc64le.manylinux2014_ppc64le.whl", hash = "sha256:a3b66a03b248c9fcd9d64d445bafdf1589326bee6fc5c8e92d7562e58883e30f", size = 11662274 },
    { url = "https://files.pythonhosted.org/packages/d7/65/76be06d28ecb7c6070280cef2bcb20c98fbf99ff60b1c57d2fb9b8771348/ruff-0.11.2-py3-none-manylinux_2_17_s390x.manylinux2014_s390x.whl", hash = "sha256:0397c2672db015be5aa3d4dac54c69aa012429097ff219392c018e21f5085147", size = 13792284 },
    { url = "https://files.pythonhosted.org/packages/ce/d2/4ceed7147e05852876f3b5f3fdc23f878ce2b7e0b90dd6e698bda3d20787/ruff-0.11.2-py3-none-manylinux_2_17_x86_64.manylinux2014_x86_64.whl", hash = "sha256:869bcf3f9abf6457fbe39b5a37333aa4eecc52a3b99c98827ccc371a8e5b6f1b", size = 11327861 },
    { url = "https://files.pythonhosted.org/packages/c4/78/4935ecba13706fd60ebe0e3dc50371f2bdc3d9bc80e68adc32ff93914534/ruff-0.11.2-py3-none-musllinux_1_2_aarch64.whl", hash = "sha256:2a2b50ca35457ba785cd8c93ebbe529467594087b527a08d487cf0ee7b3087e9", size = 10276560 },
    { url = "https://files.pythonhosted.org/packages/81/7f/1b2435c3f5245d410bb5dc80f13ec796454c21fbda12b77d7588d5cf4e29/ruff-0.11.2-py3-none-musllinux_1_2_armv7l.whl", hash = "sha256:7c69c74bf53ddcfbc22e6eb2f31211df7f65054bfc1f72288fc71e5f82db3eab", size = 9945091 },
    { url = "https://files.pythonhosted.org/packages/39/c4/692284c07e6bf2b31d82bb8c32f8840f9d0627d92983edaac991a2b66c0a/ruff-0.11.2-py3-none-musllinux_1_2_i686.whl", hash = "sha256:6e8fb75e14560f7cf53b15bbc55baf5ecbe373dd5f3aab96ff7aa7777edd7630", size = 10977133 },
    { url = "https://files.pythonhosted.org/packages/94/cf/8ab81cb7dd7a3b0a3960c2769825038f3adcd75faf46dd6376086df8b128/ruff-0.11.2-py3-none-musllinux_1_2_x86_64.whl", hash = "sha256:842a472d7b4d6f5924e9297aa38149e5dcb1e628773b70e6387ae2c97a63c58f", size = 11378514 },
    { url = "https://files.pythonhosted.org/packages/d9/3a/a647fa4f316482dacf2fd68e8a386327a33d6eabd8eb2f9a0c3d291ec549/ruff-0.11.2-py3-none-win32.whl", hash = "sha256:aca01ccd0eb5eb7156b324cfaa088586f06a86d9e5314b0eb330cb48415097cc", size = 10319835 },
    { url = "https://files.pythonhosted.org/packages/86/54/3c12d3af58012a5e2cd7ebdbe9983f4834af3f8cbea0e8a8c74fa1e23b2b/ruff-0.11.2-py3-none-win_amd64.whl", hash = "sha256:3170150172a8f994136c0c66f494edf199a0bbea7a409f649e4bc8f4d7084080", size = 11373713 },
    { url = "https://files.pythonhosted.org/packages/d6/d4/dd813703af8a1e2ac33bf3feb27e8a5ad514c9f219df80c64d69807e7f71/ruff-0.11.2-py3-none-win_arm64.whl", hash = "sha256:52933095158ff328f4c77af3d74f0379e34fd52f175144cefc1b192e7ccd32b4", size = 10441990 },
]

[[package]]
name = "schema"
version = "0.7.7"
source = { registry = "https://pypi.org/simple" }
sdist = { url = "https://files.pythonhosted.org/packages/d4/01/0ea2e66bad2f13271e93b729c653747614784d3ebde219679e41ccdceecd/schema-0.7.7.tar.gz", hash = "sha256:7da553abd2958a19dc2547c388cde53398b39196175a9be59ea1caf5ab0a1807", size = 44245 }
wheels = [
    { url = "https://files.pythonhosted.org/packages/ad/1b/81855a88c6db2b114d5b2e9f96339190d5ee4d1b981d217fa32127bb00e0/schema-0.7.7-py2.py3-none-any.whl", hash = "sha256:5d976a5b50f36e74e2157b47097b60002bd4d42e65425fcc9c9befadb4255dde", size = 18632 },
]

[[package]]
name = "six"
version = "1.17.0"
source = { registry = "https://pypi.org/simple" }
sdist = { url = "https://files.pythonhosted.org/packages/94/e7/b2c673351809dca68a0e064b6af791aa332cf192da575fd474ed7d6f16a2/six-1.17.0.tar.gz", hash = "sha256:ff70335d468e7eb6ec65b95b99d3a2836546063f63acc5171de367e834932a81", size = 34031 }
wheels = [
    { url = "https://files.pythonhosted.org/packages/b7/ce/149a00dd41f10bc29e5921b496af8b574d8413afcd5e30dfa0ed46c2cc5e/six-1.17.0-py2.py3-none-any.whl", hash = "sha256:4721f391ed90541fddacab5acf947aa0d3dc7d27b2e1e8eda2be8970586c3274", size = 11050 },
]

[[package]]
name = "sniffio"
version = "1.3.1"
source = { registry = "https://pypi.org/simple" }
sdist = { url = "https://files.pythonhosted.org/packages/a2/87/a6771e1546d97e7e041b6ae58d80074f81b7d5121207425c964ddf5cfdbd/sniffio-1.3.1.tar.gz", hash = "sha256:f4324edc670a0f49750a81b895f35c3adb843cca46f0530f79fc1babb23789dc", size = 20372 }
wheels = [
    { url = "https://files.pythonhosted.org/packages/e9/44/75a9c9421471a6c4805dbf2356f7c181a29c1879239abab1ea2cc8f38b40/sniffio-1.3.1-py3-none-any.whl", hash = "sha256:2f6da418d1f1e0fddd844478f41680e794e6051915791a034ff65e5f100525a2", size = 10235 },
]

[[package]]
name = "tenacity"
version = "9.0.0"
source = { registry = "https://pypi.org/simple" }
sdist = { url = "https://files.pythonhosted.org/packages/cd/94/91fccdb4b8110642462e653d5dcb27e7b674742ad68efd146367da7bdb10/tenacity-9.0.0.tar.gz", hash = "sha256:807f37ca97d62aa361264d497b0e31e92b8027044942bfa756160d908320d73b", size = 47421 }
wheels = [
    { url = "https://files.pythonhosted.org/packages/b6/cb/b86984bed139586d01532a587464b5805f12e397594f19f931c4c2fbfa61/tenacity-9.0.0-py3-none-any.whl", hash = "sha256:93de0c98785b27fcf659856aa9f54bfbd399e29969b0621bc7f762bd441b4539", size = 28169 },
]

[[package]]
name = "tiktoken"
version = "0.9.0"
source = { registry = "https://pypi.org/simple" }
dependencies = [
    { name = "regex" },
    { name = "requests" },
]
sdist = { url = "https://files.pythonhosted.org/packages/ea/cf/756fedf6981e82897f2d570dd25fa597eb3f4459068ae0572d7e888cfd6f/tiktoken-0.9.0.tar.gz", hash = "sha256:d02a5ca6a938e0490e1ff957bc48c8b078c88cb83977be1625b1fd8aac792c5d", size = 35991 }
wheels = [
    { url = "https://files.pythonhosted.org/packages/7a/11/09d936d37f49f4f494ffe660af44acd2d99eb2429d60a57c71318af214e0/tiktoken-0.9.0-cp313-cp313-macosx_10_13_x86_64.whl", hash = "sha256:2b0e8e05a26eda1249e824156d537015480af7ae222ccb798e5234ae0285dbdb", size = 1064919 },
    { url = "https://files.pythonhosted.org/packages/80/0e/f38ba35713edb8d4197ae602e80837d574244ced7fb1b6070b31c29816e0/tiktoken-0.9.0-cp313-cp313-macosx_11_0_arm64.whl", hash = "sha256:27d457f096f87685195eea0165a1807fae87b97b2161fe8c9b1df5bd74ca6f63", size = 1007877 },
    { url = "https://files.pythonhosted.org/packages/fe/82/9197f77421e2a01373e27a79dd36efdd99e6b4115746ecc553318ecafbf0/tiktoken-0.9.0-cp313-cp313-manylinux_2_17_aarch64.manylinux2014_aarch64.whl", hash = "sha256:2cf8ded49cddf825390e36dd1ad35cd49589e8161fdcb52aa25f0583e90a3e01", size = 1140095 },
    { url = "https://files.pythonhosted.org/packages/f2/bb/4513da71cac187383541facd0291c4572b03ec23c561de5811781bbd988f/tiktoken-0.9.0-cp313-cp313-manylinux_2_17_x86_64.manylinux2014_x86_64.whl", hash = "sha256:cc156cb314119a8bb9748257a2eaebd5cc0753b6cb491d26694ed42fc7cb3139", size = 1195649 },
    { url = "https://files.pythonhosted.org/packages/fa/5c/74e4c137530dd8504e97e3a41729b1103a4ac29036cbfd3250b11fd29451/tiktoken-0.9.0-cp313-cp313-musllinux_1_2_x86_64.whl", hash = "sha256:cd69372e8c9dd761f0ab873112aba55a0e3e506332dd9f7522ca466e817b1b7a", size = 1258465 },
    { url = "https://files.pythonhosted.org/packages/de/a8/8f499c179ec900783ffe133e9aab10044481679bb9aad78436d239eee716/tiktoken-0.9.0-cp313-cp313-win_amd64.whl", hash = "sha256:5ea0edb6f83dc56d794723286215918c1cde03712cbbafa0348b33448faf5b95", size = 894669 },
]

[[package]]
name = "tokenizers"
version = "0.21.1"
source = { registry = "https://pypi.org/simple" }
dependencies = [
    { name = "huggingface-hub" },
]
sdist = { url = "https://files.pythonhosted.org/packages/92/76/5ac0c97f1117b91b7eb7323dcd61af80d72f790b4df71249a7850c195f30/tokenizers-0.21.1.tar.gz", hash = "sha256:a1bb04dc5b448985f86ecd4b05407f5a8d97cb2c0532199b2a302a604a0165ab", size = 343256 }
wheels = [
    { url = "https://files.pythonhosted.org/packages/a5/1f/328aee25f9115bf04262e8b4e5a2050b7b7cf44b59c74e982db7270c7f30/tokenizers-0.21.1-cp39-abi3-macosx_10_12_x86_64.whl", hash = "sha256:e78e413e9e668ad790a29456e677d9d3aa50a9ad311a40905d6861ba7692cf41", size = 2780767 },
    { url = "https://files.pythonhosted.org/packages/ae/1a/4526797f3719b0287853f12c5ad563a9be09d446c44ac784cdd7c50f76ab/tokenizers-0.21.1-cp39-abi3-macosx_11_0_arm64.whl", hash = "sha256:cd51cd0a91ecc801633829fcd1fda9cf8682ed3477c6243b9a095539de4aecf3", size = 2650555 },
    { url = "https://files.pythonhosted.org/packages/4d/7a/a209b29f971a9fdc1da86f917fe4524564924db50d13f0724feed37b2a4d/tokenizers-0.21.1-cp39-abi3-manylinux_2_17_aarch64.manylinux2014_aarch64.whl", hash = "sha256:28da6b72d4fb14ee200a1bd386ff74ade8992d7f725f2bde2c495a9a98cf4d9f", size = 2937541 },
    { url = "https://files.pythonhosted.org/packages/3c/1e/b788b50ffc6191e0b1fc2b0d49df8cff16fe415302e5ceb89f619d12c5bc/tokenizers-0.21.1-cp39-abi3-manylinux_2_17_armv7l.manylinux2014_armv7l.whl", hash = "sha256:34d8cfde551c9916cb92014e040806122295a6800914bab5865deb85623931cf", size = 2819058 },
    { url = "https://files.pythonhosted.org/packages/36/aa/3626dfa09a0ecc5b57a8c58eeaeb7dd7ca9a37ad9dd681edab5acd55764c/tokenizers-0.21.1-cp39-abi3-manylinux_2_17_i686.manylinux2014_i686.whl", hash = "sha256:aaa852d23e125b73d283c98f007e06d4595732104b65402f46e8ef24b588d9f8", size = 3133278 },
    { url = "https://files.pythonhosted.org/packages/a4/4d/8fbc203838b3d26269f944a89459d94c858f5b3f9a9b6ee9728cdcf69161/tokenizers-0.21.1-cp39-abi3-manylinux_2_17_ppc64le.manylinux2014_ppc64le.whl", hash = "sha256:a21a15d5c8e603331b8a59548bbe113564136dc0f5ad8306dd5033459a226da0", size = 3144253 },
    { url = "https://files.pythonhosted.org/packages/d8/1b/2bd062adeb7c7511b847b32e356024980c0ffcf35f28947792c2d8ad2288/tokenizers-0.21.1-cp39-abi3-manylinux_2_17_s390x.manylinux2014_s390x.whl", hash = "sha256:2fdbd4c067c60a0ac7eca14b6bd18a5bebace54eb757c706b47ea93204f7a37c", size = 3398225 },
    { url = "https://files.pythonhosted.org/packages/8a/63/38be071b0c8e06840bc6046991636bcb30c27f6bb1e670f4f4bc87cf49cc/tokenizers-0.21.1-cp39-abi3-manylinux_2_17_x86_64.manylinux2014_x86_64.whl", hash = "sha256:2dd9a0061e403546f7377df940e866c3e678d7d4e9643d0461ea442b4f89e61a", size = 3038874 },
    { url = "https://files.pythonhosted.org/packages/ec/83/afa94193c09246417c23a3c75a8a0a96bf44ab5630a3015538d0c316dd4b/tokenizers-0.21.1-cp39-abi3-musllinux_1_2_aarch64.whl", hash = "sha256:db9484aeb2e200c43b915a1a0150ea885e35f357a5a8fabf7373af333dcc8dbf", size = 9014448 },
    { url = "https://files.pythonhosted.org/packages/ae/b3/0e1a37d4f84c0f014d43701c11eb8072704f6efe8d8fc2dcdb79c47d76de/tokenizers-0.21.1-cp39-abi3-musllinux_1_2_armv7l.whl", hash = "sha256:ed248ab5279e601a30a4d67bdb897ecbe955a50f1e7bb62bd99f07dd11c2f5b6", size = 8937877 },
    { url = "https://files.pythonhosted.org/packages/ac/33/ff08f50e6d615eb180a4a328c65907feb6ded0b8f990ec923969759dc379/tokenizers-0.21.1-cp39-abi3-musllinux_1_2_i686.whl", hash = "sha256:9ac78b12e541d4ce67b4dfd970e44c060a2147b9b2a21f509566d556a509c67d", size = 9186645 },
    { url = "https://files.pythonhosted.org/packages/5f/aa/8ae85f69a9f6012c6f8011c6f4aa1c96154c816e9eea2e1b758601157833/tokenizers-0.21.1-cp39-abi3-musllinux_1_2_x86_64.whl", hash = "sha256:e5a69c1a4496b81a5ee5d2c1f3f7fbdf95e90a0196101b0ee89ed9956b8a168f", size = 9384380 },
    { url = "https://files.pythonhosted.org/packages/e8/5b/a5d98c89f747455e8b7a9504910c865d5e51da55e825a7ae641fb5ff0a58/tokenizers-0.21.1-cp39-abi3-win32.whl", hash = "sha256:1039a3a5734944e09de1d48761ade94e00d0fa760c0e0551151d4dd851ba63e3", size = 2239506 },
    { url = "https://files.pythonhosted.org/packages/e6/b6/072a8e053ae600dcc2ac0da81a23548e3b523301a442a6ca900e92ac35be/tokenizers-0.21.1-cp39-abi3-win_amd64.whl", hash = "sha256:0f0dcbcc9f6e13e675a66d7a5f2f225a736745ce484c1a4e07476a89ccdad382", size = 2435481 },
]

[[package]]
name = "tomlkit"
version = "0.13.2"
source = { registry = "https://pypi.org/simple" }
sdist = { url = "https://files.pythonhosted.org/packages/b1/09/a439bec5888f00a54b8b9f05fa94d7f901d6735ef4e55dcec9bc37b5d8fa/tomlkit-0.13.2.tar.gz", hash = "sha256:fff5fe59a87295b278abd31bec92c15d9bc4a06885ab12bcea52c71119392e79", size = 192885 }
wheels = [
    { url = "https://files.pythonhosted.org/packages/f9/b6/a447b5e4ec71e13871be01ba81f5dfc9d0af7e473da256ff46bc0e24026f/tomlkit-0.13.2-py3-none-any.whl", hash = "sha256:7a974427f6e119197f670fbbbeae7bef749a6c14e793db934baefc1b5f03efde", size = 37955 },
]

[[package]]
name = "tqdm"
version = "4.67.1"
source = { registry = "https://pypi.org/simple" }
dependencies = [
    { name = "colorama", marker = "sys_platform == 'win32'" },
]
sdist = { url = "https://files.pythonhosted.org/packages/a8/4b/29b4ef32e036bb34e4ab51796dd745cdba7ed47ad142a9f4a1eb8e0c744d/tqdm-4.67.1.tar.gz", hash = "sha256:f8aef9c52c08c13a65f30ea34f4e5aac3fd1a34959879d7e59e63027286627f2", size = 169737 }
wheels = [
    { url = "https://files.pythonhosted.org/packages/d0/30/dc54f88dd4a2b5dc8a0279bdd7270e735851848b762aeb1c1184ed1f6b14/tqdm-4.67.1-py3-none-any.whl", hash = "sha256:26445eca388f82e72884e0d580d5464cd801a3ea01e63e5601bdff9ba6a48de2", size = 78540 },
]

[[package]]
name = "types-requests"
version = "2.32.0.20250328"
source = { registry = "https://pypi.org/simple" }
dependencies = [
    { name = "urllib3" },
]
sdist = { url = "https://files.pythonhosted.org/packages/00/7d/eb174f74e3f5634eaacb38031bbe467dfe2e545bc255e5c90096ec46bc46/types_requests-2.32.0.20250328.tar.gz", hash = "sha256:c9e67228ea103bd811c96984fac36ed2ae8da87a36a633964a21f199d60baf32", size = 22995 }
wheels = [
    { url = "https://files.pythonhosted.org/packages/cc/15/3700282a9d4ea3b37044264d3e4d1b1f0095a4ebf860a99914fd544e3be3/types_requests-2.32.0.20250328-py3-none-any.whl", hash = "sha256:72ff80f84b15eb3aa7a8e2625fffb6a93f2ad5a0c20215fc1dcfa61117bcb2a2", size = 20663 },
]

[[package]]
name = "typing-extensions"
version = "4.13.0"
source = { registry = "https://pypi.org/simple" }
sdist = { url = "https://files.pythonhosted.org/packages/0e/3e/b00a62db91a83fff600de219b6ea9908e6918664899a2d85db222f4fbf19/typing_extensions-4.13.0.tar.gz", hash = "sha256:0a4ac55a5820789d87e297727d229866c9650f6521b64206413c4fbada24d95b", size = 106520 }
wheels = [
    { url = "https://files.pythonhosted.org/packages/e0/86/39b65d676ec5732de17b7e3c476e45bb80ec64eb50737a8dce1a4178aba1/typing_extensions-4.13.0-py3-none-any.whl", hash = "sha256:c8dd92cc0d6425a97c18fbb9d1954e5ff92c1ca881a309c45f06ebc0b79058e5", size = 45683 },
]

[[package]]
name = "typing-inspection"
version = "0.4.0"
source = { registry = "https://pypi.org/simple" }
dependencies = [
    { name = "typing-extensions" },
]
sdist = { url = "https://files.pythonhosted.org/packages/82/5c/e6082df02e215b846b4b8c0b887a64d7d08ffaba30605502639d44c06b82/typing_inspection-0.4.0.tar.gz", hash = "sha256:9765c87de36671694a67904bf2c96e395be9c6439bb6c87b5142569dcdd65122", size = 76222 }
wheels = [
    { url = "https://files.pythonhosted.org/packages/31/08/aa4fdfb71f7de5176385bd9e90852eaf6b5d622735020ad600f2bab54385/typing_inspection-0.4.0-py3-none-any.whl", hash = "sha256:50e72559fcd2a6367a19f7a7e610e6afcb9fac940c650290eed893d61386832f", size = 14125 },
]

[[package]]
name = "typos"
version = "1.30.3"
source = { registry = "https://pypi.org/simple" }
sdist = { url = "https://files.pythonhosted.org/packages/af/e4/199c7d49f96a5e3a8fcb66cc669e4cf590f23df0eeb6b73c4b7bac0a7d78/typos-1.30.3.tar.gz", hash = "sha256:e887455b72eec9028096cdef0992c215e2269862caa49edd096bb9db995b477c", size = 1497455 }
wheels = [
    { url = "https://files.pythonhosted.org/packages/14/50/325e686bf243871241cd8a5dada775f819dc35ee4bdb1d7860b393e6d530/typos-1.30.3-py3-none-macosx_10_12_x86_64.whl", hash = "sha256:4434e6b37483eb34e2ca798da52dc9de3e0a4e1bb1c6b073bf4077dbcb5977c2", size = 3123552 },
    { url = "https://files.pythonhosted.org/packages/54/79/45b99f830b45802f9a2bcc9cc12b8aee601f344ef1156cccbfbb5c97b181/typos-1.30.3-py3-none-macosx_11_0_arm64.whl", hash = "sha256:53dac71251fcd327f8de2aa99dfe4daca0b4475477236a01e5f376efd463dcdf", size = 3006882 },
    { url = "https://files.pythonhosted.org/packages/f8/22/e94e1eb0f59029baabf8632fddda0e36195cd690b5ad6789bbb715dca9cc/typos-1.30.3-py3-none-manylinux_2_17_aarch64.manylinux2014_aarch64.whl", hash = "sha256:de1307bd82d695ab10707bbff094e4ac4df2dbdb6f43c18cd6f4d8672ec70970", size = 7588153 },
    { url = "https://files.pythonhosted.org/packages/c1/87/a7ff6e329b98296842ce91af722423d5c3d919bd7079562dea9c0fcf46f9/typos-1.30.3-py3-none-manylinux_2_17_i686.manylinux2014_i686.whl", hash = "sha256:c6ac8ba7e9ac7a86d7cf3e4055a2a671485f6bc04a03b5700b56a63e9f10332e", size = 6773996 },
    { url = "https://files.pythonhosted.org/packages/41/39/4e1a57473eaef525ff62449b6ba964fedbd6958c9a355a600ca60569cd26/typos-1.30.3-py3-none-manylinux_2_17_x86_64.manylinux2014_x86_64.whl", hash = "sha256:37b9e6493f4f76ba3edd6339c922514356696b3ab34b8c977338832a1d78e367", size = 7483101 },
    { url = "https://files.pythonhosted.org/packages/04/1d/2da75a41a9a821528aad2fab45b8333f5701add2d7d061775959960442b8/typos-1.30.3-py3-none-musllinux_1_2_aarch64.whl", hash = "sha256:3f902aedce4d61e0dff7ca0ebd6a6fbbb0cc7d6d3017bba0ddc079a6d946b437", size = 6709468 },
    { url = "https://files.pythonhosted.org/packages/73/94/7e1244dedaf67e94e1b8699b9c38c2058e63e8d0f30d646920c5c2888bdd/typos-1.30.3-py3-none-musllinux_1_2_x86_64.whl", hash = "sha256:3937d0117122ec62970b19eb24159341c619532553a12a82f3ba977e6cfa2acf", size = 7567797 },
    { url = "https://files.pythonhosted.org/packages/73/5b/7b855983182ac83eff51eb18e5c306a7385010277ac5d955a80d8a9ee8a7/typos-1.30.3-py3-none-win32.whl", hash = "sha256:b654b55bfda34aace643c278f91e7608803f71e13bcee30c62b28646a5d274af", size = 2746248 },
    { url = "https://files.pythonhosted.org/packages/72/c1/fe9686290ce0f9a432f3d74c40488f3ac7997de975db1f3fccae76041227/typos-1.30.3-py3-none-win_amd64.whl", hash = "sha256:558b364318fcf9bf36f9ed053d5c70d533167223df8046bb05927642b1827c5c", size = 2895602 },
]

[[package]]
name = "urllib3"
version = "2.3.0"
source = { registry = "https://pypi.org/simple" }
sdist = { url = "https://files.pythonhosted.org/packages/aa/63/e53da845320b757bf29ef6a9062f5c669fe997973f966045cb019c3f4b66/urllib3-2.3.0.tar.gz", hash = "sha256:f8c5449b3cf0861679ce7e0503c7b44b5ec981bec0d1d3795a07f1ba96f0204d", size = 307268 }
wheels = [
    { url = "https://files.pythonhosted.org/packages/c8/19/4ec628951a74043532ca2cf5d97b7b14863931476d117c471e8e2b1eb39f/urllib3-2.3.0-py3-none-any.whl", hash = "sha256:1cee9ad369867bfdbbb48b7dd50374c0967a0bb7710050facf0dd6911440e3df", size = 128369 },
]

[[package]]
name = "watchdog"
version = "6.0.0"
source = { registry = "https://pypi.org/simple" }
sdist = { url = "https://files.pythonhosted.org/packages/db/7d/7f3d619e951c88ed75c6037b246ddcf2d322812ee8ea189be89511721d54/watchdog-6.0.0.tar.gz", hash = "sha256:9ddf7c82fda3ae8e24decda1338ede66e1c99883db93711d8fb941eaa2d8c282", size = 131220 }
wheels = [
    { url = "https://files.pythonhosted.org/packages/68/98/b0345cabdce2041a01293ba483333582891a3bd5769b08eceb0d406056ef/watchdog-6.0.0-cp313-cp313-macosx_10_13_universal2.whl", hash = "sha256:490ab2ef84f11129844c23fb14ecf30ef3d8a6abafd3754a6f75ca1e6654136c", size = 96480 },
    { url = "https://files.pythonhosted.org/packages/85/83/cdf13902c626b28eedef7ec4f10745c52aad8a8fe7eb04ed7b1f111ca20e/watchdog-6.0.0-cp313-cp313-macosx_10_13_x86_64.whl", hash = "sha256:76aae96b00ae814b181bb25b1b98076d5fc84e8a53cd8885a318b42b6d3a5134", size = 88451 },
    { url = "https://files.pythonhosted.org/packages/fe/c4/225c87bae08c8b9ec99030cd48ae9c4eca050a59bf5c2255853e18c87b50/watchdog-6.0.0-cp313-cp313-macosx_11_0_arm64.whl", hash = "sha256:a175f755fc2279e0b7312c0035d52e27211a5bc39719dd529625b1930917345b", size = 89057 },
    { url = "https://files.pythonhosted.org/packages/a9/c7/ca4bf3e518cb57a686b2feb4f55a1892fd9a3dd13f470fca14e00f80ea36/watchdog-6.0.0-py3-none-manylinux2014_aarch64.whl", hash = "sha256:7607498efa04a3542ae3e05e64da8202e58159aa1fa4acddf7678d34a35d4f13", size = 79079 },
    { url = "https://files.pythonhosted.org/packages/5c/51/d46dc9332f9a647593c947b4b88e2381c8dfc0942d15b8edc0310fa4abb1/watchdog-6.0.0-py3-none-manylinux2014_armv7l.whl", hash = "sha256:9041567ee8953024c83343288ccc458fd0a2d811d6a0fd68c4c22609e3490379", size = 79078 },
    { url = "https://files.pythonhosted.org/packages/d4/57/04edbf5e169cd318d5f07b4766fee38e825d64b6913ca157ca32d1a42267/watchdog-6.0.0-py3-none-manylinux2014_i686.whl", hash = "sha256:82dc3e3143c7e38ec49d61af98d6558288c415eac98486a5c581726e0737c00e", size = 79076 },
    { url = "https://files.pythonhosted.org/packages/ab/cc/da8422b300e13cb187d2203f20b9253e91058aaf7db65b74142013478e66/watchdog-6.0.0-py3-none-manylinux2014_ppc64.whl", hash = "sha256:212ac9b8bf1161dc91bd09c048048a95ca3a4c4f5e5d4a7d1b1a7d5752a7f96f", size = 79077 },
    { url = "https://files.pythonhosted.org/packages/2c/3b/b8964e04ae1a025c44ba8e4291f86e97fac443bca31de8bd98d3263d2fcf/watchdog-6.0.0-py3-none-manylinux2014_ppc64le.whl", hash = "sha256:e3df4cbb9a450c6d49318f6d14f4bbc80d763fa587ba46ec86f99f9e6876bb26", size = 79078 },
    { url = "https://files.pythonhosted.org/packages/62/ae/a696eb424bedff7407801c257d4b1afda455fe40821a2be430e173660e81/watchdog-6.0.0-py3-none-manylinux2014_s390x.whl", hash = "sha256:2cce7cfc2008eb51feb6aab51251fd79b85d9894e98ba847408f662b3395ca3c", size = 79077 },
    { url = "https://files.pythonhosted.org/packages/b5/e8/dbf020b4d98251a9860752a094d09a65e1b436ad181faf929983f697048f/watchdog-6.0.0-py3-none-manylinux2014_x86_64.whl", hash = "sha256:20ffe5b202af80ab4266dcd3e91aae72bf2da48c0d33bdb15c66658e685e94e2", size = 79078 },
    { url = "https://files.pythonhosted.org/packages/07/f6/d0e5b343768e8bcb4cda79f0f2f55051bf26177ecd5651f84c07567461cf/watchdog-6.0.0-py3-none-win32.whl", hash = "sha256:07df1fdd701c5d4c8e55ef6cf55b8f0120fe1aef7ef39a1c6fc6bc2e606d517a", size = 79065 },
    { url = "https://files.pythonhosted.org/packages/db/d9/c495884c6e548fce18a8f40568ff120bc3a4b7b99813081c8ac0c936fa64/watchdog-6.0.0-py3-none-win_amd64.whl", hash = "sha256:cbafb470cf848d93b5d013e2ecb245d4aa1c8fd0504e863ccefa32445359d680", size = 79070 },
    { url = "https://files.pythonhosted.org/packages/33/e8/e40370e6d74ddba47f002a32919d91310d6074130fe4e17dabcafc15cbf1/watchdog-6.0.0-py3-none-win_ia64.whl", hash = "sha256:a1914259fa9e1454315171103c6a30961236f508b9b623eae470268bbcc6a22f", size = 79067 },
]

[[package]]
name = "websockets"
version = "15.0.1"
source = { registry = "https://pypi.org/simple" }
sdist = { url = "https://files.pythonhosted.org/packages/21/e6/26d09fab466b7ca9c7737474c52be4f76a40301b08362eb2dbc19dcc16c1/websockets-15.0.1.tar.gz", hash = "sha256:82544de02076bafba038ce055ee6412d68da13ab47f0c60cab827346de828dee", size = 177016 }
wheels = [
    { url = "https://files.pythonhosted.org/packages/cb/9f/51f0cf64471a9d2b4d0fc6c534f323b664e7095640c34562f5182e5a7195/websockets-15.0.1-cp313-cp313-macosx_10_13_universal2.whl", hash = "sha256:ee443ef070bb3b6ed74514f5efaa37a252af57c90eb33b956d35c8e9c10a1931", size = 175440 },
    { url = "https://files.pythonhosted.org/packages/8a/05/aa116ec9943c718905997412c5989f7ed671bc0188ee2ba89520e8765d7b/websockets-15.0.1-cp313-cp313-macosx_10_13_x86_64.whl", hash = "sha256:5a939de6b7b4e18ca683218320fc67ea886038265fd1ed30173f5ce3f8e85675", size = 173098 },
    { url = "https://files.pythonhosted.org/packages/ff/0b/33cef55ff24f2d92924923c99926dcce78e7bd922d649467f0eda8368923/websockets-15.0.1-cp313-cp313-macosx_11_0_arm64.whl", hash = "sha256:746ee8dba912cd6fc889a8147168991d50ed70447bf18bcda7039f7d2e3d9151", size = 173329 },
    { url = "https://files.pythonhosted.org/packages/31/1d/063b25dcc01faa8fada1469bdf769de3768b7044eac9d41f734fd7b6ad6d/websockets-15.0.1-cp313-cp313-manylinux_2_17_aarch64.manylinux2014_aarch64.whl", hash = "sha256:595b6c3969023ecf9041b2936ac3827e4623bfa3ccf007575f04c5a6aa318c22", size = 183111 },
    { url = "https://files.pythonhosted.org/packages/93/53/9a87ee494a51bf63e4ec9241c1ccc4f7c2f45fff85d5bde2ff74fcb68b9e/websockets-15.0.1-cp313-cp313-manylinux_2_5_i686.manylinux1_i686.manylinux_2_17_i686.manylinux2014_i686.whl", hash = "sha256:3c714d2fc58b5ca3e285461a4cc0c9a66bd0e24c5da9911e30158286c9b5be7f", size = 182054 },
    { url = "https://files.pythonhosted.org/packages/ff/b2/83a6ddf56cdcbad4e3d841fcc55d6ba7d19aeb89c50f24dd7e859ec0805f/websockets-15.0.1-cp313-cp313-manylinux_2_5_x86_64.manylinux1_x86_64.manylinux_2_17_x86_64.manylinux2014_x86_64.whl", hash = "sha256:0f3c1e2ab208db911594ae5b4f79addeb3501604a165019dd221c0bdcabe4db8", size = 182496 },
    { url = "https://files.pythonhosted.org/packages/98/41/e7038944ed0abf34c45aa4635ba28136f06052e08fc2168520bb8b25149f/websockets-15.0.1-cp313-cp313-musllinux_1_2_aarch64.whl", hash = "sha256:229cf1d3ca6c1804400b0a9790dc66528e08a6a1feec0d5040e8b9eb14422375", size = 182829 },
    { url = "https://files.pythonhosted.org/packages/e0/17/de15b6158680c7623c6ef0db361da965ab25d813ae54fcfeae2e5b9ef910/websockets-15.0.1-cp313-cp313-musllinux_1_2_i686.whl", hash = "sha256:756c56e867a90fb00177d530dca4b097dd753cde348448a1012ed6c5131f8b7d", size = 182217 },
    { url = "https://files.pythonhosted.org/packages/33/2b/1f168cb6041853eef0362fb9554c3824367c5560cbdaad89ac40f8c2edfc/websockets-15.0.1-cp313-cp313-musllinux_1_2_x86_64.whl", hash = "sha256:558d023b3df0bffe50a04e710bc87742de35060580a293c2a984299ed83bc4e4", size = 182195 },
    { url = "https://files.pythonhosted.org/packages/86/eb/20b6cdf273913d0ad05a6a14aed4b9a85591c18a987a3d47f20fa13dcc47/websockets-15.0.1-cp313-cp313-win32.whl", hash = "sha256:ba9e56e8ceeeedb2e080147ba85ffcd5cd0711b89576b83784d8605a7df455fa", size = 176393 },
    { url = "https://files.pythonhosted.org/packages/1b/6c/c65773d6cab416a64d191d6ee8a8b1c68a09970ea6909d16965d26bfed1e/websockets-15.0.1-cp313-cp313-win_amd64.whl", hash = "sha256:e09473f095a819042ecb2ab9465aee615bd9c2028e4ef7d933600a8401c79561", size = 176837 },
    { url = "https://files.pythonhosted.org/packages/fa/a8/5b41e0da817d64113292ab1f8247140aac61cbf6cfd085d6a0fa77f4984f/websockets-15.0.1-py3-none-any.whl", hash = "sha256:f7a866fbc1e97b5c617ee4116daaa09b722101d4a3c170c787450ba409f9736f", size = 169743 },
]

[[package]]
name = "wrapt"
version = "1.17.2"
source = { registry = "https://pypi.org/simple" }
sdist = { url = "https://files.pythonhosted.org/packages/c3/fc/e91cc220803d7bc4db93fb02facd8461c37364151b8494762cc88b0fbcef/wrapt-1.17.2.tar.gz", hash = "sha256:41388e9d4d1522446fe79d3213196bd9e3b301a336965b9e27ca2788ebd122f3", size = 55531 }
wheels = [
    { url = "https://files.pythonhosted.org/packages/ce/b9/0ffd557a92f3b11d4c5d5e0c5e4ad057bd9eb8586615cdaf901409920b14/wrapt-1.17.2-cp313-cp313-macosx_10_13_universal2.whl", hash = "sha256:6ed6ffac43aecfe6d86ec5b74b06a5be33d5bb9243d055141e8cabb12aa08125", size = 53800 },
    { url = "https://files.pythonhosted.org/packages/c0/ef/8be90a0b7e73c32e550c73cfb2fa09db62234227ece47b0e80a05073b375/wrapt-1.17.2-cp313-cp313-macosx_10_13_x86_64.whl", hash = "sha256:35621ae4c00e056adb0009f8e86e28eb4a41a4bfa8f9bfa9fca7d343fe94f998", size = 38824 },
    { url = "https://files.pythonhosted.org/packages/36/89/0aae34c10fe524cce30fe5fc433210376bce94cf74d05b0d68344c8ba46e/wrapt-1.17.2-cp313-cp313-macosx_11_0_arm64.whl", hash = "sha256:a604bf7a053f8362d27eb9fefd2097f82600b856d5abe996d623babd067b1ab5", size = 38920 },
    { url = "https://files.pythonhosted.org/packages/3b/24/11c4510de906d77e0cfb5197f1b1445d4fec42c9a39ea853d482698ac681/wrapt-1.17.2-cp313-cp313-manylinux_2_17_aarch64.manylinux2014_aarch64.whl", hash = "sha256:5cbabee4f083b6b4cd282f5b817a867cf0b1028c54d445b7ec7cfe6505057cf8", size = 88690 },
    { url = "https://files.pythonhosted.org/packages/71/d7/cfcf842291267bf455b3e266c0c29dcb675b5540ee8b50ba1699abf3af45/wrapt-1.17.2-cp313-cp313-manylinux_2_5_i686.manylinux1_i686.manylinux_2_17_i686.manylinux2014_i686.whl", hash = "sha256:49703ce2ddc220df165bd2962f8e03b84c89fee2d65e1c24a7defff6f988f4d6", size = 80861 },
    { url = "https://files.pythonhosted.org/packages/d5/66/5d973e9f3e7370fd686fb47a9af3319418ed925c27d72ce16b791231576d/wrapt-1.17.2-cp313-cp313-manylinux_2_5_x86_64.manylinux1_x86_64.manylinux_2_17_x86_64.manylinux2014_x86_64.whl", hash = "sha256:8112e52c5822fc4253f3901b676c55ddf288614dc7011634e2719718eaa187dc", size = 89174 },
    { url = "https://files.pythonhosted.org/packages/a7/d3/8e17bb70f6ae25dabc1aaf990f86824e4fd98ee9cadf197054e068500d27/wrapt-1.17.2-cp313-cp313-musllinux_1_2_aarch64.whl", hash = "sha256:9fee687dce376205d9a494e9c121e27183b2a3df18037f89d69bd7b35bcf59e2", size = 86721 },
    { url = "https://files.pythonhosted.org/packages/6f/54/f170dfb278fe1c30d0ff864513cff526d624ab8de3254b20abb9cffedc24/wrapt-1.17.2-cp313-cp313-musllinux_1_2_i686.whl", hash = "sha256:18983c537e04d11cf027fbb60a1e8dfd5190e2b60cc27bc0808e653e7b218d1b", size = 79763 },
    { url = "https://files.pythonhosted.org/packages/4a/98/de07243751f1c4a9b15c76019250210dd3486ce098c3d80d5f729cba029c/wrapt-1.17.2-cp313-cp313-musllinux_1_2_x86_64.whl", hash = "sha256:703919b1633412ab54bcf920ab388735832fdcb9f9a00ae49387f0fe67dad504", size = 87585 },
    { url = "https://files.pythonhosted.org/packages/f9/f0/13925f4bd6548013038cdeb11ee2cbd4e37c30f8bfd5db9e5a2a370d6e20/wrapt-1.17.2-cp313-cp313-win32.whl", hash = "sha256:abbb9e76177c35d4e8568e58650aa6926040d6a9f6f03435b7a522bf1c487f9a", size = 36676 },
    { url = "https://files.pythonhosted.org/packages/bf/ae/743f16ef8c2e3628df3ddfd652b7d4c555d12c84b53f3d8218498f4ade9b/wrapt-1.17.2-cp313-cp313-win_amd64.whl", hash = "sha256:69606d7bb691b50a4240ce6b22ebb319c1cfb164e5f6569835058196e0f3a845", size = 38871 },
    { url = "https://files.pythonhosted.org/packages/3d/bc/30f903f891a82d402ffb5fda27ec1d621cc97cb74c16fea0b6141f1d4e87/wrapt-1.17.2-cp313-cp313t-macosx_10_13_universal2.whl", hash = "sha256:4a721d3c943dae44f8e243b380cb645a709ba5bd35d3ad27bc2ed947e9c68192", size = 56312 },
    { url = "https://files.pythonhosted.org/packages/8a/04/c97273eb491b5f1c918857cd26f314b74fc9b29224521f5b83f872253725/wrapt-1.17.2-cp313-cp313t-macosx_10_13_x86_64.whl", hash = "sha256:766d8bbefcb9e00c3ac3b000d9acc51f1b399513f44d77dfe0eb026ad7c9a19b", size = 40062 },
    { url = "https://files.pythonhosted.org/packages/4e/ca/3b7afa1eae3a9e7fefe499db9b96813f41828b9fdb016ee836c4c379dadb/wrapt-1.17.2-cp313-cp313t-macosx_11_0_arm64.whl", hash = "sha256:e496a8ce2c256da1eb98bd15803a79bee00fc351f5dfb9ea82594a3f058309e0", size = 40155 },
    { url = "https://files.pythonhosted.org/packages/89/be/7c1baed43290775cb9030c774bc53c860db140397047cc49aedaf0a15477/wrapt-1.17.2-cp313-cp313t-manylinux_2_17_aarch64.manylinux2014_aarch64.whl", hash = "sha256:40d615e4fe22f4ad3528448c193b218e077656ca9ccb22ce2cb20db730f8d306", size = 113471 },
    { url = "https://files.pythonhosted.org/packages/32/98/4ed894cf012b6d6aae5f5cc974006bdeb92f0241775addad3f8cd6ab71c8/wrapt-1.17.2-cp313-cp313t-manylinux_2_5_i686.manylinux1_i686.manylinux_2_17_i686.manylinux2014_i686.whl", hash = "sha256:a5aaeff38654462bc4b09023918b7f21790efb807f54c000a39d41d69cf552cb", size = 101208 },
    { url = "https://files.pythonhosted.org/packages/ea/fd/0c30f2301ca94e655e5e057012e83284ce8c545df7661a78d8bfca2fac7a/wrapt-1.17.2-cp313-cp313t-manylinux_2_5_x86_64.manylinux1_x86_64.manylinux_2_17_x86_64.manylinux2014_x86_64.whl", hash = "sha256:9a7d15bbd2bc99e92e39f49a04653062ee6085c0e18b3b7512a4f2fe91f2d681", size = 109339 },
    { url = "https://files.pythonhosted.org/packages/75/56/05d000de894c4cfcb84bcd6b1df6214297b8089a7bd324c21a4765e49b14/wrapt-1.17.2-cp313-cp313t-musllinux_1_2_aarch64.whl", hash = "sha256:e3890b508a23299083e065f435a492b5435eba6e304a7114d2f919d400888cc6", size = 110232 },
    { url = "https://files.pythonhosted.org/packages/53/f8/c3f6b2cf9b9277fb0813418e1503e68414cd036b3b099c823379c9575e6d/wrapt-1.17.2-cp313-cp313t-musllinux_1_2_i686.whl", hash = "sha256:8c8b293cd65ad716d13d8dd3624e42e5a19cc2a2f1acc74b30c2c13f15cb61a6", size = 100476 },
    { url = "https://files.pythonhosted.org/packages/a7/b1/0bb11e29aa5139d90b770ebbfa167267b1fc548d2302c30c8f7572851738/wrapt-1.17.2-cp313-cp313t-musllinux_1_2_x86_64.whl", hash = "sha256:4c82b8785d98cdd9fed4cac84d765d234ed3251bd6afe34cb7ac523cb93e8b4f", size = 106377 },
    { url = "https://files.pythonhosted.org/packages/6a/e1/0122853035b40b3f333bbb25f1939fc1045e21dd518f7f0922b60c156f7c/wrapt-1.17.2-cp313-cp313t-win32.whl", hash = "sha256:13e6afb7fe71fe7485a4550a8844cc9ffbe263c0f1a1eea569bc7091d4898555", size = 37986 },
    { url = "https://files.pythonhosted.org/packages/09/5e/1655cf481e079c1f22d0cabdd4e51733679932718dc23bf2db175f329b76/wrapt-1.17.2-cp313-cp313t-win_amd64.whl", hash = "sha256:eaf675418ed6b3b31c7a989fd007fa7c3be66ce14e5c3b27336383604c9da85c", size = 40750 },
    { url = "https://files.pythonhosted.org/packages/2d/82/f56956041adef78f849db6b289b282e72b55ab8045a75abad81898c28d19/wrapt-1.17.2-py3-none-any.whl", hash = "sha256:b18f2d1533a71f069c7f82d524a52599053d4c7166e9dd374ae2136b7f40f7c8", size = 23594 },
]

[[package]]
name = "xdg-base-dirs"
version = "6.0.2"
source = { registry = "https://pypi.org/simple" }
sdist = { url = "https://files.pythonhosted.org/packages/bf/d0/bbe05a15347538aaf9fa5b51ac3b97075dfb834931fcb77d81fbdb69e8f6/xdg_base_dirs-6.0.2.tar.gz", hash = "sha256:950504e14d27cf3c9cb37744680a43bf0ac42efefc4ef4acf98dc736cab2bced", size = 4085 }
wheels = [
    { url = "https://files.pythonhosted.org/packages/fc/03/030b47fd46b60fc87af548e57ff59c2ca84b2a1dadbe721bb0ce33896b2e/xdg_base_dirs-6.0.2-py3-none-any.whl", hash = "sha256:3c01d1b758ed4ace150ac960ac0bd13ce4542b9e2cdf01312dcda5012cfebabe", size = 4747 },
]<|MERGE_RESOLUTION|>--- conflicted
+++ resolved
@@ -262,11 +262,7 @@
 
 [[package]]
 name = "griptape-nodes"
-<<<<<<< HEAD
-version = "0.2.3"
-=======
 version = "0.7.2"
->>>>>>> 123df6f6
 source = { editable = "." }
 dependencies = [
     { name = "cohere" },
