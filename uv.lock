--- conflicted
+++ resolved
@@ -136,7 +136,6 @@
 ]
 
 [[package]]
-<<<<<<< HEAD
 name = "duckduckgo-search"
 version = "8.1.1"
 source = { registry = "https://pypi.org/simple" }
@@ -167,8 +166,6 @@
 ]
 
 [[package]]
-=======
->>>>>>> 87fe97a2
 name = "execnet"
 version = "2.1.1"
 source = { registry = "https://pypi.org/simple" }
@@ -1092,7 +1089,6 @@
 ]
 
 [[package]]
-<<<<<<< HEAD
 name = "pytz"
 version = "2025.2"
 source = { registry = "https://pypi.org/simple" }
@@ -1112,8 +1108,6 @@
 ]
 
 [[package]]
-=======
->>>>>>> 87fe97a2
 name = "pyyaml"
 version = "6.0.2"
 source = { registry = "https://pypi.org/simple" }
