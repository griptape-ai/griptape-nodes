--- conflicted
+++ resolved
@@ -351,11 +351,7 @@
 [[package]]
 name = "griptape"
 version = "1.8.0"
-<<<<<<< HEAD
-source = { git = "https://github.com/griptape-ai/griptape.git?branch=main#9bd5d21c6d6ebf2892f90586fb36550ba252bc12" }
-=======
 source = { git = "https://github.com/griptape-ai/griptape?rev=main#9bd5d21c6d6ebf2892f90586fb36550ba252bc12" }
->>>>>>> 37c558fe
 dependencies = [
     { name = "attrs" },
     { name = "filetype" },
