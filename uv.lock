version = 1
revision = 2
requires-python = "==3.12.*"

[[package]]
name = "annotated-types"
version = "0.7.0"
source = { registry = "https://pypi.org/simple" }
sdist = { url = "https://files.pythonhosted.org/packages/ee/67/531ea369ba64dcff5ec9c3402f9f51bf748cec26dde048a2f973a4eea7f5/annotated_types-0.7.0.tar.gz", hash = "sha256:aff07c09a53a08bc8cfccb9c85b05f1aa9a2a6f23728d790723543408344ce89", size = 16081, upload-time = "2024-05-20T21:33:25.928Z" }
wheels = [
    { url = "https://files.pythonhosted.org/packages/78/b6/6307fbef88d9b5ee7421e68d78a9f162e0da4900bc5f5793f6d3d0e34fb8/annotated_types-0.7.0-py3-none-any.whl", hash = "sha256:1f02e8b43a8fbbc3f3e0d4f0f4bfc8131bcb4eebe8849b8e5c773f3a1c582a53", size = 13643, upload-time = "2024-05-20T21:33:24.1Z" },
]

[[package]]
name = "anyio"
version = "4.9.0"
source = { registry = "https://pypi.org/simple" }
dependencies = [
    { name = "idna" },
    { name = "sniffio" },
    { name = "typing-extensions" },
]
sdist = { url = "https://files.pythonhosted.org/packages/95/7d/4c1bd541d4dffa1b52bd83fb8527089e097a106fc90b467a7313b105f840/anyio-4.9.0.tar.gz", hash = "sha256:673c0c244e15788651a4ff38710fea9675823028a6f08a5eda409e0c9840a028", size = 190949, upload-time = "2025-03-17T00:02:54.77Z" }
wheels = [
    { url = "https://files.pythonhosted.org/packages/a1/ee/48ca1a7c89ffec8b6a0c5d02b89c305671d5ffd8d3c94acf8b8c408575bb/anyio-4.9.0-py3-none-any.whl", hash = "sha256:9f76d541cad6e36af7beb62e978876f3b41e3e04f2c1fbf0884604c0a9c4d93c", size = 100916, upload-time = "2025-03-17T00:02:52.713Z" },
]

[[package]]
name = "attrs"
version = "25.3.0"
source = { registry = "https://pypi.org/simple" }
sdist = { url = "https://files.pythonhosted.org/packages/5a/b0/1367933a8532ee6ff8d63537de4f1177af4bff9f3e829baf7331f595bb24/attrs-25.3.0.tar.gz", hash = "sha256:75d7cefc7fb576747b2c81b4442d4d4a1ce0900973527c011d1030fd3bf4af1b", size = 812032, upload-time = "2025-03-13T11:10:22.779Z" }
wheels = [
    { url = "https://files.pythonhosted.org/packages/77/06/bb80f5f86020c4551da315d78b3ab75e8228f89f0162f2c3a819e407941a/attrs-25.3.0-py3-none-any.whl", hash = "sha256:427318ce031701fea540783410126f03899a97ffc6f61596ad581ac2e40e3bc3", size = 63815, upload-time = "2025-03-13T11:10:21.14Z" },
]

[[package]]
name = "austin-dist"
version = "3.7.0"
source = { registry = "https://pypi.org/simple" }
wheels = [
    { url = "https://files.pythonhosted.org/packages/82/ec/66d49f755a3e0a980324d9f3acc43de5bf0ea87eea52fd826d87300c7d7c/austin_dist-3.7.0-1-py2.py3-none-macosx_11_0_x86_64.whl", hash = "sha256:92a98e436336355473e8f5145aaea9fa524c97b4cd5336719ebb8a07c963ca79", size = 41803, upload-time = "2024-10-16T18:46:19.368Z" },
    { url = "https://files.pythonhosted.org/packages/9f/2c/bc25aeaf7ad41450eea1f293b008508f5dfa9ef724690603b22b2c32987f/austin_dist-3.7.0-py2.py3-none-macosx_11_0_arm64.whl", hash = "sha256:72ac1883dfc7e750a25434d72722bca5faf45c95d0a84c22ea8d97152c51a1e7", size = 40880, upload-time = "2024-10-14T19:22:42.92Z" },
    { url = "https://files.pythonhosted.org/packages/66/a9/ac086a7e24c5f74e8fe85cc805a715ef7794eb41e716739e8c9cabea11b5/austin_dist-3.7.0-py2.py3-none-macosx_11_0_x86_64.whl", hash = "sha256:61d16d9a8e81dccc31e1cae2137885d0d7257ecad673b77b0e69de16cda7a2f0", size = 43094, upload-time = "2024-10-14T19:22:44.597Z" },
    { url = "https://files.pythonhosted.org/packages/3b/af/63d9cc839352e43d302f972b0d94365cd9f709d6830e19e89d47f7b5d284/austin_dist-3.7.0-py2.py3-none-manylinux_2_12_x86_64.manylinux2010_x86_64.whl", hash = "sha256:e73d3cad0b5c8d51e5b2130dd61cfa0ea8f9c01013ab6f536fb5199a17547b96", size = 677235, upload-time = "2024-10-14T19:23:07.751Z" },
    { url = "https://files.pythonhosted.org/packages/1f/30/61f454aad245f4160481dab9f4f261646263b8201cd97f6ae88eef6cc8dd/austin_dist-3.7.0-py2.py3-none-manylinux_2_17_aarch64.manylinux2014_aarch64.whl", hash = "sha256:1cd9a7f7f22cc9a9f961ff11f27a18ac5c03a35fc564b1de68a84eb8191d559d", size = 639062, upload-time = "2024-10-14T19:26:11.214Z" },
    { url = "https://files.pythonhosted.org/packages/fa/65/7645d493335888b67e86b2fb90c65d49a19c8be3b95fda98d36cf8b00b61/austin_dist-3.7.0-py2.py3-none-manylinux_2_17_armv7l.manylinux2014_armv7l.whl", hash = "sha256:9ea01bdc2b3ffcee67da9a4514cc2b40a526c2cc3a753516010e99acb0744f30", size = 501296, upload-time = "2024-10-14T19:25:54.6Z" },
    { url = "https://files.pythonhosted.org/packages/22/b1/619878c340c2145e257c6aaac49a60e70a22e8c3b6e67ee82cd07ec05637/austin_dist-3.7.0-py2.py3-none-manylinux_2_17_ppc64le.manylinux2014_ppc64le.whl", hash = "sha256:402ab2ea7ce8f2f431102d37b5ea0289c9c6868eb1a8ba3b0f09fd1df3280add", size = 841296, upload-time = "2024-10-14T19:26:30.346Z" },
    { url = "https://files.pythonhosted.org/packages/95/b5/c20a8ae4d970a58d7ef7cefc903b4b4ab817659767d400a85db975336e0e/austin_dist-3.7.0-py2.py3-none-musllinux_1_1_aarch64.whl", hash = "sha256:a125130171389b0b7baab7168787893bce0972db88b8b5e9811b41b774bea5e2", size = 40419, upload-time = "2024-10-14T19:26:12.849Z" },
    { url = "https://files.pythonhosted.org/packages/d9/d9/a0ef743ba0bc62b36921caba8a0bb2f0e672196e0c73f6afd0911dcb23dd/austin_dist-3.7.0-py2.py3-none-musllinux_1_1_armv7l.whl", hash = "sha256:a853294017a480cf92226382077a0e90e3719ffe6aa4c76b1d9a3a6d3346ae7d", size = 37750, upload-time = "2024-10-14T19:25:56.328Z" },
    { url = "https://files.pythonhosted.org/packages/ac/69/017c54941434e9b8304b5a89f11b6047c56756401bb2223b2fabd154711c/austin_dist-3.7.0-py2.py3-none-musllinux_1_1_ppc64le.whl", hash = "sha256:26a816a6df008ea652dca67e9fba3d91ed27d0d65d813eabe7bfec9becf540c4", size = 41864, upload-time = "2024-10-14T19:26:31.787Z" },
    { url = "https://files.pythonhosted.org/packages/02/4e/75ab56f3fe82141396c2563336c7165da529fb705ecb8abb10e4683ee79f/austin_dist-3.7.0-py2.py3-none-musllinux_1_1_x86_64.whl", hash = "sha256:2ef2976d4f188fa6fa316c710bb64a79feb7ff5662154b893face916bf0a9c81", size = 40645, upload-time = "2024-10-14T19:23:10.459Z" },
    { url = "https://files.pythonhosted.org/packages/86/d0/b8cc79892a7f40d7bf82f092f334099646d526d4ff2f11c6291cbe5ded5b/austin_dist-3.7.0-py2.py3-none-win_amd64.whl", hash = "sha256:760dabaff27022d238091c1d9de9234c881359d0f98295ae8c0428ffc33868c8", size = 54901, upload-time = "2024-10-14T19:24:04.272Z" },
]

[[package]]
name = "babel"
version = "2.17.0"
source = { registry = "https://pypi.org/simple" }
sdist = { url = "https://files.pythonhosted.org/packages/7d/6b/d52e42361e1aa00709585ecc30b3f9684b3ab62530771402248b1b1d6240/babel-2.17.0.tar.gz", hash = "sha256:0c54cffb19f690cdcc52a3b50bcbf71e07a808d1c80d549f2459b9d2cf0afb9d", size = 9951852, upload-time = "2025-02-01T15:17:41.026Z" }
wheels = [
    { url = "https://files.pythonhosted.org/packages/b7/b8/3fe70c75fe32afc4bb507f75563d39bc5642255d1d94f1f23604725780bf/babel-2.17.0-py3-none-any.whl", hash = "sha256:4d0b53093fdfb4b21c92b5213dba5a1b23885afa8383709427046b21c366e5f2", size = 10182537, upload-time = "2025-02-01T15:17:37.39Z" },
]

[[package]]
name = "backrefs"
version = "5.9"
source = { registry = "https://pypi.org/simple" }
sdist = { url = "https://files.pythonhosted.org/packages/eb/a7/312f673df6a79003279e1f55619abbe7daebbb87c17c976ddc0345c04c7b/backrefs-5.9.tar.gz", hash = "sha256:808548cb708d66b82ee231f962cb36faaf4f2baab032f2fbb783e9c2fdddaa59", size = 5765857, upload-time = "2025-06-22T19:34:13.97Z" }
wheels = [
    { url = "https://files.pythonhosted.org/packages/19/4d/798dc1f30468134906575156c089c492cf79b5a5fd373f07fe26c4d046bf/backrefs-5.9-py310-none-any.whl", hash = "sha256:db8e8ba0e9de81fcd635f440deab5ae5f2591b54ac1ebe0550a2ca063488cd9f", size = 380267, upload-time = "2025-06-22T19:34:05.252Z" },
    { url = "https://files.pythonhosted.org/packages/55/07/f0b3375bf0d06014e9787797e6b7cc02b38ac9ff9726ccfe834d94e9991e/backrefs-5.9-py311-none-any.whl", hash = "sha256:6907635edebbe9b2dc3de3a2befff44d74f30a4562adbb8b36f21252ea19c5cf", size = 392072, upload-time = "2025-06-22T19:34:06.743Z" },
    { url = "https://files.pythonhosted.org/packages/9d/12/4f345407259dd60a0997107758ba3f221cf89a9b5a0f8ed5b961aef97253/backrefs-5.9-py312-none-any.whl", hash = "sha256:7fdf9771f63e6028d7fee7e0c497c81abda597ea45d6b8f89e8ad76994f5befa", size = 397947, upload-time = "2025-06-22T19:34:08.172Z" },
    { url = "https://files.pythonhosted.org/packages/41/ff/392bff89415399a979be4a65357a41d92729ae8580a66073d8ec8d810f98/backrefs-5.9-py39-none-any.whl", hash = "sha256:f48ee18f6252b8f5777a22a00a09a85de0ca931658f1dd96d4406a34f3748c60", size = 380265, upload-time = "2025-06-22T19:34:12.405Z" },
]

[[package]]
<<<<<<< HEAD
name = "binaryornot"
version = "0.4.4"
source = { registry = "https://pypi.org/simple" }
dependencies = [
    { name = "chardet" },
]
sdist = { url = "https://files.pythonhosted.org/packages/a7/fe/7ebfec74d49f97fc55cd38240c7a7d08134002b1e14be8c3897c0dd5e49b/binaryornot-0.4.4.tar.gz", hash = "sha256:359501dfc9d40632edc9fac890e19542db1a287bbcfa58175b66658392018061", size = 371054, upload-time = "2017-08-03T15:55:25.08Z" }
wheels = [
    { url = "https://files.pythonhosted.org/packages/24/7e/f7b6f453e6481d1e233540262ccbfcf89adcd43606f44a028d7f5fae5eb2/binaryornot-0.4.4-py2.py3-none-any.whl", hash = "sha256:b8b71173c917bddcd2c16070412e369c3ed7f0528926f70cac18a6c97fd563e4", size = 9006, upload-time = "2017-08-03T15:55:31.23Z" },
]

[[package]]
name = "boto3"
version = "1.39.7"
source = { registry = "https://pypi.org/simple" }
dependencies = [
    { name = "botocore" },
    { name = "jmespath" },
    { name = "s3transfer" },
]
sdist = { url = "https://files.pythonhosted.org/packages/9c/43/81ae62386917fa163f1d3bc59e77da56924f9824b5100fd2807e74a675fc/boto3-1.39.7.tar.gz", hash = "sha256:28daeb005e3381808e0e12995056ee8951056ddd43506c07482a15b40ae785b0", size = 111820, upload-time = "2025-07-16T16:29:52.858Z" }
wheels = [
    { url = "https://files.pythonhosted.org/packages/cc/60/1d2d708f5bc125fe6fe262ea767c82020ea6deeda113e989cff5ab89a9f9/boto3-1.39.7-py3-none-any.whl", hash = "sha256:c8c0e11fff7bb85f903b860b6bfd4f509a4d749decf38bb6a409ffe5d6eb0c91", size = 139882, upload-time = "2025-07-16T16:29:51.176Z" },
]

[[package]]
name = "botocore"
version = "1.39.7"
source = { registry = "https://pypi.org/simple" }
dependencies = [
    { name = "jmespath" },
    { name = "python-dateutil" },
    { name = "urllib3" },
]
sdist = { url = "https://files.pythonhosted.org/packages/e7/9d/73f300c841a3c47d2baf4bf6ecb9d6de476edf91de8c3c26ceed5044e666/botocore-1.39.7.tar.gz", hash = "sha256:431e342ef97ecb387cea9df1ae8c4e0edc1b0c9c50d2e121cca77699f24f8dc1", size = 14201331, upload-time = "2025-07-16T16:29:43.011Z" }
wheels = [
    { url = "https://files.pythonhosted.org/packages/30/20/ab70de7441cbc4b8ffc5d6d9a8e02e4c703cc07accb7441ce54020e20950/botocore-1.39.7-py3-none-any.whl", hash = "sha256:1d11ba9f3cb46856bb541ed010db160093201a224d21ef854249513ae3af7e77", size = 13864168, upload-time = "2025-07-16T16:29:37.114Z" },
]

[[package]]
=======
>>>>>>> 87fe97a2
name = "certifi"
version = "2025.7.14"
source = { registry = "https://pypi.org/simple" }
sdist = { url = "https://files.pythonhosted.org/packages/b3/76/52c535bcebe74590f296d6c77c86dabf761c41980e1347a2422e4aa2ae41/certifi-2025.7.14.tar.gz", hash = "sha256:8ea99dbdfaaf2ba2f9bac77b9249ef62ec5218e7c2b2e903378ed5fccf765995", size = 163981, upload-time = "2025-07-14T03:29:28.449Z" }
wheels = [
    { url = "https://files.pythonhosted.org/packages/4f/52/34c6cf5bb9285074dc3531c437b3919e825d976fde097a7a73f79e726d03/certifi-2025.7.14-py3-none-any.whl", hash = "sha256:6b31f564a415d79ee77df69d757bb49a5bb53bd9f756cbbe24394ffd6fc1f4b2", size = 162722, upload-time = "2025-07-14T03:29:26.863Z" },
]

[[package]]
name = "chardet"
version = "5.2.0"
source = { registry = "https://pypi.org/simple" }
sdist = { url = "https://files.pythonhosted.org/packages/f3/0d/f7b6ab21ec75897ed80c17d79b15951a719226b9fababf1e40ea74d69079/chardet-5.2.0.tar.gz", hash = "sha256:1b3b6ff479a8c414bc3fa2c0852995695c4a026dcd6d0633b2dd092ca39c1cf7", size = 2069618, upload-time = "2023-08-01T19:23:02.662Z" }
wheels = [
    { url = "https://files.pythonhosted.org/packages/38/6f/f5fbc992a329ee4e0f288c1fe0e2ad9485ed064cac731ed2fe47dcc38cbf/chardet-5.2.0-py3-none-any.whl", hash = "sha256:e1cf59446890a00105fe7b7912492ea04b6e6f06d4b742b2c788469e34c82970", size = 199385, upload-time = "2023-08-01T19:23:00.661Z" },
]

[[package]]
name = "charset-normalizer"
version = "3.4.2"
source = { registry = "https://pypi.org/simple" }
sdist = { url = "https://files.pythonhosted.org/packages/e4/33/89c2ced2b67d1c2a61c19c6751aa8902d46ce3dacb23600a283619f5a12d/charset_normalizer-3.4.2.tar.gz", hash = "sha256:5baececa9ecba31eff645232d59845c07aa030f0c81ee70184a90d35099a0e63", size = 126367, upload-time = "2025-05-02T08:34:42.01Z" }
wheels = [
    { url = "https://files.pythonhosted.org/packages/d7/a4/37f4d6035c89cac7930395a35cc0f1b872e652eaafb76a6075943754f095/charset_normalizer-3.4.2-cp312-cp312-macosx_10_13_universal2.whl", hash = "sha256:0c29de6a1a95f24b9a1aa7aefd27d2487263f00dfd55a77719b530788f75cff7", size = 199936, upload-time = "2025-05-02T08:32:33.712Z" },
    { url = "https://files.pythonhosted.org/packages/ee/8a/1a5e33b73e0d9287274f899d967907cd0bf9c343e651755d9307e0dbf2b3/charset_normalizer-3.4.2-cp312-cp312-manylinux_2_17_aarch64.manylinux2014_aarch64.whl", hash = "sha256:cddf7bd982eaa998934a91f69d182aec997c6c468898efe6679af88283b498d3", size = 143790, upload-time = "2025-05-02T08:32:35.768Z" },
    { url = "https://files.pythonhosted.org/packages/66/52/59521f1d8e6ab1482164fa21409c5ef44da3e9f653c13ba71becdd98dec3/charset_normalizer-3.4.2-cp312-cp312-manylinux_2_17_ppc64le.manylinux2014_ppc64le.whl", hash = "sha256:fcbe676a55d7445b22c10967bceaaf0ee69407fbe0ece4d032b6eb8d4565982a", size = 153924, upload-time = "2025-05-02T08:32:37.284Z" },
    { url = "https://files.pythonhosted.org/packages/86/2d/fb55fdf41964ec782febbf33cb64be480a6b8f16ded2dbe8db27a405c09f/charset_normalizer-3.4.2-cp312-cp312-manylinux_2_17_s390x.manylinux2014_s390x.whl", hash = "sha256:d41c4d287cfc69060fa91cae9683eacffad989f1a10811995fa309df656ec214", size = 146626, upload-time = "2025-05-02T08:32:38.803Z" },
    { url = "https://files.pythonhosted.org/packages/8c/73/6ede2ec59bce19b3edf4209d70004253ec5f4e319f9a2e3f2f15601ed5f7/charset_normalizer-3.4.2-cp312-cp312-manylinux_2_17_x86_64.manylinux2014_x86_64.whl", hash = "sha256:4e594135de17ab3866138f496755f302b72157d115086d100c3f19370839dd3a", size = 148567, upload-time = "2025-05-02T08:32:40.251Z" },
    { url = "https://files.pythonhosted.org/packages/09/14/957d03c6dc343c04904530b6bef4e5efae5ec7d7990a7cbb868e4595ee30/charset_normalizer-3.4.2-cp312-cp312-manylinux_2_5_i686.manylinux1_i686.manylinux_2_17_i686.manylinux2014_i686.whl", hash = "sha256:cf713fe9a71ef6fd5adf7a79670135081cd4431c2943864757f0fa3a65b1fafd", size = 150957, upload-time = "2025-05-02T08:32:41.705Z" },
    { url = "https://files.pythonhosted.org/packages/0d/c8/8174d0e5c10ccebdcb1b53cc959591c4c722a3ad92461a273e86b9f5a302/charset_normalizer-3.4.2-cp312-cp312-musllinux_1_2_aarch64.whl", hash = "sha256:a370b3e078e418187da8c3674eddb9d983ec09445c99a3a263c2011993522981", size = 145408, upload-time = "2025-05-02T08:32:43.709Z" },
    { url = "https://files.pythonhosted.org/packages/58/aa/8904b84bc8084ac19dc52feb4f5952c6df03ffb460a887b42615ee1382e8/charset_normalizer-3.4.2-cp312-cp312-musllinux_1_2_i686.whl", hash = "sha256:a955b438e62efdf7e0b7b52a64dc5c3396e2634baa62471768a64bc2adb73d5c", size = 153399, upload-time = "2025-05-02T08:32:46.197Z" },
    { url = "https://files.pythonhosted.org/packages/c2/26/89ee1f0e264d201cb65cf054aca6038c03b1a0c6b4ae998070392a3ce605/charset_normalizer-3.4.2-cp312-cp312-musllinux_1_2_ppc64le.whl", hash = "sha256:7222ffd5e4de8e57e03ce2cef95a4c43c98fcb72ad86909abdfc2c17d227fc1b", size = 156815, upload-time = "2025-05-02T08:32:48.105Z" },
    { url = "https://files.pythonhosted.org/packages/fd/07/68e95b4b345bad3dbbd3a8681737b4338ff2c9df29856a6d6d23ac4c73cb/charset_normalizer-3.4.2-cp312-cp312-musllinux_1_2_s390x.whl", hash = "sha256:bee093bf902e1d8fc0ac143c88902c3dfc8941f7ea1d6a8dd2bcb786d33db03d", size = 154537, upload-time = "2025-05-02T08:32:49.719Z" },
    { url = "https://files.pythonhosted.org/packages/77/1a/5eefc0ce04affb98af07bc05f3bac9094513c0e23b0562d64af46a06aae4/charset_normalizer-3.4.2-cp312-cp312-musllinux_1_2_x86_64.whl", hash = "sha256:dedb8adb91d11846ee08bec4c8236c8549ac721c245678282dcb06b221aab59f", size = 149565, upload-time = "2025-05-02T08:32:51.404Z" },
    { url = "https://files.pythonhosted.org/packages/37/a0/2410e5e6032a174c95e0806b1a6585eb21e12f445ebe239fac441995226a/charset_normalizer-3.4.2-cp312-cp312-win32.whl", hash = "sha256:db4c7bf0e07fc3b7d89ac2a5880a6a8062056801b83ff56d8464b70f65482b6c", size = 98357, upload-time = "2025-05-02T08:32:53.079Z" },
    { url = "https://files.pythonhosted.org/packages/6c/4f/c02d5c493967af3eda9c771ad4d2bbc8df6f99ddbeb37ceea6e8716a32bc/charset_normalizer-3.4.2-cp312-cp312-win_amd64.whl", hash = "sha256:5a9979887252a82fefd3d3ed2a8e3b937a7a809f65dcb1e068b090e165bbe99e", size = 105776, upload-time = "2025-05-02T08:32:54.573Z" },
    { url = "https://files.pythonhosted.org/packages/20/94/c5790835a017658cbfabd07f3bfb549140c3ac458cfc196323996b10095a/charset_normalizer-3.4.2-py3-none-any.whl", hash = "sha256:7f56930ab0abd1c45cd15be65cc741c28b1c9a34876ce8c17a2fa107810c0af0", size = 52626, upload-time = "2025-05-02T08:34:40.053Z" },
]

[[package]]
name = "click"
version = "8.2.1"
source = { registry = "https://pypi.org/simple" }
dependencies = [
    { name = "colorama", marker = "sys_platform == 'win32'" },
]
sdist = { url = "https://files.pythonhosted.org/packages/60/6c/8ca2efa64cf75a977a0d7fac081354553ebe483345c734fb6b6515d96bbc/click-8.2.1.tar.gz", hash = "sha256:27c491cc05d968d271d5a1db13e3b5a184636d9d930f148c50b038f0d0646202", size = 286342, upload-time = "2025-05-20T23:19:49.832Z" }
wheels = [
    { url = "https://files.pythonhosted.org/packages/85/32/10bb5764d90a8eee674e9dc6f4db6a0ab47c8c4d0d83c27f7c39ac415a4d/click-8.2.1-py3-none-any.whl", hash = "sha256:61a3265b914e850b85317d0b3109c7f8cd35a670f963866005d6ef1d5175a12b", size = 102215, upload-time = "2025-05-20T23:19:47.796Z" },
]

[[package]]
name = "colorama"
version = "0.4.6"
source = { registry = "https://pypi.org/simple" }
sdist = { url = "https://files.pythonhosted.org/packages/d8/53/6f443c9a4a8358a93a6792e2acffb9d9d5cb0a5cfd8802644b7b1c9a02e4/colorama-0.4.6.tar.gz", hash = "sha256:08695f5cb7ed6e0531a20572697297273c47b8cae5a63ffc6d6ed5c201be6e44", size = 27697, upload-time = "2022-10-25T02:36:22.414Z" }
wheels = [
    { url = "https://files.pythonhosted.org/packages/d1/d6/3965ed04c63042e047cb6a3e6ed1a63a35087b6a609aa3a15ed8ac56c221/colorama-0.4.6-py2.py3-none-any.whl", hash = "sha256:4f1d9991f5acc0ca119f9d443620b77f9d6b33703e51011c16baf57afb285fc6", size = 25335, upload-time = "2022-10-25T02:36:20.889Z" },
]

[[package]]
name = "distro"
version = "1.9.0"
source = { registry = "https://pypi.org/simple" }
sdist = { url = "https://files.pythonhosted.org/packages/fc/f8/98eea607f65de6527f8a2e8885fc8015d3e6f5775df186e443e0964a11c3/distro-1.9.0.tar.gz", hash = "sha256:2fa77c6fd8940f116ee1d6b94a2f90b13b5ea8d019b98bc8bafdcabcdd9bdbed", size = 60722, upload-time = "2023-12-24T09:54:32.31Z" }
wheels = [
    { url = "https://files.pythonhosted.org/packages/12/b3/231ffd4ab1fc9d679809f356cebee130ac7daa00d6d6f3206dd4fd137e9e/distro-1.9.0-py3-none-any.whl", hash = "sha256:7bffd925d65168f85027d8da9af6bddab658135b840670a223589bc0c8ef02b2", size = 20277, upload-time = "2023-12-24T09:54:30.421Z" },
]

[[package]]
name = "execnet"
version = "2.1.1"
source = { registry = "https://pypi.org/simple" }
sdist = { url = "https://files.pythonhosted.org/packages/bb/ff/b4c0dc78fbe20c3e59c0c7334de0c27eb4001a2b2017999af398bf730817/execnet-2.1.1.tar.gz", hash = "sha256:5189b52c6121c24feae288166ab41b32549c7e2348652736540b9e6e7d4e72e3", size = 166524, upload-time = "2024-04-08T09:04:19.245Z" }
wheels = [
    { url = "https://files.pythonhosted.org/packages/43/09/2aea36ff60d16dd8879bdb2f5b3ee0ba8d08cbbdcdfe870e695ce3784385/execnet-2.1.1-py3-none-any.whl", hash = "sha256:26dee51f1b80cebd6d0ca8e74dd8745419761d3bef34163928cbebbdc4749fdc", size = 40612, upload-time = "2024-04-08T09:04:17.414Z" },
]

[[package]]
name = "fastapi"
version = "0.116.1"
source = { registry = "https://pypi.org/simple" }
dependencies = [
    { name = "pydantic" },
    { name = "starlette" },
    { name = "typing-extensions" },
]
sdist = { url = "https://files.pythonhosted.org/packages/78/d7/6c8b3bfe33eeffa208183ec037fee0cce9f7f024089ab1c5d12ef04bd27c/fastapi-0.116.1.tar.gz", hash = "sha256:ed52cbf946abfd70c5a0dccb24673f0670deeb517a88b3544d03c2a6bf283143", size = 296485, upload-time = "2025-07-11T16:22:32.057Z" }
wheels = [
    { url = "https://files.pythonhosted.org/packages/e5/47/d63c60f59a59467fda0f93f46335c9d18526d7071f025cb5b89d5353ea42/fastapi-0.116.1-py3-none-any.whl", hash = "sha256:c46ac7c312df840f0c9e220f7964bada936781bc4e2e6eb71f1c4d7553786565", size = 95631, upload-time = "2025-07-11T16:22:30.485Z" },
]

[[package]]
name = "filetype"
version = "1.2.0"
source = { registry = "https://pypi.org/simple" }
sdist = { url = "https://files.pythonhosted.org/packages/bb/29/745f7d30d47fe0f251d3ad3dc2978a23141917661998763bebb6da007eb1/filetype-1.2.0.tar.gz", hash = "sha256:66b56cd6474bf41d8c54660347d37afcc3f7d1970648de365c102ef77548aadb", size = 998020, upload-time = "2022-11-02T17:34:04.141Z" }
wheels = [
    { url = "https://files.pythonhosted.org/packages/18/79/1b8fa1bb3568781e84c9200f951c735f3f157429f44be0495da55894d620/filetype-1.2.0-py2.py3-none-any.whl", hash = "sha256:7ce71b6880181241cf7ac8697a2f1eb6a8bd9b429f7ad6d27b8db9ba5f1c2d25", size = 19970, upload-time = "2022-11-02T17:34:01.425Z" },
]

[[package]]
name = "ghp-import"
version = "2.1.0"
source = { registry = "https://pypi.org/simple" }
dependencies = [
    { name = "python-dateutil" },
]
sdist = { url = "https://files.pythonhosted.org/packages/d9/29/d40217cbe2f6b1359e00c6c307bb3fc876ba74068cbab3dde77f03ca0dc4/ghp-import-2.1.0.tar.gz", hash = "sha256:9c535c4c61193c2df8871222567d7fd7e5014d835f97dc7b7439069e2413d343", size = 10943, upload-time = "2022-05-02T15:47:16.11Z" }
wheels = [
    { url = "https://files.pythonhosted.org/packages/f7/ec/67fbef5d497f86283db54c22eec6f6140243aae73265799baaaa19cd17fb/ghp_import-2.1.0-py3-none-any.whl", hash = "sha256:8337dd7b50877f163d4c0289bc1f1c7f127550241988d568c1db512c4324a619", size = 11034, upload-time = "2022-05-02T15:47:14.552Z" },
]

[[package]]
name = "griffe"
version = "1.7.3"
source = { registry = "https://pypi.org/simple" }
dependencies = [
    { name = "colorama" },
]
sdist = { url = "https://files.pythonhosted.org/packages/a9/3e/5aa9a61f7c3c47b0b52a1d930302992229d191bf4bc76447b324b731510a/griffe-1.7.3.tar.gz", hash = "sha256:52ee893c6a3a968b639ace8015bec9d36594961e156e23315c8e8e51401fa50b", size = 395137, upload-time = "2025-04-23T11:29:09.147Z" }
wheels = [
    { url = "https://files.pythonhosted.org/packages/58/c6/5c20af38c2a57c15d87f7f38bee77d63c1d2a3689f74fefaf35915dd12b2/griffe-1.7.3-py3-none-any.whl", hash = "sha256:c6b3ee30c2f0f17f30bcdef5068d6ab7a2a4f1b8bf1a3e74b56fffd21e1c5f75", size = 129303, upload-time = "2025-04-23T11:29:07.145Z" },
]

[[package]]
name = "griptape"
version = "1.8.0"
source = { git = "https://github.com/griptape-ai/griptape?rev=main#9bd5d21c6d6ebf2892f90586fb36550ba252bc12" }
dependencies = [
    { name = "attrs" },
    { name = "filetype" },
    { name = "jinja2" },
    { name = "marshmallow" },
    { name = "marshmallow-enum" },
    { name = "numpy" },
    { name = "openai" },
    { name = "pip" },
    { name = "pydantic" },
    { name = "pyyaml" },
    { name = "requests" },
    { name = "rich" },
    { name = "schema" },
    { name = "tenacity" },
    { name = "tiktoken" },
    { name = "urllib3" },
    { name = "wrapt" },
]

[[package]]
name = "griptape-nodes"
version = "0.42.0"
source = { editable = "." }
dependencies = [
    { name = "binaryornot" },
    { name = "fastapi" },
    { name = "griptape" },
    { name = "httpx" },
    { name = "imageio-ffmpeg" },
    { name = "json-repair" },
    { name = "packaging" },
    { name = "pillow" },
    { name = "pydantic" },
    { name = "python-dotenv" },
    { name = "python-multipart" },
    { name = "tomlkit" },
    { name = "uv" },
    { name = "uvicorn" },
    { name = "websockets" },
    { name = "xdg-base-dirs" },
]

[package.optional-dependencies]
profiling = [
    { name = "austin-dist" },
]

[package.dev-dependencies]
dev = [
    { name = "mdformat" },
    { name = "mdformat-footnote" },
    { name = "mdformat-frontmatter" },
    { name = "mdformat-gfm" },
    { name = "mdformat-mkdocs" },
    { name = "pyright" },
    { name = "ruff" },
    { name = "typos" },
    { name = "watchdog" },
]
docs = [
    { name = "mkdocs" },
    { name = "mkdocs-material" },
    { name = "mkdocstrings", extra = ["python"] },
]
test = [
    { name = "pytest" },
    { name = "pytest-mock" },
    { name = "pytest-xdist" },
]

[package.metadata]
requires-dist = [
    { name = "austin-dist", marker = "extra == 'profiling'", specifier = ">=3.7.0" },
    { name = "binaryornot", specifier = ">=0.4.4" },
    { name = "fastapi", specifier = ">=0.115.12" },
    { name = "griptape", git = "https://github.com/griptape-ai/griptape?rev=main" },
    { name = "httpx", specifier = ">=0.28.0,<1.0.0" },
    { name = "imageio-ffmpeg", specifier = ">=0.6.0" },
    { name = "json-repair", specifier = ">=0.46.1" },
    { name = "packaging", specifier = ">=25.0" },
    { name = "pillow", specifier = ">=11.3.0" },
    { name = "pydantic", specifier = ">=2.10.6" },
    { name = "python-dotenv", specifier = ">=1.0.1" },
    { name = "python-multipart", specifier = ">=0.0.20" },
    { name = "tomlkit", specifier = ">=0.13.2" },
    { name = "uv", specifier = ">=0.6.16" },
    { name = "uvicorn", specifier = ">=0.34.2" },
    { name = "websockets", specifier = ">=15.0.1,<16.0.0" },
    { name = "xdg-base-dirs", specifier = ">=6.0.2" },
]
provides-extras = ["profiling"]

[package.metadata.requires-dev]
dev = [
    { name = "mdformat", specifier = ">=0.7.22" },
    { name = "mdformat-footnote", specifier = ">=0.1.1" },
    { name = "mdformat-frontmatter", specifier = ">=2.0.8" },
    { name = "mdformat-gfm", specifier = ">=0.4.1" },
    { name = "mdformat-mkdocs", specifier = ">=4.1.2" },
    { name = "pyright", specifier = ">=1.1.396" },
    { name = "ruff", specifier = ">=0.11.0" },
    { name = "typos", specifier = ">=1.30.2" },
    { name = "watchdog", specifier = ">=6.0.0" },
]
docs = [
    { name = "mkdocs", specifier = ">=1.5.2" },
    { name = "mkdocs-material", specifier = ">=9.6.9" },
    { name = "mkdocstrings", extras = ["python"], specifier = ">=0.29.1" },
]
test = [
    { name = "pytest", specifier = ">=8.3.5" },
    { name = "pytest-mock", specifier = ">=3.14.0" },
    { name = "pytest-xdist", specifier = ">=3.6.1" },
]

[[package]]
name = "h11"
version = "0.16.0"
source = { registry = "https://pypi.org/simple" }
sdist = { url = "https://files.pythonhosted.org/packages/01/ee/02a2c011bdab74c6fb3c75474d40b3052059d95df7e73351460c8588d963/h11-0.16.0.tar.gz", hash = "sha256:4e35b956cf45792e4caa5885e69fba00bdbc6ffafbfa020300e549b208ee5ff1", size = 101250, upload-time = "2025-04-24T03:35:25.427Z" }
wheels = [
    { url = "https://files.pythonhosted.org/packages/04/4b/29cac41a4d98d144bf5f6d33995617b185d14b22401f75ca86f384e87ff1/h11-0.16.0-py3-none-any.whl", hash = "sha256:63cf8bbe7522de3bf65932fda1d9c2772064ffb3dae62d55932da54b31cb6c86", size = 37515, upload-time = "2025-04-24T03:35:24.344Z" },
]

[[package]]
name = "httpcore"
version = "1.0.9"
source = { registry = "https://pypi.org/simple" }
dependencies = [
    { name = "certifi" },
    { name = "h11" },
]
sdist = { url = "https://files.pythonhosted.org/packages/06/94/82699a10bca87a5556c9c59b5963f2d039dbd239f25bc2a63907a05a14cb/httpcore-1.0.9.tar.gz", hash = "sha256:6e34463af53fd2ab5d807f399a9b45ea31c3dfa2276f15a2c3f00afff6e176e8", size = 85484, upload-time = "2025-04-24T22:06:22.219Z" }
wheels = [
    { url = "https://files.pythonhosted.org/packages/7e/f5/f66802a942d491edb555dd61e3a9961140fd64c90bce1eafd741609d334d/httpcore-1.0.9-py3-none-any.whl", hash = "sha256:2d400746a40668fc9dec9810239072b40b4484b640a8c38fd654a024c7a1bf55", size = 78784, upload-time = "2025-04-24T22:06:20.566Z" },
]

[[package]]
name = "httpx"
version = "0.28.1"
source = { registry = "https://pypi.org/simple" }
dependencies = [
    { name = "anyio" },
    { name = "certifi" },
    { name = "httpcore" },
    { name = "idna" },
]
sdist = { url = "https://files.pythonhosted.org/packages/b1/df/48c586a5fe32a0f01324ee087459e112ebb7224f646c0b5023f5e79e9956/httpx-0.28.1.tar.gz", hash = "sha256:75e98c5f16b0f35b567856f597f06ff2270a374470a5c2392242528e3e3e42fc", size = 141406, upload-time = "2024-12-06T15:37:23.222Z" }
wheels = [
    { url = "https://files.pythonhosted.org/packages/2a/39/e50c7c3a983047577ee07d2a9e53faf5a69493943ec3f6a384bdc792deb2/httpx-0.28.1-py3-none-any.whl", hash = "sha256:d909fcccc110f8c7faf814ca82a9a4d816bc5a6dbfea25d6591d6985b8ba59ad", size = 73517, upload-time = "2024-12-06T15:37:21.509Z" },
]

[[package]]
name = "idna"
version = "3.10"
source = { registry = "https://pypi.org/simple" }
sdist = { url = "https://files.pythonhosted.org/packages/f1/70/7703c29685631f5a7590aa73f1f1d3fa9a380e654b86af429e0934a32f7d/idna-3.10.tar.gz", hash = "sha256:12f65c9b470abda6dc35cf8e63cc574b1c52b11df2c86030af0ac09b01b13ea9", size = 190490, upload-time = "2024-09-15T18:07:39.745Z" }
wheels = [
    { url = "https://files.pythonhosted.org/packages/76/c6/c88e154df9c4e1a2a66ccf0005a88dfb2650c1dffb6f5ce603dfbd452ce3/idna-3.10-py3-none-any.whl", hash = "sha256:946d195a0d259cbba61165e88e65941f16e9b36ea6ddb97f00452bae8b1287d3", size = 70442, upload-time = "2024-09-15T18:07:37.964Z" },
]

[[package]]
name = "imageio-ffmpeg"
version = "0.6.0"
source = { registry = "https://pypi.org/simple" }
sdist = { url = "https://files.pythonhosted.org/packages/44/bd/c3343c721f2a1b0c9fc71c1aebf1966a3b7f08c2eea8ed5437a2865611d6/imageio_ffmpeg-0.6.0.tar.gz", hash = "sha256:e2556bed8e005564a9f925bb7afa4002d82770d6b08825078b7697ab88ba1755", size = 25210, upload-time = "2025-01-16T21:34:32.747Z" }
wheels = [
    { url = "https://files.pythonhosted.org/packages/da/58/87ef68ac83f4c7690961bce288fd8e382bc5f1513860fc7f90a9c1c1c6bf/imageio_ffmpeg-0.6.0-py3-none-macosx_10_9_intel.macosx_10_9_x86_64.whl", hash = "sha256:9d2baaf867088508d4a3458e61eeb30e945c4ad8016025545f66c4b5aaef0a61", size = 24932969, upload-time = "2025-01-16T21:34:20.464Z" },
    { url = "https://files.pythonhosted.org/packages/40/5c/f3d8a657d362cc93b81aab8feda487317da5b5d31c0e1fdfd5e986e55d17/imageio_ffmpeg-0.6.0-py3-none-macosx_11_0_arm64.whl", hash = "sha256:b1ae3173414b5fc5f538a726c4e48ea97edc0d2cdc11f103afee655c463fa742", size = 21113891, upload-time = "2025-01-16T21:34:00.277Z" },
    { url = "https://files.pythonhosted.org/packages/33/e7/1925bfbc563c39c1d2e82501d8372734a5c725e53ac3b31b4c2d081e895b/imageio_ffmpeg-0.6.0-py3-none-manylinux2014_aarch64.whl", hash = "sha256:1d47bebd83d2c5fc770720d211855f208af8a596c82d17730aa51e815cdee6dc", size = 25632706, upload-time = "2025-01-16T21:33:53.475Z" },
    { url = "https://files.pythonhosted.org/packages/a0/2d/43c8522a2038e9d0e7dbdf3a61195ecc31ca576fb1527a528c877e87d973/imageio_ffmpeg-0.6.0-py3-none-manylinux2014_x86_64.whl", hash = "sha256:c7e46fcec401dd990405049d2e2f475e2b397779df2519b544b8aab515195282", size = 29498237, upload-time = "2025-01-16T21:34:13.726Z" },
    { url = "https://files.pythonhosted.org/packages/a0/13/59da54728351883c3c1d9fca1710ab8eee82c7beba585df8f25ca925f08f/imageio_ffmpeg-0.6.0-py3-none-win32.whl", hash = "sha256:196faa79366b4a82f95c0f4053191d2013f4714a715780f0ad2a68ff37483cc2", size = 19652251, upload-time = "2025-01-16T21:34:06.812Z" },
    { url = "https://files.pythonhosted.org/packages/2c/c6/fa760e12a2483469e2bf5058c5faff664acf66cadb4df2ad6205b016a73d/imageio_ffmpeg-0.6.0-py3-none-win_amd64.whl", hash = "sha256:02fa47c83703c37df6bfe4896aab339013f62bf02c5ebf2dce6da56af04ffc0a", size = 31246824, upload-time = "2025-01-16T21:34:28.6Z" },
]

[[package]]
name = "iniconfig"
version = "2.1.0"
source = { registry = "https://pypi.org/simple" }
sdist = { url = "https://files.pythonhosted.org/packages/f2/97/ebf4da567aa6827c909642694d71c9fcf53e5b504f2d96afea02718862f3/iniconfig-2.1.0.tar.gz", hash = "sha256:3abbd2e30b36733fee78f9c7f7308f2d0050e88f0087fd25c2645f63c773e1c7", size = 4793, upload-time = "2025-03-19T20:09:59.721Z" }
wheels = [
    { url = "https://files.pythonhosted.org/packages/2c/e1/e6716421ea10d38022b952c159d5161ca1193197fb744506875fbb87ea7b/iniconfig-2.1.0-py3-none-any.whl", hash = "sha256:9deba5723312380e77435581c6bf4935c94cbfab9b1ed33ef8d238ea168eb760", size = 6050, upload-time = "2025-03-19T20:10:01.071Z" },
]

[[package]]
name = "jinja2"
version = "3.1.6"
source = { registry = "https://pypi.org/simple" }
dependencies = [
    { name = "markupsafe" },
]
sdist = { url = "https://files.pythonhosted.org/packages/df/bf/f7da0350254c0ed7c72f3e33cef02e048281fec7ecec5f032d4aac52226b/jinja2-3.1.6.tar.gz", hash = "sha256:0137fb05990d35f1275a587e9aee6d56da821fc83491a0fb838183be43f66d6d", size = 245115, upload-time = "2025-03-05T20:05:02.478Z" }
wheels = [
    { url = "https://files.pythonhosted.org/packages/62/a1/3d680cbfd5f4b8f15abc1d571870c5fc3e594bb582bc3b64ea099db13e56/jinja2-3.1.6-py3-none-any.whl", hash = "sha256:85ece4451f492d0c13c5dd7c13a64681a86afae63a5f347908daf103ce6d2f67", size = 134899, upload-time = "2025-03-05T20:05:00.369Z" },
]

[[package]]
name = "jiter"
version = "0.10.0"
source = { registry = "https://pypi.org/simple" }
sdist = { url = "https://files.pythonhosted.org/packages/ee/9d/ae7ddb4b8ab3fb1b51faf4deb36cb48a4fbbd7cb36bad6a5fca4741306f7/jiter-0.10.0.tar.gz", hash = "sha256:07a7142c38aacc85194391108dc91b5b57093c978a9932bd86a36862759d9500", size = 162759, upload-time = "2025-05-18T19:04:59.73Z" }
wheels = [
    { url = "https://files.pythonhosted.org/packages/6d/b5/348b3313c58f5fbfb2194eb4d07e46a35748ba6e5b3b3046143f3040bafa/jiter-0.10.0-cp312-cp312-macosx_10_12_x86_64.whl", hash = "sha256:1e274728e4a5345a6dde2d343c8da018b9d4bd4350f5a472fa91f66fda44911b", size = 312262, upload-time = "2025-05-18T19:03:44.637Z" },
    { url = "https://files.pythonhosted.org/packages/9c/4a/6a2397096162b21645162825f058d1709a02965606e537e3304b02742e9b/jiter-0.10.0-cp312-cp312-macosx_11_0_arm64.whl", hash = "sha256:7202ae396446c988cb2a5feb33a543ab2165b786ac97f53b59aafb803fef0744", size = 320124, upload-time = "2025-05-18T19:03:46.341Z" },
    { url = "https://files.pythonhosted.org/packages/2a/85/1ce02cade7516b726dd88f59a4ee46914bf79d1676d1228ef2002ed2f1c9/jiter-0.10.0-cp312-cp312-manylinux_2_17_aarch64.manylinux2014_aarch64.whl", hash = "sha256:23ba7722d6748b6920ed02a8f1726fb4b33e0fd2f3f621816a8b486c66410ab2", size = 345330, upload-time = "2025-05-18T19:03:47.596Z" },
    { url = "https://files.pythonhosted.org/packages/75/d0/bb6b4f209a77190ce10ea8d7e50bf3725fc16d3372d0a9f11985a2b23eff/jiter-0.10.0-cp312-cp312-manylinux_2_17_armv7l.manylinux2014_armv7l.whl", hash = "sha256:371eab43c0a288537d30e1f0b193bc4eca90439fc08a022dd83e5e07500ed026", size = 369670, upload-time = "2025-05-18T19:03:49.334Z" },
    { url = "https://files.pythonhosted.org/packages/a0/f5/a61787da9b8847a601e6827fbc42ecb12be2c925ced3252c8ffcb56afcaf/jiter-0.10.0-cp312-cp312-manylinux_2_17_ppc64le.manylinux2014_ppc64le.whl", hash = "sha256:6c675736059020365cebc845a820214765162728b51ab1e03a1b7b3abb70f74c", size = 489057, upload-time = "2025-05-18T19:03:50.66Z" },
    { url = "https://files.pythonhosted.org/packages/12/e4/6f906272810a7b21406c760a53aadbe52e99ee070fc5c0cb191e316de30b/jiter-0.10.0-cp312-cp312-manylinux_2_17_s390x.manylinux2014_s390x.whl", hash = "sha256:0c5867d40ab716e4684858e4887489685968a47e3ba222e44cde6e4a2154f959", size = 389372, upload-time = "2025-05-18T19:03:51.98Z" },
    { url = "https://files.pythonhosted.org/packages/e2/ba/77013b0b8ba904bf3762f11e0129b8928bff7f978a81838dfcc958ad5728/jiter-0.10.0-cp312-cp312-manylinux_2_17_x86_64.manylinux2014_x86_64.whl", hash = "sha256:395bb9a26111b60141757d874d27fdea01b17e8fac958b91c20128ba8f4acc8a", size = 352038, upload-time = "2025-05-18T19:03:53.703Z" },
    { url = "https://files.pythonhosted.org/packages/67/27/c62568e3ccb03368dbcc44a1ef3a423cb86778a4389e995125d3d1aaa0a4/jiter-0.10.0-cp312-cp312-manylinux_2_5_i686.manylinux1_i686.whl", hash = "sha256:6842184aed5cdb07e0c7e20e5bdcfafe33515ee1741a6835353bb45fe5d1bd95", size = 391538, upload-time = "2025-05-18T19:03:55.046Z" },
    { url = "https://files.pythonhosted.org/packages/c0/72/0d6b7e31fc17a8fdce76164884edef0698ba556b8eb0af9546ae1a06b91d/jiter-0.10.0-cp312-cp312-musllinux_1_1_aarch64.whl", hash = "sha256:62755d1bcea9876770d4df713d82606c8c1a3dca88ff39046b85a048566d56ea", size = 523557, upload-time = "2025-05-18T19:03:56.386Z" },
    { url = "https://files.pythonhosted.org/packages/2f/09/bc1661fbbcbeb6244bd2904ff3a06f340aa77a2b94e5a7373fd165960ea3/jiter-0.10.0-cp312-cp312-musllinux_1_1_x86_64.whl", hash = "sha256:533efbce2cacec78d5ba73a41756beff8431dfa1694b6346ce7af3a12c42202b", size = 514202, upload-time = "2025-05-18T19:03:57.675Z" },
    { url = "https://files.pythonhosted.org/packages/1b/84/5a5d5400e9d4d54b8004c9673bbe4403928a00d28529ff35b19e9d176b19/jiter-0.10.0-cp312-cp312-win32.whl", hash = "sha256:8be921f0cadd245e981b964dfbcd6fd4bc4e254cdc069490416dd7a2632ecc01", size = 211781, upload-time = "2025-05-18T19:03:59.025Z" },
    { url = "https://files.pythonhosted.org/packages/9b/52/7ec47455e26f2d6e5f2ea4951a0652c06e5b995c291f723973ae9e724a65/jiter-0.10.0-cp312-cp312-win_amd64.whl", hash = "sha256:a7c7d785ae9dda68c2678532a5a1581347e9c15362ae9f6e68f3fdbfb64f2e49", size = 206176, upload-time = "2025-05-18T19:04:00.305Z" },
]

[[package]]
name = "json-repair"
version = "0.47.7"
source = { registry = "https://pypi.org/simple" }
sdist = { url = "https://files.pythonhosted.org/packages/8f/91/4fb4e2c3d4d1a59252ca1b32936b883d0cd9f1e03f07edb6005aed1dc4bc/json_repair-0.47.7.tar.gz", hash = "sha256:04a5469e50f7f61c7756ddf3370a56fa21cebc1258e3f6a1a3de988e521d5eb8", size = 34567, upload-time = "2025-07-13T08:46:21.739Z" }
wheels = [
    { url = "https://files.pythonhosted.org/packages/d4/ae/c8ac14cf7922be8908da2490ce5e37a69c593017ec57698afe04cd1567dc/json_repair-0.47.7-py3-none-any.whl", hash = "sha256:b2b5c9432289434730ef8b134a73602325fa689db323d6021249f363a7dd23c0", size = 26189, upload-time = "2025-07-13T08:46:20.639Z" },
]

[[package]]
name = "markdown"
version = "3.8.2"
source = { registry = "https://pypi.org/simple" }
sdist = { url = "https://files.pythonhosted.org/packages/d7/c2/4ab49206c17f75cb08d6311171f2d65798988db4360c4d1485bd0eedd67c/markdown-3.8.2.tar.gz", hash = "sha256:247b9a70dd12e27f67431ce62523e675b866d254f900c4fe75ce3dda62237c45", size = 362071, upload-time = "2025-06-19T17:12:44.483Z" }
wheels = [
    { url = "https://files.pythonhosted.org/packages/96/2b/34cc11786bc00d0f04d0f5fdc3a2b1ae0b6239eef72d3d345805f9ad92a1/markdown-3.8.2-py3-none-any.whl", hash = "sha256:5c83764dbd4e00bdd94d85a19b8d55ccca20fe35b2e678a1422b380324dd5f24", size = 106827, upload-time = "2025-06-19T17:12:42.994Z" },
]

[[package]]
name = "markdown-it-py"
version = "3.0.0"
source = { registry = "https://pypi.org/simple" }
dependencies = [
    { name = "mdurl" },
]
sdist = { url = "https://files.pythonhosted.org/packages/38/71/3b932df36c1a044d397a1f92d1cf91ee0a503d91e470cbd670aa66b07ed0/markdown-it-py-3.0.0.tar.gz", hash = "sha256:e3f60a94fa066dc52ec76661e37c851cb232d92f9886b15cb560aaada2df8feb", size = 74596, upload-time = "2023-06-03T06:41:14.443Z" }
wheels = [
    { url = "https://files.pythonhosted.org/packages/42/d7/1ec15b46af6af88f19b8e5ffea08fa375d433c998b8a7639e76935c14f1f/markdown_it_py-3.0.0-py3-none-any.whl", hash = "sha256:355216845c60bd96232cd8d8c40e8f9765cc86f46880e43a8fd22dc1a1a8cab1", size = 87528, upload-time = "2023-06-03T06:41:11.019Z" },
]

[[package]]
name = "markupsafe"
version = "3.0.2"
source = { registry = "https://pypi.org/simple" }
sdist = { url = "https://files.pythonhosted.org/packages/b2/97/5d42485e71dfc078108a86d6de8fa46db44a1a9295e89c5d6d4a06e23a62/markupsafe-3.0.2.tar.gz", hash = "sha256:ee55d3edf80167e48ea11a923c7386f4669df67d7994554387f84e7d8b0a2bf0", size = 20537, upload-time = "2024-10-18T15:21:54.129Z" }
wheels = [
    { url = "https://files.pythonhosted.org/packages/22/09/d1f21434c97fc42f09d290cbb6350d44eb12f09cc62c9476effdb33a18aa/MarkupSafe-3.0.2-cp312-cp312-macosx_10_13_universal2.whl", hash = "sha256:9778bd8ab0a994ebf6f84c2b949e65736d5575320a17ae8984a77fab08db94cf", size = 14274, upload-time = "2024-10-18T15:21:13.777Z" },
    { url = "https://files.pythonhosted.org/packages/6b/b0/18f76bba336fa5aecf79d45dcd6c806c280ec44538b3c13671d49099fdd0/MarkupSafe-3.0.2-cp312-cp312-macosx_11_0_arm64.whl", hash = "sha256:846ade7b71e3536c4e56b386c2a47adf5741d2d8b94ec9dc3e92e5e1ee1e2225", size = 12348, upload-time = "2024-10-18T15:21:14.822Z" },
    { url = "https://files.pythonhosted.org/packages/e0/25/dd5c0f6ac1311e9b40f4af06c78efde0f3b5cbf02502f8ef9501294c425b/MarkupSafe-3.0.2-cp312-cp312-manylinux_2_17_aarch64.manylinux2014_aarch64.whl", hash = "sha256:1c99d261bd2d5f6b59325c92c73df481e05e57f19837bdca8413b9eac4bd8028", size = 24149, upload-time = "2024-10-18T15:21:15.642Z" },
    { url = "https://files.pythonhosted.org/packages/f3/f0/89e7aadfb3749d0f52234a0c8c7867877876e0a20b60e2188e9850794c17/MarkupSafe-3.0.2-cp312-cp312-manylinux_2_17_x86_64.manylinux2014_x86_64.whl", hash = "sha256:e17c96c14e19278594aa4841ec148115f9c7615a47382ecb6b82bd8fea3ab0c8", size = 23118, upload-time = "2024-10-18T15:21:17.133Z" },
    { url = "https://files.pythonhosted.org/packages/d5/da/f2eeb64c723f5e3777bc081da884b414671982008c47dcc1873d81f625b6/MarkupSafe-3.0.2-cp312-cp312-manylinux_2_5_i686.manylinux1_i686.manylinux_2_17_i686.manylinux2014_i686.whl", hash = "sha256:88416bd1e65dcea10bc7569faacb2c20ce071dd1f87539ca2ab364bf6231393c", size = 22993, upload-time = "2024-10-18T15:21:18.064Z" },
    { url = "https://files.pythonhosted.org/packages/da/0e/1f32af846df486dce7c227fe0f2398dc7e2e51d4a370508281f3c1c5cddc/MarkupSafe-3.0.2-cp312-cp312-musllinux_1_2_aarch64.whl", hash = "sha256:2181e67807fc2fa785d0592dc2d6206c019b9502410671cc905d132a92866557", size = 24178, upload-time = "2024-10-18T15:21:18.859Z" },
    { url = "https://files.pythonhosted.org/packages/c4/f6/bb3ca0532de8086cbff5f06d137064c8410d10779c4c127e0e47d17c0b71/MarkupSafe-3.0.2-cp312-cp312-musllinux_1_2_i686.whl", hash = "sha256:52305740fe773d09cffb16f8ed0427942901f00adedac82ec8b67752f58a1b22", size = 23319, upload-time = "2024-10-18T15:21:19.671Z" },
    { url = "https://files.pythonhosted.org/packages/a2/82/8be4c96ffee03c5b4a034e60a31294daf481e12c7c43ab8e34a1453ee48b/MarkupSafe-3.0.2-cp312-cp312-musllinux_1_2_x86_64.whl", hash = "sha256:ad10d3ded218f1039f11a75f8091880239651b52e9bb592ca27de44eed242a48", size = 23352, upload-time = "2024-10-18T15:21:20.971Z" },
    { url = "https://files.pythonhosted.org/packages/51/ae/97827349d3fcffee7e184bdf7f41cd6b88d9919c80f0263ba7acd1bbcb18/MarkupSafe-3.0.2-cp312-cp312-win32.whl", hash = "sha256:0f4ca02bea9a23221c0182836703cbf8930c5e9454bacce27e767509fa286a30", size = 15097, upload-time = "2024-10-18T15:21:22.646Z" },
    { url = "https://files.pythonhosted.org/packages/c1/80/a61f99dc3a936413c3ee4e1eecac96c0da5ed07ad56fd975f1a9da5bc630/MarkupSafe-3.0.2-cp312-cp312-win_amd64.whl", hash = "sha256:8e06879fc22a25ca47312fbe7c8264eb0b662f6db27cb2d3bbbc74b1df4b9b87", size = 15601, upload-time = "2024-10-18T15:21:23.499Z" },
]

[[package]]
name = "marshmallow"
version = "3.26.1"
source = { registry = "https://pypi.org/simple" }
dependencies = [
    { name = "packaging" },
]
sdist = { url = "https://files.pythonhosted.org/packages/ab/5e/5e53d26b42ab75491cda89b871dab9e97c840bf12c63ec58a1919710cd06/marshmallow-3.26.1.tar.gz", hash = "sha256:e6d8affb6cb61d39d26402096dc0aee12d5a26d490a121f118d2e81dc0719dc6", size = 221825, upload-time = "2025-02-03T15:32:25.093Z" }
wheels = [
    { url = "https://files.pythonhosted.org/packages/34/75/51952c7b2d3873b44a0028b1bd26a25078c18f92f256608e8d1dc61b39fd/marshmallow-3.26.1-py3-none-any.whl", hash = "sha256:3350409f20a70a7e4e11a27661187b77cdcaeb20abca41c1454fe33636bea09c", size = 50878, upload-time = "2025-02-03T15:32:22.295Z" },
]

[[package]]
name = "marshmallow-enum"
version = "1.5.1"
source = { registry = "https://pypi.org/simple" }
dependencies = [
    { name = "marshmallow" },
]
sdist = { url = "https://files.pythonhosted.org/packages/8e/8c/ceecdce57dfd37913143087fffd15f38562a94f0d22823e3c66eac0dca31/marshmallow-enum-1.5.1.tar.gz", hash = "sha256:38e697e11f45a8e64b4a1e664000897c659b60aa57bfa18d44e226a9920b6e58", size = 4013, upload-time = "2019-08-21T01:07:46.254Z" }
wheels = [
    { url = "https://files.pythonhosted.org/packages/c6/59/ef3a3dc499be447098d4a89399beb869f813fee1b5a57d5d79dee2c1bf51/marshmallow_enum-1.5.1-py2.py3-none-any.whl", hash = "sha256:57161ab3dbfde4f57adeb12090f39592e992b9c86d206d02f6bd03ebec60f072", size = 4186, upload-time = "2019-08-21T01:07:44.814Z" },
]

[[package]]
name = "mdformat"
version = "0.7.22"
source = { registry = "https://pypi.org/simple" }
dependencies = [
    { name = "markdown-it-py" },
]
sdist = { url = "https://files.pythonhosted.org/packages/fc/eb/b5cbf2484411af039a3d4aeb53a5160fae25dd8c84af6a4243bc2f3fedb3/mdformat-0.7.22.tar.gz", hash = "sha256:eef84fa8f233d3162734683c2a8a6222227a229b9206872e6139658d99acb1ea", size = 34610, upload-time = "2025-01-30T18:00:51.418Z" }
wheels = [
    { url = "https://files.pythonhosted.org/packages/f2/6f/94a7344f6d634fe3563bea8b33bccedee37f2726f7807e9a58440dc91627/mdformat-0.7.22-py3-none-any.whl", hash = "sha256:61122637c9e1d9be1329054f3fa216559f0d1f722b7919b060a8c2a4ae1850e5", size = 34447, upload-time = "2025-01-30T18:00:48.708Z" },
]

[[package]]
name = "mdformat-footnote"
version = "0.1.1"
source = { registry = "https://pypi.org/simple" }
dependencies = [
    { name = "mdformat" },
    { name = "mdit-py-plugins" },
]
sdist = { url = "https://files.pythonhosted.org/packages/f6/90/7f4b2729af8d691a57518e8202e90c3a638714437b5e753662982f744cb5/mdformat_footnote-0.1.1.tar.gz", hash = "sha256:3b85c4c84119f15f0b651df89c99a4f6f119fc46dca6b33f7edf4f09655d1126", size = 5224, upload-time = "2022-02-16T09:17:58.647Z" }
wheels = [
    { url = "https://files.pythonhosted.org/packages/93/aa/4736dc47867c60236a9992f2f779e85e5331e65e648434d6362c3ed2dae0/mdformat_footnote-0.1.1-py3-none-any.whl", hash = "sha256:30063aaa0f74c36257c2e80fa0cf00d7c71a5277f27e98109e8765ae8678a95b", size = 4120, upload-time = "2022-02-16T09:17:53.63Z" },
]

[[package]]
name = "mdformat-frontmatter"
version = "2.0.8"
source = { registry = "https://pypi.org/simple" }
dependencies = [
    { name = "mdformat" },
    { name = "mdit-py-plugins" },
    { name = "ruamel-yaml" },
]
sdist = { url = "https://files.pythonhosted.org/packages/71/aa/70876bec1e66f2b1ab26f31d226c09bf7b78d3d27f03c2642d1d69d1ae77/mdformat_frontmatter-2.0.8.tar.gz", hash = "sha256:c11190ae3f9c91ada78fbd820f5b221631b520484e0b644715aa0f6ed7f097ed", size = 3254, upload-time = "2023-11-07T06:53:18.258Z" }
wheels = [
    { url = "https://files.pythonhosted.org/packages/5d/51/b3da1292c32819c52a4e4242ad94c3c07189ca70d228b3909a58f1f3a819/mdformat_frontmatter-2.0.8-py3-none-any.whl", hash = "sha256:577396695af96ad66dff1ff781284ff3764a10be3ab8659f2ef842ab42264ebb", size = 3747, upload-time = "2023-11-07T06:53:16.972Z" },
]

[[package]]
name = "mdformat-gfm"
version = "0.4.1"
source = { registry = "https://pypi.org/simple" }
dependencies = [
    { name = "markdown-it-py" },
    { name = "mdformat" },
    { name = "mdformat-tables" },
    { name = "mdit-py-plugins" },
]
sdist = { url = "https://files.pythonhosted.org/packages/e5/db/873bad63b36e390a33bc0cf7222442010997d3ccf29a1889f24d28fdeddd/mdformat_gfm-0.4.1.tar.gz", hash = "sha256:e189e728e50cfb15746abc6b3178ca0e2bebbb7a8d3d98fbc9e24bc1a4c65564", size = 7528, upload-time = "2024-12-13T09:21:27.212Z" }
wheels = [
    { url = "https://files.pythonhosted.org/packages/09/ba/3d4c680a2582593b8ba568ab60b119d93542fa39d757d65aae3c4f357e29/mdformat_gfm-0.4.1-py3-none-any.whl", hash = "sha256:63c92cfa5102f55779d4e04b16a79a6a5171e658c6c479175c0955fb4ca78dde", size = 8750, upload-time = "2024-12-13T09:21:25.158Z" },
]

[[package]]
name = "mdformat-mkdocs"
version = "4.3.0"
source = { registry = "https://pypi.org/simple" }
dependencies = [
    { name = "mdformat" },
    { name = "mdformat-gfm" },
    { name = "mdit-py-plugins" },
    { name = "more-itertools" },
]
sdist = { url = "https://files.pythonhosted.org/packages/1b/85/735e11fe6a410c5005b4fb06bc2c75df56cbbcea84ad6dc101e5edae67f9/mdformat_mkdocs-4.3.0.tar.gz", hash = "sha256:d4d9b381d13900a373c1673bd72175a28d712e5ec3d9688d09e66ab4174c493c", size = 27996, upload-time = "2025-05-31T02:15:21.208Z" }
wheels = [
    { url = "https://files.pythonhosted.org/packages/dc/25/cd4edbe9e5f96048999afbd42d0c030c66c2d45f2119002e7de208e6d43a/mdformat_mkdocs-4.3.0-py3-none-any.whl", hash = "sha256:13e9512b9461c9af982c3b9e1640791d38b0835549e5f8a7ee641926feae4d58", size = 31422, upload-time = "2025-05-31T02:15:20.182Z" },
]

[[package]]
name = "mdformat-tables"
version = "1.0.0"
source = { registry = "https://pypi.org/simple" }
dependencies = [
    { name = "mdformat" },
    { name = "wcwidth" },
]
sdist = { url = "https://files.pythonhosted.org/packages/64/fc/995ba209096bdebdeb8893d507c7b32b7e07d9a9f2cdc2ec07529947794b/mdformat_tables-1.0.0.tar.gz", hash = "sha256:a57db1ac17c4a125da794ef45539904bb8a9592e80557d525e1f169c96daa2c8", size = 6106, upload-time = "2024-08-23T23:41:33.413Z" }
wheels = [
    { url = "https://files.pythonhosted.org/packages/2a/37/d78e37d14323da3f607cd1af7daf262cb87fe614a245c15ad03bb03a2706/mdformat_tables-1.0.0-py3-none-any.whl", hash = "sha256:94cd86126141b2adc3b04c08d1441eb1272b36c39146bab078249a41c7240a9a", size = 5104, upload-time = "2024-08-23T23:41:31.863Z" },
]

[[package]]
name = "mdit-py-plugins"
version = "0.4.2"
source = { registry = "https://pypi.org/simple" }
dependencies = [
    { name = "markdown-it-py" },
]
sdist = { url = "https://files.pythonhosted.org/packages/19/03/a2ecab526543b152300717cf232bb4bb8605b6edb946c845016fa9c9c9fd/mdit_py_plugins-0.4.2.tar.gz", hash = "sha256:5f2cd1fdb606ddf152d37ec30e46101a60512bc0e5fa1a7002c36647b09e26b5", size = 43542, upload-time = "2024-09-09T20:27:49.564Z" }
wheels = [
    { url = "https://files.pythonhosted.org/packages/a7/f7/7782a043553ee469c1ff49cfa1cdace2d6bf99a1f333cf38676b3ddf30da/mdit_py_plugins-0.4.2-py3-none-any.whl", hash = "sha256:0c673c3f889399a33b95e88d2f0d111b4447bdfea7f237dab2d488f459835636", size = 55316, upload-time = "2024-09-09T20:27:48.397Z" },
]

[[package]]
name = "mdurl"
version = "0.1.2"
source = { registry = "https://pypi.org/simple" }
sdist = { url = "https://files.pythonhosted.org/packages/d6/54/cfe61301667036ec958cb99bd3efefba235e65cdeb9c84d24a8293ba1d90/mdurl-0.1.2.tar.gz", hash = "sha256:bb413d29f5eea38f31dd4754dd7377d4465116fb207585f97bf925588687c1ba", size = 8729, upload-time = "2022-08-14T12:40:10.846Z" }
wheels = [
    { url = "https://files.pythonhosted.org/packages/b3/38/89ba8ad64ae25be8de66a6d463314cf1eb366222074cfda9ee839c56a4b4/mdurl-0.1.2-py3-none-any.whl", hash = "sha256:84008a41e51615a49fc9966191ff91509e3c40b939176e643fd50a5c2196b8f8", size = 9979, upload-time = "2022-08-14T12:40:09.779Z" },
]

[[package]]
name = "mergedeep"
version = "1.3.4"
source = { registry = "https://pypi.org/simple" }
sdist = { url = "https://files.pythonhosted.org/packages/3a/41/580bb4006e3ed0361b8151a01d324fb03f420815446c7def45d02f74c270/mergedeep-1.3.4.tar.gz", hash = "sha256:0096d52e9dad9939c3d975a774666af186eda617e6ca84df4c94dec30004f2a8", size = 4661, upload-time = "2021-02-05T18:55:30.623Z" }
wheels = [
    { url = "https://files.pythonhosted.org/packages/2c/19/04f9b178c2d8a15b076c8b5140708fa6ffc5601fb6f1e975537072df5b2a/mergedeep-1.3.4-py3-none-any.whl", hash = "sha256:70775750742b25c0d8f36c55aed03d24c3384d17c951b3175d898bd778ef0307", size = 6354, upload-time = "2021-02-05T18:55:29.583Z" },
]

[[package]]
name = "mkdocs"
version = "1.6.1"
source = { registry = "https://pypi.org/simple" }
dependencies = [
    { name = "click" },
    { name = "colorama", marker = "sys_platform == 'win32'" },
    { name = "ghp-import" },
    { name = "jinja2" },
    { name = "markdown" },
    { name = "markupsafe" },
    { name = "mergedeep" },
    { name = "mkdocs-get-deps" },
    { name = "packaging" },
    { name = "pathspec" },
    { name = "pyyaml" },
    { name = "pyyaml-env-tag" },
    { name = "watchdog" },
]
sdist = { url = "https://files.pythonhosted.org/packages/bc/c6/bbd4f061bd16b378247f12953ffcb04786a618ce5e904b8c5a01a0309061/mkdocs-1.6.1.tar.gz", hash = "sha256:7b432f01d928c084353ab39c57282f29f92136665bdd6abf7c1ec8d822ef86f2", size = 3889159, upload-time = "2024-08-30T12:24:06.899Z" }
wheels = [
    { url = "https://files.pythonhosted.org/packages/22/5b/dbc6a8cddc9cfa9c4971d59fb12bb8d42e161b7e7f8cc89e49137c5b279c/mkdocs-1.6.1-py3-none-any.whl", hash = "sha256:db91759624d1647f3f34aa0c3f327dd2601beae39a366d6e064c03468d35c20e", size = 3864451, upload-time = "2024-08-30T12:24:05.054Z" },
]

[[package]]
name = "mkdocs-autorefs"
version = "1.4.2"
source = { registry = "https://pypi.org/simple" }
dependencies = [
    { name = "markdown" },
    { name = "markupsafe" },
    { name = "mkdocs" },
]
sdist = { url = "https://files.pythonhosted.org/packages/47/0c/c9826f35b99c67fa3a7cddfa094c1a6c43fafde558c309c6e4403e5b37dc/mkdocs_autorefs-1.4.2.tar.gz", hash = "sha256:e2ebe1abd2b67d597ed19378c0fff84d73d1dbce411fce7a7cc6f161888b6749", size = 54961, upload-time = "2025-05-20T13:09:09.886Z" }
wheels = [
    { url = "https://files.pythonhosted.org/packages/87/dc/fc063b78f4b769d1956319351704e23ebeba1e9e1d6a41b4b602325fd7e4/mkdocs_autorefs-1.4.2-py3-none-any.whl", hash = "sha256:83d6d777b66ec3c372a1aad4ae0cf77c243ba5bcda5bf0c6b8a2c5e7a3d89f13", size = 24969, upload-time = "2025-05-20T13:09:08.237Z" },
]

[[package]]
name = "mkdocs-get-deps"
version = "0.2.0"
source = { registry = "https://pypi.org/simple" }
dependencies = [
    { name = "mergedeep" },
    { name = "platformdirs" },
    { name = "pyyaml" },
]
sdist = { url = "https://files.pythonhosted.org/packages/98/f5/ed29cd50067784976f25ed0ed6fcd3c2ce9eb90650aa3b2796ddf7b6870b/mkdocs_get_deps-0.2.0.tar.gz", hash = "sha256:162b3d129c7fad9b19abfdcb9c1458a651628e4b1dea628ac68790fb3061c60c", size = 10239, upload-time = "2023-11-20T17:51:09.981Z" }
wheels = [
    { url = "https://files.pythonhosted.org/packages/9f/d4/029f984e8d3f3b6b726bd33cafc473b75e9e44c0f7e80a5b29abc466bdea/mkdocs_get_deps-0.2.0-py3-none-any.whl", hash = "sha256:2bf11d0b133e77a0dd036abeeb06dec8775e46efa526dc70667d8863eefc6134", size = 9521, upload-time = "2023-11-20T17:51:08.587Z" },
]

[[package]]
name = "mkdocs-material"
version = "9.6.15"
source = { registry = "https://pypi.org/simple" }
dependencies = [
    { name = "babel" },
    { name = "backrefs" },
    { name = "colorama" },
    { name = "jinja2" },
    { name = "markdown" },
    { name = "mkdocs" },
    { name = "mkdocs-material-extensions" },
    { name = "paginate" },
    { name = "pygments" },
    { name = "pymdown-extensions" },
    { name = "requests" },
]
sdist = { url = "https://files.pythonhosted.org/packages/95/c1/f804ba2db2ddc2183e900befe7dad64339a34fa935034e1ab405289d0a97/mkdocs_material-9.6.15.tar.gz", hash = "sha256:64adf8fa8dba1a17905b6aee1894a5aafd966d4aeb44a11088519b0f5ca4f1b5", size = 3951836, upload-time = "2025-07-01T10:14:15.671Z" }
wheels = [
    { url = "https://files.pythonhosted.org/packages/1d/30/dda19f0495a9096b64b6b3c07c4bfcff1c76ee0fc521086d53593f18b4c0/mkdocs_material-9.6.15-py3-none-any.whl", hash = "sha256:ac969c94d4fe5eb7c924b6d2f43d7db41159ea91553d18a9afc4780c34f2717a", size = 8716840, upload-time = "2025-07-01T10:14:13.18Z" },
]

[[package]]
name = "mkdocs-material-extensions"
version = "1.3.1"
source = { registry = "https://pypi.org/simple" }
sdist = { url = "https://files.pythonhosted.org/packages/79/9b/9b4c96d6593b2a541e1cb8b34899a6d021d208bb357042823d4d2cabdbe7/mkdocs_material_extensions-1.3.1.tar.gz", hash = "sha256:10c9511cea88f568257f960358a467d12b970e1f7b2c0e5fb2bb48cab1928443", size = 11847, upload-time = "2023-11-22T19:09:45.208Z" }
wheels = [
    { url = "https://files.pythonhosted.org/packages/5b/54/662a4743aa81d9582ee9339d4ffa3c8fd40a4965e033d77b9da9774d3960/mkdocs_material_extensions-1.3.1-py3-none-any.whl", hash = "sha256:adff8b62700b25cb77b53358dad940f3ef973dd6db797907c49e3c2ef3ab4e31", size = 8728, upload-time = "2023-11-22T19:09:43.465Z" },
]

[[package]]
name = "mkdocstrings"
version = "0.29.1"
source = { registry = "https://pypi.org/simple" }
dependencies = [
    { name = "jinja2" },
    { name = "markdown" },
    { name = "markupsafe" },
    { name = "mkdocs" },
    { name = "mkdocs-autorefs" },
    { name = "pymdown-extensions" },
]
sdist = { url = "https://files.pythonhosted.org/packages/41/e8/d22922664a627a0d3d7ff4a6ca95800f5dde54f411982591b4621a76225d/mkdocstrings-0.29.1.tar.gz", hash = "sha256:8722f8f8c5cd75da56671e0a0c1bbed1df9946c0cef74794d6141b34011abd42", size = 1212686, upload-time = "2025-03-31T08:33:11.997Z" }
wheels = [
    { url = "https://files.pythonhosted.org/packages/98/14/22533a578bf8b187e05d67e2c1721ce10e3f526610eebaf7a149d557ea7a/mkdocstrings-0.29.1-py3-none-any.whl", hash = "sha256:37a9736134934eea89cbd055a513d40a020d87dfcae9e3052c2a6b8cd4af09b6", size = 1631075, upload-time = "2025-03-31T08:33:09.661Z" },
]

[package.optional-dependencies]
python = [
    { name = "mkdocstrings-python" },
]

[[package]]
name = "mkdocstrings-python"
version = "1.16.12"
source = { registry = "https://pypi.org/simple" }
dependencies = [
    { name = "griffe" },
    { name = "mkdocs-autorefs" },
    { name = "mkdocstrings" },
]
sdist = { url = "https://files.pythonhosted.org/packages/bf/ed/b886f8c714fd7cccc39b79646b627dbea84cd95c46be43459ef46852caf0/mkdocstrings_python-1.16.12.tar.gz", hash = "sha256:9b9eaa066e0024342d433e332a41095c4e429937024945fea511afe58f63175d", size = 206065, upload-time = "2025-06-03T12:52:49.276Z" }
wheels = [
    { url = "https://files.pythonhosted.org/packages/3b/dd/a24ee3de56954bfafb6ede7cd63c2413bb842cc48eb45e41c43a05a33074/mkdocstrings_python-1.16.12-py3-none-any.whl", hash = "sha256:22ded3a63b3d823d57457a70ff9860d5a4de9e8b1e482876fc9baabaf6f5f374", size = 124287, upload-time = "2025-06-03T12:52:47.819Z" },
]

[[package]]
name = "more-itertools"
version = "10.7.0"
source = { registry = "https://pypi.org/simple" }
sdist = { url = "https://files.pythonhosted.org/packages/ce/a0/834b0cebabbfc7e311f30b46c8188790a37f89fc8d756660346fe5abfd09/more_itertools-10.7.0.tar.gz", hash = "sha256:9fddd5403be01a94b204faadcff459ec3568cf110265d3c54323e1e866ad29d3", size = 127671, upload-time = "2025-04-22T14:17:41.838Z" }
wheels = [
    { url = "https://files.pythonhosted.org/packages/2b/9f/7ba6f94fc1e9ac3d2b853fdff3035fb2fa5afbed898c4a72b8a020610594/more_itertools-10.7.0-py3-none-any.whl", hash = "sha256:d43980384673cb07d2f7d2d918c616b30c659c089ee23953f601d6609c67510e", size = 65278, upload-time = "2025-04-22T14:17:40.49Z" },
]

[[package]]
name = "nodeenv"
version = "1.9.1"
source = { registry = "https://pypi.org/simple" }
sdist = { url = "https://files.pythonhosted.org/packages/43/16/fc88b08840de0e0a72a2f9d8c6bae36be573e475a6326ae854bcc549fc45/nodeenv-1.9.1.tar.gz", hash = "sha256:6ec12890a2dab7946721edbfbcd91f3319c6ccc9aec47be7c7e6b7011ee6645f", size = 47437, upload-time = "2024-06-04T18:44:11.171Z" }
wheels = [
    { url = "https://files.pythonhosted.org/packages/d2/1d/1b658dbd2b9fa9c4c9f32accbfc0205d532c8c6194dc0f2a4c0428e7128a/nodeenv-1.9.1-py2.py3-none-any.whl", hash = "sha256:ba11c9782d29c27c70ffbdda2d7415098754709be8a7056d79a737cd901155c9", size = 22314, upload-time = "2024-06-04T18:44:08.352Z" },
]

[[package]]
name = "numpy"
version = "2.3.1"
source = { registry = "https://pypi.org/simple" }
sdist = { url = "https://files.pythonhosted.org/packages/2e/19/d7c972dfe90a353dbd3efbbe1d14a5951de80c99c9dc1b93cd998d51dc0f/numpy-2.3.1.tar.gz", hash = "sha256:1ec9ae20a4226da374362cca3c62cd753faf2f951440b0e3b98e93c235441d2b", size = 20390372, upload-time = "2025-06-21T12:28:33.469Z" }
wheels = [
    { url = "https://files.pythonhosted.org/packages/c6/56/71ad5022e2f63cfe0ca93559403d0edef14aea70a841d640bd13cdba578e/numpy-2.3.1-cp312-cp312-macosx_10_13_x86_64.whl", hash = "sha256:2959d8f268f3d8ee402b04a9ec4bb7604555aeacf78b360dc4ec27f1d508177d", size = 20896664, upload-time = "2025-06-21T12:15:30.845Z" },
    { url = "https://files.pythonhosted.org/packages/25/65/2db52ba049813670f7f987cc5db6dac9be7cd95e923cc6832b3d32d87cef/numpy-2.3.1-cp312-cp312-macosx_11_0_arm64.whl", hash = "sha256:762e0c0c6b56bdedfef9a8e1d4538556438288c4276901ea008ae44091954e29", size = 14131078, upload-time = "2025-06-21T12:15:52.23Z" },
    { url = "https://files.pythonhosted.org/packages/57/dd/28fa3c17b0e751047ac928c1e1b6990238faad76e9b147e585b573d9d1bd/numpy-2.3.1-cp312-cp312-macosx_14_0_arm64.whl", hash = "sha256:867ef172a0976aaa1f1d1b63cf2090de8b636a7674607d514505fb7276ab08fc", size = 5112554, upload-time = "2025-06-21T12:16:01.434Z" },
    { url = "https://files.pythonhosted.org/packages/c9/fc/84ea0cba8e760c4644b708b6819d91784c290288c27aca916115e3311d17/numpy-2.3.1-cp312-cp312-macosx_14_0_x86_64.whl", hash = "sha256:4e602e1b8682c2b833af89ba641ad4176053aaa50f5cacda1a27004352dde943", size = 6646560, upload-time = "2025-06-21T12:16:11.895Z" },
    { url = "https://files.pythonhosted.org/packages/61/b2/512b0c2ddec985ad1e496b0bd853eeb572315c0f07cd6997473ced8f15e2/numpy-2.3.1-cp312-cp312-manylinux_2_28_aarch64.whl", hash = "sha256:8e333040d069eba1652fb08962ec5b76af7f2c7bce1df7e1418c8055cf776f25", size = 14260638, upload-time = "2025-06-21T12:16:32.611Z" },
    { url = "https://files.pythonhosted.org/packages/6e/45/c51cb248e679a6c6ab14b7a8e3ead3f4a3fe7425fc7a6f98b3f147bec532/numpy-2.3.1-cp312-cp312-manylinux_2_28_x86_64.whl", hash = "sha256:e7cbf5a5eafd8d230a3ce356d892512185230e4781a361229bd902ff403bc660", size = 16632729, upload-time = "2025-06-21T12:16:57.439Z" },
    { url = "https://files.pythonhosted.org/packages/e4/ff/feb4be2e5c09a3da161b412019caf47183099cbea1132fd98061808c2df2/numpy-2.3.1-cp312-cp312-musllinux_1_2_aarch64.whl", hash = "sha256:5f1b8f26d1086835f442286c1d9b64bb3974b0b1e41bb105358fd07d20872952", size = 15565330, upload-time = "2025-06-21T12:17:20.638Z" },
    { url = "https://files.pythonhosted.org/packages/bc/6d/ceafe87587101e9ab0d370e4f6e5f3f3a85b9a697f2318738e5e7e176ce3/numpy-2.3.1-cp312-cp312-musllinux_1_2_x86_64.whl", hash = "sha256:ee8340cb48c9b7a5899d1149eece41ca535513a9698098edbade2a8e7a84da77", size = 18361734, upload-time = "2025-06-21T12:17:47.938Z" },
    { url = "https://files.pythonhosted.org/packages/2b/19/0fb49a3ea088be691f040c9bf1817e4669a339d6e98579f91859b902c636/numpy-2.3.1-cp312-cp312-win32.whl", hash = "sha256:e772dda20a6002ef7061713dc1e2585bc1b534e7909b2030b5a46dae8ff077ab", size = 6320411, upload-time = "2025-06-21T12:17:58.475Z" },
    { url = "https://files.pythonhosted.org/packages/b1/3e/e28f4c1dd9e042eb57a3eb652f200225e311b608632bc727ae378623d4f8/numpy-2.3.1-cp312-cp312-win_amd64.whl", hash = "sha256:cfecc7822543abdea6de08758091da655ea2210b8ffa1faf116b940693d3df76", size = 12734973, upload-time = "2025-06-21T12:18:17.601Z" },
    { url = "https://files.pythonhosted.org/packages/04/a8/8a5e9079dc722acf53522b8f8842e79541ea81835e9b5483388701421073/numpy-2.3.1-cp312-cp312-win_arm64.whl", hash = "sha256:7be91b2239af2658653c5bb6f1b8bccafaf08226a258caf78ce44710a0160d30", size = 10191491, upload-time = "2025-06-21T12:18:33.585Z" },
]

[[package]]
name = "openai"
version = "1.97.0"
source = { registry = "https://pypi.org/simple" }
dependencies = [
    { name = "anyio" },
    { name = "distro" },
    { name = "httpx" },
    { name = "jiter" },
    { name = "pydantic" },
    { name = "sniffio" },
    { name = "tqdm" },
    { name = "typing-extensions" },
]
sdist = { url = "https://files.pythonhosted.org/packages/e0/c6/b8d66e4f3b95493a8957065b24533333c927dc23817abe397f13fe589c6e/openai-1.97.0.tar.gz", hash = "sha256:0be349569ccaa4fb54f97bb808423fd29ccaeb1246ee1be762e0c81a47bae0aa", size = 493850, upload-time = "2025-07-16T16:37:35.196Z" }
wheels = [
    { url = "https://files.pythonhosted.org/packages/8a/91/1f1cf577f745e956b276a8b1d3d76fa7a6ee0c2b05db3b001b900f2c71db/openai-1.97.0-py3-none-any.whl", hash = "sha256:a1c24d96f4609f3f7f51c9e1c2606d97cc6e334833438659cfd687e9c972c610", size = 764953, upload-time = "2025-07-16T16:37:33.135Z" },
]

[[package]]
name = "packaging"
version = "25.0"
source = { registry = "https://pypi.org/simple" }
sdist = { url = "https://files.pythonhosted.org/packages/a1/d4/1fc4078c65507b51b96ca8f8c3ba19e6a61c8253c72794544580a7b6c24d/packaging-25.0.tar.gz", hash = "sha256:d443872c98d677bf60f6a1f2f8c1cb748e8fe762d2bf9d3148b5599295b0fc4f", size = 165727, upload-time = "2025-04-19T11:48:59.673Z" }
wheels = [
    { url = "https://files.pythonhosted.org/packages/20/12/38679034af332785aac8774540895e234f4d07f7545804097de4b666afd8/packaging-25.0-py3-none-any.whl", hash = "sha256:29572ef2b1f17581046b3a2227d5c611fb25ec70ca1ba8554b24b0e69331a484", size = 66469, upload-time = "2025-04-19T11:48:57.875Z" },
]

[[package]]
name = "paginate"
version = "0.5.7"
source = { registry = "https://pypi.org/simple" }
sdist = { url = "https://files.pythonhosted.org/packages/ec/46/68dde5b6bc00c1296ec6466ab27dddede6aec9af1b99090e1107091b3b84/paginate-0.5.7.tar.gz", hash = "sha256:22bd083ab41e1a8b4f3690544afb2c60c25e5c9a63a30fa2f483f6c60c8e5945", size = 19252, upload-time = "2024-08-25T14:17:24.139Z" }
wheels = [
    { url = "https://files.pythonhosted.org/packages/90/96/04b8e52da071d28f5e21a805b19cb9390aa17a47462ac87f5e2696b9566d/paginate-0.5.7-py2.py3-none-any.whl", hash = "sha256:b885e2af73abcf01d9559fd5216b57ef722f8c42affbb63942377668e35c7591", size = 13746, upload-time = "2024-08-25T14:17:22.55Z" },
]

[[package]]
name = "pathspec"
version = "0.12.1"
source = { registry = "https://pypi.org/simple" }
sdist = { url = "https://files.pythonhosted.org/packages/ca/bc/f35b8446f4531a7cb215605d100cd88b7ac6f44ab3fc94870c120ab3adbf/pathspec-0.12.1.tar.gz", hash = "sha256:a482d51503a1ab33b1c67a6c3813a26953dbdc71c31dacaef9a838c4e29f5712", size = 51043, upload-time = "2023-12-10T22:30:45Z" }
wheels = [
    { url = "https://files.pythonhosted.org/packages/cc/20/ff623b09d963f88bfde16306a54e12ee5ea43e9b597108672ff3a408aad6/pathspec-0.12.1-py3-none-any.whl", hash = "sha256:a0d503e138a4c123b27490a4f7beda6a01c6f288df0e4a8b79c7eb0dc7b4cc08", size = 31191, upload-time = "2023-12-10T22:30:43.14Z" },
]

[[package]]
name = "pillow"
version = "11.3.0"
source = { registry = "https://pypi.org/simple" }
sdist = { url = "https://files.pythonhosted.org/packages/f3/0d/d0d6dea55cd152ce3d6767bb38a8fc10e33796ba4ba210cbab9354b6d238/pillow-11.3.0.tar.gz", hash = "sha256:3828ee7586cd0b2091b6209e5ad53e20d0649bbe87164a459d0676e035e8f523", size = 47113069, upload-time = "2025-07-01T09:16:30.666Z" }
wheels = [
    { url = "https://files.pythonhosted.org/packages/40/fe/1bc9b3ee13f68487a99ac9529968035cca2f0a51ec36892060edcc51d06a/pillow-11.3.0-cp312-cp312-macosx_10_13_x86_64.whl", hash = "sha256:fdae223722da47b024b867c1ea0be64e0df702c5e0a60e27daad39bf960dd1e4", size = 5278800, upload-time = "2025-07-01T09:14:17.648Z" },
    { url = "https://files.pythonhosted.org/packages/2c/32/7e2ac19b5713657384cec55f89065fb306b06af008cfd87e572035b27119/pillow-11.3.0-cp312-cp312-macosx_11_0_arm64.whl", hash = "sha256:921bd305b10e82b4d1f5e802b6850677f965d8394203d182f078873851dada69", size = 4686296, upload-time = "2025-07-01T09:14:19.828Z" },
    { url = "https://files.pythonhosted.org/packages/8e/1e/b9e12bbe6e4c2220effebc09ea0923a07a6da1e1f1bfbc8d7d29a01ce32b/pillow-11.3.0-cp312-cp312-manylinux2014_aarch64.manylinux_2_17_aarch64.whl", hash = "sha256:eb76541cba2f958032d79d143b98a3a6b3ea87f0959bbe256c0b5e416599fd5d", size = 5871726, upload-time = "2025-07-03T13:10:04.448Z" },
    { url = "https://files.pythonhosted.org/packages/8d/33/e9200d2bd7ba00dc3ddb78df1198a6e80d7669cce6c2bdbeb2530a74ec58/pillow-11.3.0-cp312-cp312-manylinux2014_x86_64.manylinux_2_17_x86_64.whl", hash = "sha256:67172f2944ebba3d4a7b54f2e95c786a3a50c21b88456329314caaa28cda70f6", size = 7644652, upload-time = "2025-07-03T13:10:10.391Z" },
    { url = "https://files.pythonhosted.org/packages/41/f1/6f2427a26fc683e00d985bc391bdd76d8dd4e92fac33d841127eb8fb2313/pillow-11.3.0-cp312-cp312-manylinux_2_27_aarch64.manylinux_2_28_aarch64.whl", hash = "sha256:97f07ed9f56a3b9b5f49d3661dc9607484e85c67e27f3e8be2c7d28ca032fec7", size = 5977787, upload-time = "2025-07-01T09:14:21.63Z" },
    { url = "https://files.pythonhosted.org/packages/e4/c9/06dd4a38974e24f932ff5f98ea3c546ce3f8c995d3f0985f8e5ba48bba19/pillow-11.3.0-cp312-cp312-manylinux_2_27_x86_64.manylinux_2_28_x86_64.whl", hash = "sha256:676b2815362456b5b3216b4fd5bd89d362100dc6f4945154ff172e206a22c024", size = 6645236, upload-time = "2025-07-01T09:14:23.321Z" },
    { url = "https://files.pythonhosted.org/packages/40/e7/848f69fb79843b3d91241bad658e9c14f39a32f71a301bcd1d139416d1be/pillow-11.3.0-cp312-cp312-musllinux_1_2_aarch64.whl", hash = "sha256:3e184b2f26ff146363dd07bde8b711833d7b0202e27d13540bfe2e35a323a809", size = 6086950, upload-time = "2025-07-01T09:14:25.237Z" },
    { url = "https://files.pythonhosted.org/packages/0b/1a/7cff92e695a2a29ac1958c2a0fe4c0b2393b60aac13b04a4fe2735cad52d/pillow-11.3.0-cp312-cp312-musllinux_1_2_x86_64.whl", hash = "sha256:6be31e3fc9a621e071bc17bb7de63b85cbe0bfae91bb0363c893cbe67247780d", size = 6723358, upload-time = "2025-07-01T09:14:27.053Z" },
    { url = "https://files.pythonhosted.org/packages/26/7d/73699ad77895f69edff76b0f332acc3d497f22f5d75e5360f78cbcaff248/pillow-11.3.0-cp312-cp312-win32.whl", hash = "sha256:7b161756381f0918e05e7cb8a371fff367e807770f8fe92ecb20d905d0e1c149", size = 6275079, upload-time = "2025-07-01T09:14:30.104Z" },
    { url = "https://files.pythonhosted.org/packages/8c/ce/e7dfc873bdd9828f3b6e5c2bbb74e47a98ec23cc5c74fc4e54462f0d9204/pillow-11.3.0-cp312-cp312-win_amd64.whl", hash = "sha256:a6444696fce635783440b7f7a9fc24b3ad10a9ea3f0ab66c5905be1c19ccf17d", size = 6986324, upload-time = "2025-07-01T09:14:31.899Z" },
    { url = "https://files.pythonhosted.org/packages/16/8f/b13447d1bf0b1f7467ce7d86f6e6edf66c0ad7cf44cf5c87a37f9bed9936/pillow-11.3.0-cp312-cp312-win_arm64.whl", hash = "sha256:2aceea54f957dd4448264f9bf40875da0415c83eb85f55069d89c0ed436e3542", size = 2423067, upload-time = "2025-07-01T09:14:33.709Z" },
]

[[package]]
name = "pip"
version = "25.1.1"
source = { registry = "https://pypi.org/simple" }
sdist = { url = "https://files.pythonhosted.org/packages/59/de/241caa0ca606f2ec5fe0c1f4261b0465df78d786a38da693864a116c37f4/pip-25.1.1.tar.gz", hash = "sha256:3de45d411d308d5054c2168185d8da7f9a2cd753dbac8acbfa88a8909ecd9077", size = 1940155, upload-time = "2025-05-02T15:14:02.057Z" }
wheels = [
    { url = "https://files.pythonhosted.org/packages/29/a2/d40fb2460e883eca5199c62cfc2463fd261f760556ae6290f88488c362c0/pip-25.1.1-py3-none-any.whl", hash = "sha256:2913a38a2abf4ea6b64ab507bd9e967f3b53dc1ede74b01b0931e1ce548751af", size = 1825227, upload-time = "2025-05-02T15:13:59.102Z" },
]

[[package]]
name = "platformdirs"
version = "4.3.8"
source = { registry = "https://pypi.org/simple" }
sdist = { url = "https://files.pythonhosted.org/packages/fe/8b/3c73abc9c759ecd3f1f7ceff6685840859e8070c4d947c93fae71f6a0bf2/platformdirs-4.3.8.tar.gz", hash = "sha256:3d512d96e16bcb959a814c9f348431070822a6496326a4be0911c40b5a74c2bc", size = 21362, upload-time = "2025-05-07T22:47:42.121Z" }
wheels = [
    { url = "https://files.pythonhosted.org/packages/fe/39/979e8e21520d4e47a0bbe349e2713c0aac6f3d853d0e5b34d76206c439aa/platformdirs-4.3.8-py3-none-any.whl", hash = "sha256:ff7059bb7eb1179e2685604f4aaf157cfd9535242bd23742eadc3c13542139b4", size = 18567, upload-time = "2025-05-07T22:47:40.376Z" },
]

[[package]]
name = "pluggy"
version = "1.6.0"
source = { registry = "https://pypi.org/simple" }
sdist = { url = "https://files.pythonhosted.org/packages/f9/e2/3e91f31a7d2b083fe6ef3fa267035b518369d9511ffab804f839851d2779/pluggy-1.6.0.tar.gz", hash = "sha256:7dcc130b76258d33b90f61b658791dede3486c3e6bfb003ee5c9bfb396dd22f3", size = 69412, upload-time = "2025-05-15T12:30:07.975Z" }
wheels = [
    { url = "https://files.pythonhosted.org/packages/54/20/4d324d65cc6d9205fabedc306948156824eb9f0ee1633355a8f7ec5c66bf/pluggy-1.6.0-py3-none-any.whl", hash = "sha256:e920276dd6813095e9377c0bc5566d94c932c33b27a3e3945d8389c374dd4746", size = 20538, upload-time = "2025-05-15T12:30:06.134Z" },
]

[[package]]
name = "pydantic"
version = "2.11.7"
source = { registry = "https://pypi.org/simple" }
dependencies = [
    { name = "annotated-types" },
    { name = "pydantic-core" },
    { name = "typing-extensions" },
    { name = "typing-inspection" },
]
sdist = { url = "https://files.pythonhosted.org/packages/00/dd/4325abf92c39ba8623b5af936ddb36ffcfe0beae70405d456ab1fb2f5b8c/pydantic-2.11.7.tar.gz", hash = "sha256:d989c3c6cb79469287b1569f7447a17848c998458d49ebe294e975b9baf0f0db", size = 788350, upload-time = "2025-06-14T08:33:17.137Z" }
wheels = [
    { url = "https://files.pythonhosted.org/packages/6a/c0/ec2b1c8712ca690e5d61979dee872603e92b8a32f94cc1b72d53beab008a/pydantic-2.11.7-py3-none-any.whl", hash = "sha256:dde5df002701f6de26248661f6835bbe296a47bf73990135c7d07ce741b9623b", size = 444782, upload-time = "2025-06-14T08:33:14.905Z" },
]

[[package]]
name = "pydantic-core"
version = "2.33.2"
source = { registry = "https://pypi.org/simple" }
dependencies = [
    { name = "typing-extensions" },
]
sdist = { url = "https://files.pythonhosted.org/packages/ad/88/5f2260bdfae97aabf98f1778d43f69574390ad787afb646292a638c923d4/pydantic_core-2.33.2.tar.gz", hash = "sha256:7cb8bc3605c29176e1b105350d2e6474142d7c1bd1d9327c4a9bdb46bf827acc", size = 435195, upload-time = "2025-04-23T18:33:52.104Z" }
wheels = [
    { url = "https://files.pythonhosted.org/packages/18/8a/2b41c97f554ec8c71f2a8a5f85cb56a8b0956addfe8b0efb5b3d77e8bdc3/pydantic_core-2.33.2-cp312-cp312-macosx_10_12_x86_64.whl", hash = "sha256:a7ec89dc587667f22b6a0b6579c249fca9026ce7c333fc142ba42411fa243cdc", size = 2009000, upload-time = "2025-04-23T18:31:25.863Z" },
    { url = "https://files.pythonhosted.org/packages/a1/02/6224312aacb3c8ecbaa959897af57181fb6cf3a3d7917fd44d0f2917e6f2/pydantic_core-2.33.2-cp312-cp312-macosx_11_0_arm64.whl", hash = "sha256:3c6db6e52c6d70aa0d00d45cdb9b40f0433b96380071ea80b09277dba021ddf7", size = 1847996, upload-time = "2025-04-23T18:31:27.341Z" },
    { url = "https://files.pythonhosted.org/packages/d6/46/6dcdf084a523dbe0a0be59d054734b86a981726f221f4562aed313dbcb49/pydantic_core-2.33.2-cp312-cp312-manylinux_2_17_aarch64.manylinux2014_aarch64.whl", hash = "sha256:4e61206137cbc65e6d5256e1166f88331d3b6238e082d9f74613b9b765fb9025", size = 1880957, upload-time = "2025-04-23T18:31:28.956Z" },
    { url = "https://files.pythonhosted.org/packages/ec/6b/1ec2c03837ac00886ba8160ce041ce4e325b41d06a034adbef11339ae422/pydantic_core-2.33.2-cp312-cp312-manylinux_2_17_armv7l.manylinux2014_armv7l.whl", hash = "sha256:eb8c529b2819c37140eb51b914153063d27ed88e3bdc31b71198a198e921e011", size = 1964199, upload-time = "2025-04-23T18:31:31.025Z" },
    { url = "https://files.pythonhosted.org/packages/2d/1d/6bf34d6adb9debd9136bd197ca72642203ce9aaaa85cfcbfcf20f9696e83/pydantic_core-2.33.2-cp312-cp312-manylinux_2_17_ppc64le.manylinux2014_ppc64le.whl", hash = "sha256:c52b02ad8b4e2cf14ca7b3d918f3eb0ee91e63b3167c32591e57c4317e134f8f", size = 2120296, upload-time = "2025-04-23T18:31:32.514Z" },
    { url = "https://files.pythonhosted.org/packages/e0/94/2bd0aaf5a591e974b32a9f7123f16637776c304471a0ab33cf263cf5591a/pydantic_core-2.33.2-cp312-cp312-manylinux_2_17_s390x.manylinux2014_s390x.whl", hash = "sha256:96081f1605125ba0855dfda83f6f3df5ec90c61195421ba72223de35ccfb2f88", size = 2676109, upload-time = "2025-04-23T18:31:33.958Z" },
    { url = "https://files.pythonhosted.org/packages/f9/41/4b043778cf9c4285d59742281a769eac371b9e47e35f98ad321349cc5d61/pydantic_core-2.33.2-cp312-cp312-manylinux_2_17_x86_64.manylinux2014_x86_64.whl", hash = "sha256:8f57a69461af2a5fa6e6bbd7a5f60d3b7e6cebb687f55106933188e79ad155c1", size = 2002028, upload-time = "2025-04-23T18:31:39.095Z" },
    { url = "https://files.pythonhosted.org/packages/cb/d5/7bb781bf2748ce3d03af04d5c969fa1308880e1dca35a9bd94e1a96a922e/pydantic_core-2.33.2-cp312-cp312-manylinux_2_5_i686.manylinux1_i686.whl", hash = "sha256:572c7e6c8bb4774d2ac88929e3d1f12bc45714ae5ee6d9a788a9fb35e60bb04b", size = 2100044, upload-time = "2025-04-23T18:31:41.034Z" },
    { url = "https://files.pythonhosted.org/packages/fe/36/def5e53e1eb0ad896785702a5bbfd25eed546cdcf4087ad285021a90ed53/pydantic_core-2.33.2-cp312-cp312-musllinux_1_1_aarch64.whl", hash = "sha256:db4b41f9bd95fbe5acd76d89920336ba96f03e149097365afe1cb092fceb89a1", size = 2058881, upload-time = "2025-04-23T18:31:42.757Z" },
    { url = "https://files.pythonhosted.org/packages/01/6c/57f8d70b2ee57fc3dc8b9610315949837fa8c11d86927b9bb044f8705419/pydantic_core-2.33.2-cp312-cp312-musllinux_1_1_armv7l.whl", hash = "sha256:fa854f5cf7e33842a892e5c73f45327760bc7bc516339fda888c75ae60edaeb6", size = 2227034, upload-time = "2025-04-23T18:31:44.304Z" },
    { url = "https://files.pythonhosted.org/packages/27/b9/9c17f0396a82b3d5cbea4c24d742083422639e7bb1d5bf600e12cb176a13/pydantic_core-2.33.2-cp312-cp312-musllinux_1_1_x86_64.whl", hash = "sha256:5f483cfb75ff703095c59e365360cb73e00185e01aaea067cd19acffd2ab20ea", size = 2234187, upload-time = "2025-04-23T18:31:45.891Z" },
    { url = "https://files.pythonhosted.org/packages/b0/6a/adf5734ffd52bf86d865093ad70b2ce543415e0e356f6cacabbc0d9ad910/pydantic_core-2.33.2-cp312-cp312-win32.whl", hash = "sha256:9cb1da0f5a471435a7bc7e439b8a728e8b61e59784b2af70d7c169f8dd8ae290", size = 1892628, upload-time = "2025-04-23T18:31:47.819Z" },
    { url = "https://files.pythonhosted.org/packages/43/e4/5479fecb3606c1368d496a825d8411e126133c41224c1e7238be58b87d7e/pydantic_core-2.33.2-cp312-cp312-win_amd64.whl", hash = "sha256:f941635f2a3d96b2973e867144fde513665c87f13fe0e193c158ac51bfaaa7b2", size = 1955866, upload-time = "2025-04-23T18:31:49.635Z" },
    { url = "https://files.pythonhosted.org/packages/0d/24/8b11e8b3e2be9dd82df4b11408a67c61bb4dc4f8e11b5b0fc888b38118b5/pydantic_core-2.33.2-cp312-cp312-win_arm64.whl", hash = "sha256:cca3868ddfaccfbc4bfb1d608e2ccaaebe0ae628e1416aeb9c4d88c001bb45ab", size = 1888894, upload-time = "2025-04-23T18:31:51.609Z" },
]

[[package]]
name = "pygments"
version = "2.19.2"
source = { registry = "https://pypi.org/simple" }
sdist = { url = "https://files.pythonhosted.org/packages/b0/77/a5b8c569bf593b0140bde72ea885a803b82086995367bf2037de0159d924/pygments-2.19.2.tar.gz", hash = "sha256:636cb2477cec7f8952536970bc533bc43743542f70392ae026374600add5b887", size = 4968631, upload-time = "2025-06-21T13:39:12.283Z" }
wheels = [
    { url = "https://files.pythonhosted.org/packages/c7/21/705964c7812476f378728bdf590ca4b771ec72385c533964653c68e86bdc/pygments-2.19.2-py3-none-any.whl", hash = "sha256:86540386c03d588bb81d44bc3928634ff26449851e99741617ecb9037ee5ec0b", size = 1225217, upload-time = "2025-06-21T13:39:07.939Z" },
]

[[package]]
name = "pymdown-extensions"
version = "10.16"
source = { registry = "https://pypi.org/simple" }
dependencies = [
    { name = "markdown" },
    { name = "pyyaml" },
]
sdist = { url = "https://files.pythonhosted.org/packages/1a/0a/c06b542ac108bfc73200677309cd9188a3a01b127a63f20cadc18d873d88/pymdown_extensions-10.16.tar.gz", hash = "sha256:71dac4fca63fabeffd3eb9038b756161a33ec6e8d230853d3cecf562155ab3de", size = 853197, upload-time = "2025-06-21T17:56:36.974Z" }
wheels = [
    { url = "https://files.pythonhosted.org/packages/98/d4/10bb14004d3c792811e05e21b5e5dcae805aacb739bd12a0540967b99592/pymdown_extensions-10.16-py3-none-any.whl", hash = "sha256:f5dd064a4db588cb2d95229fc4ee63a1b16cc8b4d0e6145c0899ed8723da1df2", size = 266143, upload-time = "2025-06-21T17:56:35.356Z" },
]

[[package]]
name = "pyright"
version = "1.1.403"
source = { registry = "https://pypi.org/simple" }
dependencies = [
    { name = "nodeenv" },
    { name = "typing-extensions" },
]
sdist = { url = "https://files.pythonhosted.org/packages/fe/f6/35f885264ff08c960b23d1542038d8da86971c5d8c955cfab195a4f672d7/pyright-1.1.403.tar.gz", hash = "sha256:3ab69b9f41c67fb5bbb4d7a36243256f0d549ed3608678d381d5f51863921104", size = 3913526, upload-time = "2025-07-09T07:15:52.882Z" }
wheels = [
    { url = "https://files.pythonhosted.org/packages/49/b6/b04e5c2f41a5ccad74a1a4759da41adb20b4bc9d59a5e08d29ba60084d07/pyright-1.1.403-py3-none-any.whl", hash = "sha256:c0eeca5aa76cbef3fcc271259bbd785753c7ad7bcac99a9162b4c4c7daed23b3", size = 5684504, upload-time = "2025-07-09T07:15:50.958Z" },
]

[[package]]
name = "pytest"
version = "8.4.1"
source = { registry = "https://pypi.org/simple" }
dependencies = [
    { name = "colorama", marker = "sys_platform == 'win32'" },
    { name = "iniconfig" },
    { name = "packaging" },
    { name = "pluggy" },
    { name = "pygments" },
]
sdist = { url = "https://files.pythonhosted.org/packages/08/ba/45911d754e8eba3d5a841a5ce61a65a685ff1798421ac054f85aa8747dfb/pytest-8.4.1.tar.gz", hash = "sha256:7c67fd69174877359ed9371ec3af8a3d2b04741818c51e5e99cc1742251fa93c", size = 1517714, upload-time = "2025-06-18T05:48:06.109Z" }
wheels = [
    { url = "https://files.pythonhosted.org/packages/29/16/c8a903f4c4dffe7a12843191437d7cd8e32751d5de349d45d3fe69544e87/pytest-8.4.1-py3-none-any.whl", hash = "sha256:539c70ba6fcead8e78eebbf1115e8b589e7565830d7d006a8723f19ac8a0afb7", size = 365474, upload-time = "2025-06-18T05:48:03.955Z" },
]

[[package]]
name = "pytest-mock"
version = "3.14.1"
source = { registry = "https://pypi.org/simple" }
dependencies = [
    { name = "pytest" },
]
sdist = { url = "https://files.pythonhosted.org/packages/71/28/67172c96ba684058a4d24ffe144d64783d2a270d0af0d9e792737bddc75c/pytest_mock-3.14.1.tar.gz", hash = "sha256:159e9edac4c451ce77a5cdb9fc5d1100708d2dd4ba3c3df572f14097351af80e", size = 33241, upload-time = "2025-05-26T13:58:45.167Z" }
wheels = [
    { url = "https://files.pythonhosted.org/packages/b2/05/77b60e520511c53d1c1ca75f1930c7dd8e971d0c4379b7f4b3f9644685ba/pytest_mock-3.14.1-py3-none-any.whl", hash = "sha256:178aefcd11307d874b4cd3100344e7e2d888d9791a6a1d9bfe90fbc1b74fd1d0", size = 9923, upload-time = "2025-05-26T13:58:43.487Z" },
]

[[package]]
name = "pytest-xdist"
version = "3.8.0"
source = { registry = "https://pypi.org/simple" }
dependencies = [
    { name = "execnet" },
    { name = "pytest" },
]
sdist = { url = "https://files.pythonhosted.org/packages/78/b4/439b179d1ff526791eb921115fca8e44e596a13efeda518b9d845a619450/pytest_xdist-3.8.0.tar.gz", hash = "sha256:7e578125ec9bc6050861aa93f2d59f1d8d085595d6551c2c90b6f4fad8d3a9f1", size = 88069, upload-time = "2025-07-01T13:30:59.346Z" }
wheels = [
    { url = "https://files.pythonhosted.org/packages/ca/31/d4e37e9e550c2b92a9cbc2e4d0b7420a27224968580b5a447f420847c975/pytest_xdist-3.8.0-py3-none-any.whl", hash = "sha256:202ca578cfeb7370784a8c33d6d05bc6e13b4f25b5053c30a152269fd10f0b88", size = 46396, upload-time = "2025-07-01T13:30:56.632Z" },
]

[[package]]
name = "python-dateutil"
version = "2.9.0.post0"
source = { registry = "https://pypi.org/simple" }
dependencies = [
    { name = "six" },
]
sdist = { url = "https://files.pythonhosted.org/packages/66/c0/0c8b6ad9f17a802ee498c46e004a0eb49bc148f2fd230864601a86dcf6db/python-dateutil-2.9.0.post0.tar.gz", hash = "sha256:37dd54208da7e1cd875388217d5e00ebd4179249f90fb72437e91a35459a0ad3", size = 342432, upload-time = "2024-03-01T18:36:20.211Z" }
wheels = [
    { url = "https://files.pythonhosted.org/packages/ec/57/56b9bcc3c9c6a792fcbaf139543cee77261f3651ca9da0c93f5c1221264b/python_dateutil-2.9.0.post0-py2.py3-none-any.whl", hash = "sha256:a8b2bc7bffae282281c8140a97d3aa9c14da0b136dfe83f850eea9a5f7470427", size = 229892, upload-time = "2024-03-01T18:36:18.57Z" },
]

[[package]]
name = "python-dotenv"
version = "1.1.1"
source = { registry = "https://pypi.org/simple" }
sdist = { url = "https://files.pythonhosted.org/packages/f6/b0/4bc07ccd3572a2f9df7e6782f52b0c6c90dcbb803ac4a167702d7d0dfe1e/python_dotenv-1.1.1.tar.gz", hash = "sha256:a8a6399716257f45be6a007360200409fce5cda2661e3dec71d23dc15f6189ab", size = 41978, upload-time = "2025-06-24T04:21:07.341Z" }
wheels = [
    { url = "https://files.pythonhosted.org/packages/5f/ed/539768cf28c661b5b068d66d96a2f155c4971a5d55684a514c1a0e0dec2f/python_dotenv-1.1.1-py3-none-any.whl", hash = "sha256:31f23644fe2602f88ff55e1f5c79ba497e01224ee7737937930c448e4d0e24dc", size = 20556, upload-time = "2025-06-24T04:21:06.073Z" },
]

[[package]]
name = "python-multipart"
version = "0.0.20"
source = { registry = "https://pypi.org/simple" }
sdist = { url = "https://files.pythonhosted.org/packages/f3/87/f44d7c9f274c7ee665a29b885ec97089ec5dc034c7f3fafa03da9e39a09e/python_multipart-0.0.20.tar.gz", hash = "sha256:8dd0cab45b8e23064ae09147625994d090fa46f5b0d1e13af944c331a7fa9d13", size = 37158, upload-time = "2024-12-16T19:45:46.972Z" }
wheels = [
    { url = "https://files.pythonhosted.org/packages/45/58/38b5afbc1a800eeea951b9285d3912613f2603bdf897a4ab0f4bd7f405fc/python_multipart-0.0.20-py3-none-any.whl", hash = "sha256:8a62d3a8335e06589fe01f2a3e178cdcc632f3fbe0d492ad9ee0ec35aab1f104", size = 24546, upload-time = "2024-12-16T19:45:44.423Z" },
]

[[package]]
name = "pyyaml"
version = "6.0.2"
source = { registry = "https://pypi.org/simple" }
sdist = { url = "https://files.pythonhosted.org/packages/54/ed/79a089b6be93607fa5cdaedf301d7dfb23af5f25c398d5ead2525b063e17/pyyaml-6.0.2.tar.gz", hash = "sha256:d584d9ec91ad65861cc08d42e834324ef890a082e591037abe114850ff7bbc3e", size = 130631, upload-time = "2024-08-06T20:33:50.674Z" }
wheels = [
    { url = "https://files.pythonhosted.org/packages/86/0c/c581167fc46d6d6d7ddcfb8c843a4de25bdd27e4466938109ca68492292c/PyYAML-6.0.2-cp312-cp312-macosx_10_9_x86_64.whl", hash = "sha256:c70c95198c015b85feafc136515252a261a84561b7b1d51e3384e0655ddf25ab", size = 183873, upload-time = "2024-08-06T20:32:25.131Z" },
    { url = "https://files.pythonhosted.org/packages/a8/0c/38374f5bb272c051e2a69281d71cba6fdb983413e6758b84482905e29a5d/PyYAML-6.0.2-cp312-cp312-macosx_11_0_arm64.whl", hash = "sha256:ce826d6ef20b1bc864f0a68340c8b3287705cae2f8b4b1d932177dcc76721725", size = 173302, upload-time = "2024-08-06T20:32:26.511Z" },
    { url = "https://files.pythonhosted.org/packages/c3/93/9916574aa8c00aa06bbac729972eb1071d002b8e158bd0e83a3b9a20a1f7/PyYAML-6.0.2-cp312-cp312-manylinux_2_17_aarch64.manylinux2014_aarch64.whl", hash = "sha256:1f71ea527786de97d1a0cc0eacd1defc0985dcf6b3f17bb77dcfc8c34bec4dc5", size = 739154, upload-time = "2024-08-06T20:32:28.363Z" },
    { url = "https://files.pythonhosted.org/packages/95/0f/b8938f1cbd09739c6da569d172531567dbcc9789e0029aa070856f123984/PyYAML-6.0.2-cp312-cp312-manylinux_2_17_s390x.manylinux2014_s390x.whl", hash = "sha256:9b22676e8097e9e22e36d6b7bda33190d0d400f345f23d4065d48f4ca7ae0425", size = 766223, upload-time = "2024-08-06T20:32:30.058Z" },
    { url = "https://files.pythonhosted.org/packages/b9/2b/614b4752f2e127db5cc206abc23a8c19678e92b23c3db30fc86ab731d3bd/PyYAML-6.0.2-cp312-cp312-manylinux_2_17_x86_64.manylinux2014_x86_64.whl", hash = "sha256:80bab7bfc629882493af4aa31a4cfa43a4c57c83813253626916b8c7ada83476", size = 767542, upload-time = "2024-08-06T20:32:31.881Z" },
    { url = "https://files.pythonhosted.org/packages/d4/00/dd137d5bcc7efea1836d6264f049359861cf548469d18da90cd8216cf05f/PyYAML-6.0.2-cp312-cp312-musllinux_1_1_aarch64.whl", hash = "sha256:0833f8694549e586547b576dcfaba4a6b55b9e96098b36cdc7ebefe667dfed48", size = 731164, upload-time = "2024-08-06T20:32:37.083Z" },
    { url = "https://files.pythonhosted.org/packages/c9/1f/4f998c900485e5c0ef43838363ba4a9723ac0ad73a9dc42068b12aaba4e4/PyYAML-6.0.2-cp312-cp312-musllinux_1_1_x86_64.whl", hash = "sha256:8b9c7197f7cb2738065c481a0461e50ad02f18c78cd75775628afb4d7137fb3b", size = 756611, upload-time = "2024-08-06T20:32:38.898Z" },
    { url = "https://files.pythonhosted.org/packages/df/d1/f5a275fdb252768b7a11ec63585bc38d0e87c9e05668a139fea92b80634c/PyYAML-6.0.2-cp312-cp312-win32.whl", hash = "sha256:ef6107725bd54b262d6dedcc2af448a266975032bc85ef0172c5f059da6325b4", size = 140591, upload-time = "2024-08-06T20:32:40.241Z" },
    { url = "https://files.pythonhosted.org/packages/0c/e8/4f648c598b17c3d06e8753d7d13d57542b30d56e6c2dedf9c331ae56312e/PyYAML-6.0.2-cp312-cp312-win_amd64.whl", hash = "sha256:7e7401d0de89a9a855c839bc697c079a4af81cf878373abd7dc625847d25cbd8", size = 156338, upload-time = "2024-08-06T20:32:41.93Z" },
]

[[package]]
name = "pyyaml-env-tag"
version = "1.1"
source = { registry = "https://pypi.org/simple" }
dependencies = [
    { name = "pyyaml" },
]
sdist = { url = "https://files.pythonhosted.org/packages/eb/2e/79c822141bfd05a853236b504869ebc6b70159afc570e1d5a20641782eaa/pyyaml_env_tag-1.1.tar.gz", hash = "sha256:2eb38b75a2d21ee0475d6d97ec19c63287a7e140231e4214969d0eac923cd7ff", size = 5737, upload-time = "2025-05-13T15:24:01.64Z" }
wheels = [
    { url = "https://files.pythonhosted.org/packages/04/11/432f32f8097b03e3cd5fe57e88efb685d964e2e5178a48ed61e841f7fdce/pyyaml_env_tag-1.1-py3-none-any.whl", hash = "sha256:17109e1a528561e32f026364712fee1264bc2ea6715120891174ed1b980d2e04", size = 4722, upload-time = "2025-05-13T15:23:59.629Z" },
]

[[package]]
name = "regex"
version = "2024.11.6"
source = { registry = "https://pypi.org/simple" }
sdist = { url = "https://files.pythonhosted.org/packages/8e/5f/bd69653fbfb76cf8604468d3b4ec4c403197144c7bfe0e6a5fc9e02a07cb/regex-2024.11.6.tar.gz", hash = "sha256:7ab159b063c52a0333c884e4679f8d7a85112ee3078fe3d9004b2dd875585519", size = 399494, upload-time = "2024-11-06T20:12:31.635Z" }
wheels = [
    { url = "https://files.pythonhosted.org/packages/ba/30/9a87ce8336b172cc232a0db89a3af97929d06c11ceaa19d97d84fa90a8f8/regex-2024.11.6-cp312-cp312-macosx_10_13_universal2.whl", hash = "sha256:52fb28f528778f184f870b7cf8f225f5eef0a8f6e3778529bdd40c7b3920796a", size = 483781, upload-time = "2024-11-06T20:10:07.07Z" },
    { url = "https://files.pythonhosted.org/packages/01/e8/00008ad4ff4be8b1844786ba6636035f7ef926db5686e4c0f98093612add/regex-2024.11.6-cp312-cp312-macosx_10_13_x86_64.whl", hash = "sha256:fdd6028445d2460f33136c55eeb1f601ab06d74cb3347132e1c24250187500d9", size = 288455, upload-time = "2024-11-06T20:10:09.117Z" },
    { url = "https://files.pythonhosted.org/packages/60/85/cebcc0aff603ea0a201667b203f13ba75d9fc8668fab917ac5b2de3967bc/regex-2024.11.6-cp312-cp312-macosx_11_0_arm64.whl", hash = "sha256:805e6b60c54bf766b251e94526ebad60b7de0c70f70a4e6210ee2891acb70bf2", size = 284759, upload-time = "2024-11-06T20:10:11.155Z" },
    { url = "https://files.pythonhosted.org/packages/94/2b/701a4b0585cb05472a4da28ee28fdfe155f3638f5e1ec92306d924e5faf0/regex-2024.11.6-cp312-cp312-manylinux_2_17_aarch64.manylinux2014_aarch64.whl", hash = "sha256:b85c2530be953a890eaffde05485238f07029600e8f098cdf1848d414a8b45e4", size = 794976, upload-time = "2024-11-06T20:10:13.24Z" },
    { url = "https://files.pythonhosted.org/packages/4b/bf/fa87e563bf5fee75db8915f7352e1887b1249126a1be4813837f5dbec965/regex-2024.11.6-cp312-cp312-manylinux_2_17_ppc64le.manylinux2014_ppc64le.whl", hash = "sha256:bb26437975da7dc36b7efad18aa9dd4ea569d2357ae6b783bf1118dabd9ea577", size = 833077, upload-time = "2024-11-06T20:10:15.37Z" },
    { url = "https://files.pythonhosted.org/packages/a1/56/7295e6bad94b047f4d0834e4779491b81216583c00c288252ef625c01d23/regex-2024.11.6-cp312-cp312-manylinux_2_17_s390x.manylinux2014_s390x.whl", hash = "sha256:abfa5080c374a76a251ba60683242bc17eeb2c9818d0d30117b4486be10c59d3", size = 823160, upload-time = "2024-11-06T20:10:19.027Z" },
    { url = "https://files.pythonhosted.org/packages/fb/13/e3b075031a738c9598c51cfbc4c7879e26729c53aa9cca59211c44235314/regex-2024.11.6-cp312-cp312-manylinux_2_17_x86_64.manylinux2014_x86_64.whl", hash = "sha256:70b7fa6606c2881c1db9479b0eaa11ed5dfa11c8d60a474ff0e095099f39d98e", size = 796896, upload-time = "2024-11-06T20:10:21.85Z" },
    { url = "https://files.pythonhosted.org/packages/24/56/0b3f1b66d592be6efec23a795b37732682520b47c53da5a32c33ed7d84e3/regex-2024.11.6-cp312-cp312-manylinux_2_5_i686.manylinux1_i686.manylinux_2_17_i686.manylinux2014_i686.whl", hash = "sha256:0c32f75920cf99fe6b6c539c399a4a128452eaf1af27f39bce8909c9a3fd8cbe", size = 783997, upload-time = "2024-11-06T20:10:24.329Z" },
    { url = "https://files.pythonhosted.org/packages/f9/a1/eb378dada8b91c0e4c5f08ffb56f25fcae47bf52ad18f9b2f33b83e6d498/regex-2024.11.6-cp312-cp312-musllinux_1_2_aarch64.whl", hash = "sha256:982e6d21414e78e1f51cf595d7f321dcd14de1f2881c5dc6a6e23bbbbd68435e", size = 781725, upload-time = "2024-11-06T20:10:28.067Z" },
    { url = "https://files.pythonhosted.org/packages/83/f2/033e7dec0cfd6dda93390089864732a3409246ffe8b042e9554afa9bff4e/regex-2024.11.6-cp312-cp312-musllinux_1_2_i686.whl", hash = "sha256:a7c2155f790e2fb448faed6dd241386719802296ec588a8b9051c1f5c481bc29", size = 789481, upload-time = "2024-11-06T20:10:31.612Z" },
    { url = "https://files.pythonhosted.org/packages/83/23/15d4552ea28990a74e7696780c438aadd73a20318c47e527b47a4a5a596d/regex-2024.11.6-cp312-cp312-musllinux_1_2_ppc64le.whl", hash = "sha256:149f5008d286636e48cd0b1dd65018548944e495b0265b45e1bffecce1ef7f39", size = 852896, upload-time = "2024-11-06T20:10:34.054Z" },
    { url = "https://files.pythonhosted.org/packages/e3/39/ed4416bc90deedbfdada2568b2cb0bc1fdb98efe11f5378d9892b2a88f8f/regex-2024.11.6-cp312-cp312-musllinux_1_2_s390x.whl", hash = "sha256:e5364a4502efca094731680e80009632ad6624084aff9a23ce8c8c6820de3e51", size = 860138, upload-time = "2024-11-06T20:10:36.142Z" },
    { url = "https://files.pythonhosted.org/packages/93/2d/dd56bb76bd8e95bbce684326302f287455b56242a4f9c61f1bc76e28360e/regex-2024.11.6-cp312-cp312-musllinux_1_2_x86_64.whl", hash = "sha256:0a86e7eeca091c09e021db8eb72d54751e527fa47b8d5787caf96d9831bd02ad", size = 787692, upload-time = "2024-11-06T20:10:38.394Z" },
    { url = "https://files.pythonhosted.org/packages/0b/55/31877a249ab7a5156758246b9c59539abbeba22461b7d8adc9e8475ff73e/regex-2024.11.6-cp312-cp312-win32.whl", hash = "sha256:32f9a4c643baad4efa81d549c2aadefaeba12249b2adc5af541759237eee1c54", size = 262135, upload-time = "2024-11-06T20:10:40.367Z" },
    { url = "https://files.pythonhosted.org/packages/38/ec/ad2d7de49a600cdb8dd78434a1aeffe28b9d6fc42eb36afab4a27ad23384/regex-2024.11.6-cp312-cp312-win_amd64.whl", hash = "sha256:a93c194e2df18f7d264092dc8539b8ffb86b45b899ab976aa15d48214138e81b", size = 273567, upload-time = "2024-11-06T20:10:43.467Z" },
]

[[package]]
name = "requests"
version = "2.32.4"
source = { registry = "https://pypi.org/simple" }
dependencies = [
    { name = "certifi" },
    { name = "charset-normalizer" },
    { name = "idna" },
    { name = "urllib3" },
]
sdist = { url = "https://files.pythonhosted.org/packages/e1/0a/929373653770d8a0d7ea76c37de6e41f11eb07559b103b1c02cafb3f7cf8/requests-2.32.4.tar.gz", hash = "sha256:27d0316682c8a29834d3264820024b62a36942083d52caf2f14c0591336d3422", size = 135258, upload-time = "2025-06-09T16:43:07.34Z" }
wheels = [
    { url = "https://files.pythonhosted.org/packages/7c/e4/56027c4a6b4ae70ca9de302488c5ca95ad4a39e190093d6c1a8ace08341b/requests-2.32.4-py3-none-any.whl", hash = "sha256:27babd3cda2a6d50b30443204ee89830707d396671944c998b5975b031ac2b2c", size = 64847, upload-time = "2025-06-09T16:43:05.728Z" },
]

[[package]]
name = "rich"
version = "14.0.0"
source = { registry = "https://pypi.org/simple" }
dependencies = [
    { name = "markdown-it-py" },
    { name = "pygments" },
]
sdist = { url = "https://files.pythonhosted.org/packages/a1/53/830aa4c3066a8ab0ae9a9955976fb770fe9c6102117c8ec4ab3ea62d89e8/rich-14.0.0.tar.gz", hash = "sha256:82f1bc23a6a21ebca4ae0c45af9bdbc492ed20231dcb63f297d6d1021a9d5725", size = 224078, upload-time = "2025-03-30T14:15:14.23Z" }
wheels = [
    { url = "https://files.pythonhosted.org/packages/0d/9b/63f4c7ebc259242c89b3acafdb37b41d1185c07ff0011164674e9076b491/rich-14.0.0-py3-none-any.whl", hash = "sha256:1c9491e1951aac09caffd42f448ee3d04e58923ffe14993f6e83068dc395d7e0", size = 243229, upload-time = "2025-03-30T14:15:12.283Z" },
]

[[package]]
name = "ruamel-yaml"
version = "0.18.14"
source = { registry = "https://pypi.org/simple" }
dependencies = [
    { name = "ruamel-yaml-clib", marker = "platform_python_implementation == 'CPython'" },
]
sdist = { url = "https://files.pythonhosted.org/packages/39/87/6da0df742a4684263261c253f00edd5829e6aca970fff69e75028cccc547/ruamel.yaml-0.18.14.tar.gz", hash = "sha256:7227b76aaec364df15936730efbf7d72b30c0b79b1d578bbb8e3dcb2d81f52b7", size = 145511, upload-time = "2025-06-09T08:51:09.828Z" }
wheels = [
    { url = "https://files.pythonhosted.org/packages/af/6d/6fe4805235e193aad4aaf979160dd1f3c487c57d48b810c816e6e842171b/ruamel.yaml-0.18.14-py3-none-any.whl", hash = "sha256:710ff198bb53da66718c7db27eec4fbcc9aa6ca7204e4c1df2f282b6fe5eb6b2", size = 118570, upload-time = "2025-06-09T08:51:06.348Z" },
]

[[package]]
name = "ruamel-yaml-clib"
version = "0.2.12"
source = { registry = "https://pypi.org/simple" }
sdist = { url = "https://files.pythonhosted.org/packages/20/84/80203abff8ea4993a87d823a5f632e4d92831ef75d404c9fc78d0176d2b5/ruamel.yaml.clib-0.2.12.tar.gz", hash = "sha256:6c8fbb13ec503f99a91901ab46e0b07ae7941cd527393187039aec586fdfd36f", size = 225315, upload-time = "2024-10-20T10:10:56.22Z" }
wheels = [
    { url = "https://files.pythonhosted.org/packages/48/41/e7a405afbdc26af961678474a55373e1b323605a4f5e2ddd4a80ea80f628/ruamel.yaml.clib-0.2.12-cp312-cp312-macosx_14_0_arm64.whl", hash = "sha256:20b0f8dc160ba83b6dcc0e256846e1a02d044e13f7ea74a3d1d56ede4e48c632", size = 133433, upload-time = "2024-10-20T10:12:55.657Z" },
    { url = "https://files.pythonhosted.org/packages/ec/b0/b850385604334c2ce90e3ee1013bd911aedf058a934905863a6ea95e9eb4/ruamel.yaml.clib-0.2.12-cp312-cp312-manylinux2014_aarch64.whl", hash = "sha256:943f32bc9dedb3abff9879edc134901df92cfce2c3d5c9348f172f62eb2d771d", size = 647362, upload-time = "2024-10-20T10:12:57.155Z" },
    { url = "https://files.pythonhosted.org/packages/44/d0/3f68a86e006448fb6c005aee66565b9eb89014a70c491d70c08de597f8e4/ruamel.yaml.clib-0.2.12-cp312-cp312-manylinux_2_17_x86_64.manylinux2014_x86_64.whl", hash = "sha256:95c3829bb364fdb8e0332c9931ecf57d9be3519241323c5274bd82f709cebc0c", size = 754118, upload-time = "2024-10-20T10:12:58.501Z" },
    { url = "https://files.pythonhosted.org/packages/52/a9/d39f3c5ada0a3bb2870d7db41901125dbe2434fa4f12ca8c5b83a42d7c53/ruamel.yaml.clib-0.2.12-cp312-cp312-manylinux_2_5_i686.manylinux1_i686.manylinux_2_17_i686.manylinux2014_i686.whl", hash = "sha256:749c16fcc4a2b09f28843cda5a193e0283e47454b63ec4b81eaa2242f50e4ccd", size = 706497, upload-time = "2024-10-20T10:13:00.211Z" },
    { url = "https://files.pythonhosted.org/packages/b0/fa/097e38135dadd9ac25aecf2a54be17ddf6e4c23e43d538492a90ab3d71c6/ruamel.yaml.clib-0.2.12-cp312-cp312-musllinux_1_1_i686.whl", hash = "sha256:bf165fef1f223beae7333275156ab2022cffe255dcc51c27f066b4370da81e31", size = 698042, upload-time = "2024-10-21T11:26:46.038Z" },
    { url = "https://files.pythonhosted.org/packages/ec/d5/a659ca6f503b9379b930f13bc6b130c9f176469b73b9834296822a83a132/ruamel.yaml.clib-0.2.12-cp312-cp312-musllinux_1_1_x86_64.whl", hash = "sha256:32621c177bbf782ca5a18ba4d7af0f1082a3f6e517ac2a18b3974d4edf349680", size = 745831, upload-time = "2024-10-21T11:26:47.487Z" },
    { url = "https://files.pythonhosted.org/packages/db/5d/36619b61ffa2429eeaefaab4f3374666adf36ad8ac6330d855848d7d36fd/ruamel.yaml.clib-0.2.12-cp312-cp312-musllinux_1_2_aarch64.whl", hash = "sha256:b82a7c94a498853aa0b272fd5bc67f29008da798d4f93a2f9f289feb8426a58d", size = 715692, upload-time = "2024-12-11T19:58:17.252Z" },
    { url = "https://files.pythonhosted.org/packages/b1/82/85cb92f15a4231c89b95dfe08b09eb6adca929ef7df7e17ab59902b6f589/ruamel.yaml.clib-0.2.12-cp312-cp312-win32.whl", hash = "sha256:e8c4ebfcfd57177b572e2040777b8abc537cdef58a2120e830124946aa9b42c5", size = 98777, upload-time = "2024-10-20T10:13:01.395Z" },
    { url = "https://files.pythonhosted.org/packages/d7/8f/c3654f6f1ddb75daf3922c3d8fc6005b1ab56671ad56ffb874d908bfa668/ruamel.yaml.clib-0.2.12-cp312-cp312-win_amd64.whl", hash = "sha256:0467c5965282c62203273b838ae77c0d29d7638c8a4e3a1c8bdd3602c10904e4", size = 115523, upload-time = "2024-10-20T10:13:02.768Z" },
]

[[package]]
name = "ruff"
version = "0.12.3"
source = { registry = "https://pypi.org/simple" }
sdist = { url = "https://files.pythonhosted.org/packages/c3/2a/43955b530c49684d3c38fcda18c43caf91e99204c2a065552528e0552d4f/ruff-0.12.3.tar.gz", hash = "sha256:f1b5a4b6668fd7b7ea3697d8d98857390b40c1320a63a178eee6be0899ea2d77", size = 4459341, upload-time = "2025-07-11T13:21:16.086Z" }
wheels = [
    { url = "https://files.pythonhosted.org/packages/e2/fd/b44c5115539de0d598d75232a1cc7201430b6891808df111b8b0506aae43/ruff-0.12.3-py3-none-linux_armv6l.whl", hash = "sha256:47552138f7206454eaf0c4fe827e546e9ddac62c2a3d2585ca54d29a890137a2", size = 10430499, upload-time = "2025-07-11T13:20:26.321Z" },
    { url = "https://files.pythonhosted.org/packages/43/c5/9eba4f337970d7f639a37077be067e4ec80a2ad359e4cc6c5b56805cbc66/ruff-0.12.3-py3-none-macosx_10_12_x86_64.whl", hash = "sha256:0a9153b000c6fe169bb307f5bd1b691221c4286c133407b8827c406a55282041", size = 11213413, upload-time = "2025-07-11T13:20:30.017Z" },
    { url = "https://files.pythonhosted.org/packages/e2/2c/fac3016236cf1fe0bdc8e5de4f24c76ce53c6dd9b5f350d902549b7719b2/ruff-0.12.3-py3-none-macosx_11_0_arm64.whl", hash = "sha256:fa6b24600cf3b750e48ddb6057e901dd5b9aa426e316addb2a1af185a7509882", size = 10586941, upload-time = "2025-07-11T13:20:33.046Z" },
    { url = "https://files.pythonhosted.org/packages/c5/0f/41fec224e9dfa49a139f0b402ad6f5d53696ba1800e0f77b279d55210ca9/ruff-0.12.3-py3-none-manylinux_2_17_aarch64.manylinux2014_aarch64.whl", hash = "sha256:e2506961bf6ead54887ba3562604d69cb430f59b42133d36976421bc8bd45901", size = 10783001, upload-time = "2025-07-11T13:20:35.534Z" },
    { url = "https://files.pythonhosted.org/packages/0d/ca/dd64a9ce56d9ed6cad109606ac014860b1c217c883e93bf61536400ba107/ruff-0.12.3-py3-none-manylinux_2_17_armv7l.manylinux2014_armv7l.whl", hash = "sha256:c4faaff1f90cea9d3033cbbcdf1acf5d7fb11d8180758feb31337391691f3df0", size = 10269641, upload-time = "2025-07-11T13:20:38.459Z" },
    { url = "https://files.pythonhosted.org/packages/63/5c/2be545034c6bd5ce5bb740ced3e7014d7916f4c445974be11d2a406d5088/ruff-0.12.3-py3-none-manylinux_2_17_i686.manylinux2014_i686.whl", hash = "sha256:40dced4a79d7c264389de1c59467d5d5cefd79e7e06d1dfa2c75497b5269a5a6", size = 11875059, upload-time = "2025-07-11T13:20:41.517Z" },
    { url = "https://files.pythonhosted.org/packages/8e/d4/a74ef1e801ceb5855e9527dae105eaff136afcb9cc4d2056d44feb0e4792/ruff-0.12.3-py3-none-manylinux_2_17_ppc64.manylinux2014_ppc64.whl", hash = "sha256:0262d50ba2767ed0fe212aa7e62112a1dcbfd46b858c5bf7bbd11f326998bafc", size = 12658890, upload-time = "2025-07-11T13:20:44.442Z" },
    { url = "https://files.pythonhosted.org/packages/13/c8/1057916416de02e6d7c9bcd550868a49b72df94e3cca0aeb77457dcd9644/ruff-0.12.3-py3-none-manylinux_2_17_ppc64le.manylinux2014_ppc64le.whl", hash = "sha256:12371aec33e1a3758597c5c631bae9a5286f3c963bdfb4d17acdd2d395406687", size = 12232008, upload-time = "2025-07-11T13:20:47.374Z" },
    { url = "https://files.pythonhosted.org/packages/f5/59/4f7c130cc25220392051fadfe15f63ed70001487eca21d1796db46cbcc04/ruff-0.12.3-py3-none-manylinux_2_17_s390x.manylinux2014_s390x.whl", hash = "sha256:560f13b6baa49785665276c963edc363f8ad4b4fc910a883e2625bdb14a83a9e", size = 11499096, upload-time = "2025-07-11T13:20:50.348Z" },
    { url = "https://files.pythonhosted.org/packages/d4/01/a0ad24a5d2ed6be03a312e30d32d4e3904bfdbc1cdbe63c47be9d0e82c79/ruff-0.12.3-py3-none-manylinux_2_17_x86_64.manylinux2014_x86_64.whl", hash = "sha256:023040a3499f6f974ae9091bcdd0385dd9e9eb4942f231c23c57708147b06311", size = 11688307, upload-time = "2025-07-11T13:20:52.945Z" },
    { url = "https://files.pythonhosted.org/packages/93/72/08f9e826085b1f57c9a0226e48acb27643ff19b61516a34c6cab9d6ff3fa/ruff-0.12.3-py3-none-musllinux_1_2_aarch64.whl", hash = "sha256:883d844967bffff5ab28bba1a4d246c1a1b2933f48cb9840f3fdc5111c603b07", size = 10661020, upload-time = "2025-07-11T13:20:55.799Z" },
    { url = "https://files.pythonhosted.org/packages/80/a0/68da1250d12893466c78e54b4a0ff381370a33d848804bb51279367fc688/ruff-0.12.3-py3-none-musllinux_1_2_armv7l.whl", hash = "sha256:2120d3aa855ff385e0e562fdee14d564c9675edbe41625c87eeab744a7830d12", size = 10246300, upload-time = "2025-07-11T13:20:58.222Z" },
    { url = "https://files.pythonhosted.org/packages/6a/22/5f0093d556403e04b6fd0984fc0fb32fbb6f6ce116828fd54306a946f444/ruff-0.12.3-py3-none-musllinux_1_2_i686.whl", hash = "sha256:6b16647cbb470eaf4750d27dddc6ebf7758b918887b56d39e9c22cce2049082b", size = 11263119, upload-time = "2025-07-11T13:21:01.503Z" },
    { url = "https://files.pythonhosted.org/packages/92/c9/f4c0b69bdaffb9968ba40dd5fa7df354ae0c73d01f988601d8fac0c639b1/ruff-0.12.3-py3-none-musllinux_1_2_x86_64.whl", hash = "sha256:e1417051edb436230023575b149e8ff843a324557fe0a265863b7602df86722f", size = 11746990, upload-time = "2025-07-11T13:21:04.524Z" },
    { url = "https://files.pythonhosted.org/packages/fe/84/7cc7bd73924ee6be4724be0db5414a4a2ed82d06b30827342315a1be9e9c/ruff-0.12.3-py3-none-win32.whl", hash = "sha256:dfd45e6e926deb6409d0616078a666ebce93e55e07f0fb0228d4b2608b2c248d", size = 10589263, upload-time = "2025-07-11T13:21:07.148Z" },
    { url = "https://files.pythonhosted.org/packages/07/87/c070f5f027bd81f3efee7d14cb4d84067ecf67a3a8efb43aadfc72aa79a6/ruff-0.12.3-py3-none-win_amd64.whl", hash = "sha256:a946cf1e7ba3209bdef039eb97647f1c77f6f540e5845ec9c114d3af8df873e7", size = 11695072, upload-time = "2025-07-11T13:21:11.004Z" },
    { url = "https://files.pythonhosted.org/packages/e0/30/f3eaf6563c637b6e66238ed6535f6775480db973c836336e4122161986fc/ruff-0.12.3-py3-none-win_arm64.whl", hash = "sha256:5f9c7c9c8f84c2d7f27e93674d27136fbf489720251544c4da7fb3d742e011b1", size = 10805855, upload-time = "2025-07-11T13:21:13.547Z" },
]

[[package]]
name = "schema"
version = "0.7.7"
source = { registry = "https://pypi.org/simple" }
sdist = { url = "https://files.pythonhosted.org/packages/d4/01/0ea2e66bad2f13271e93b729c653747614784d3ebde219679e41ccdceecd/schema-0.7.7.tar.gz", hash = "sha256:7da553abd2958a19dc2547c388cde53398b39196175a9be59ea1caf5ab0a1807", size = 44245, upload-time = "2024-05-04T10:56:17.318Z" }
wheels = [
    { url = "https://files.pythonhosted.org/packages/ad/1b/81855a88c6db2b114d5b2e9f96339190d5ee4d1b981d217fa32127bb00e0/schema-0.7.7-py2.py3-none-any.whl", hash = "sha256:5d976a5b50f36e74e2157b47097b60002bd4d42e65425fcc9c9befadb4255dde", size = 18632, upload-time = "2024-05-04T10:56:13.86Z" },
]

[[package]]
name = "six"
version = "1.17.0"
source = { registry = "https://pypi.org/simple" }
sdist = { url = "https://files.pythonhosted.org/packages/94/e7/b2c673351809dca68a0e064b6af791aa332cf192da575fd474ed7d6f16a2/six-1.17.0.tar.gz", hash = "sha256:ff70335d468e7eb6ec65b95b99d3a2836546063f63acc5171de367e834932a81", size = 34031, upload-time = "2024-12-04T17:35:28.174Z" }
wheels = [
    { url = "https://files.pythonhosted.org/packages/b7/ce/149a00dd41f10bc29e5921b496af8b574d8413afcd5e30dfa0ed46c2cc5e/six-1.17.0-py2.py3-none-any.whl", hash = "sha256:4721f391ed90541fddacab5acf947aa0d3dc7d27b2e1e8eda2be8970586c3274", size = 11050, upload-time = "2024-12-04T17:35:26.475Z" },
]

[[package]]
name = "sniffio"
version = "1.3.1"
source = { registry = "https://pypi.org/simple" }
sdist = { url = "https://files.pythonhosted.org/packages/a2/87/a6771e1546d97e7e041b6ae58d80074f81b7d5121207425c964ddf5cfdbd/sniffio-1.3.1.tar.gz", hash = "sha256:f4324edc670a0f49750a81b895f35c3adb843cca46f0530f79fc1babb23789dc", size = 20372, upload-time = "2024-02-25T23:20:04.057Z" }
wheels = [
    { url = "https://files.pythonhosted.org/packages/e9/44/75a9c9421471a6c4805dbf2356f7c181a29c1879239abab1ea2cc8f38b40/sniffio-1.3.1-py3-none-any.whl", hash = "sha256:2f6da418d1f1e0fddd844478f41680e794e6051915791a034ff65e5f100525a2", size = 10235, upload-time = "2024-02-25T23:20:01.196Z" },
]

[[package]]
name = "starlette"
version = "0.47.1"
source = { registry = "https://pypi.org/simple" }
dependencies = [
    { name = "anyio" },
    { name = "typing-extensions" },
]
sdist = { url = "https://files.pythonhosted.org/packages/0a/69/662169fdb92fb96ec3eaee218cf540a629d629c86d7993d9651226a6789b/starlette-0.47.1.tar.gz", hash = "sha256:aef012dd2b6be325ffa16698f9dc533614fb1cebd593a906b90dc1025529a79b", size = 2583072, upload-time = "2025-06-21T04:03:17.337Z" }
wheels = [
    { url = "https://files.pythonhosted.org/packages/82/95/38ef0cd7fa11eaba6a99b3c4f5ac948d8bc6ff199aabd327a29cc000840c/starlette-0.47.1-py3-none-any.whl", hash = "sha256:5e11c9f5c7c3f24959edbf2dffdc01bba860228acf657129467d8a7468591527", size = 72747, upload-time = "2025-06-21T04:03:15.705Z" },
]

[[package]]
name = "tenacity"
version = "9.1.2"
source = { registry = "https://pypi.org/simple" }
sdist = { url = "https://files.pythonhosted.org/packages/0a/d4/2b0cd0fe285e14b36db076e78c93766ff1d529d70408bd1d2a5a84f1d929/tenacity-9.1.2.tar.gz", hash = "sha256:1169d376c297e7de388d18b4481760d478b0e99a777cad3a9c86e556f4b697cb", size = 48036, upload-time = "2025-04-02T08:25:09.966Z" }
wheels = [
    { url = "https://files.pythonhosted.org/packages/e5/30/643397144bfbfec6f6ef821f36f33e57d35946c44a2352d3c9f0ae847619/tenacity-9.1.2-py3-none-any.whl", hash = "sha256:f77bf36710d8b73a50b2dd155c97b870017ad21afe6ab300326b0371b3b05138", size = 28248, upload-time = "2025-04-02T08:25:07.678Z" },
]

[[package]]
name = "tiktoken"
version = "0.9.0"
source = { registry = "https://pypi.org/simple" }
dependencies = [
    { name = "regex" },
    { name = "requests" },
]
sdist = { url = "https://files.pythonhosted.org/packages/ea/cf/756fedf6981e82897f2d570dd25fa597eb3f4459068ae0572d7e888cfd6f/tiktoken-0.9.0.tar.gz", hash = "sha256:d02a5ca6a938e0490e1ff957bc48c8b078c88cb83977be1625b1fd8aac792c5d", size = 35991, upload-time = "2025-02-14T06:03:01.003Z" }
wheels = [
    { url = "https://files.pythonhosted.org/packages/cf/e5/21ff33ecfa2101c1bb0f9b6df750553bd873b7fb532ce2cb276ff40b197f/tiktoken-0.9.0-cp312-cp312-macosx_10_13_x86_64.whl", hash = "sha256:e88f121c1c22b726649ce67c089b90ddda8b9662545a8aeb03cfef15967ddd03", size = 1065073, upload-time = "2025-02-14T06:02:24.768Z" },
    { url = "https://files.pythonhosted.org/packages/8e/03/a95e7b4863ee9ceec1c55983e4cc9558bcfd8f4f80e19c4f8a99642f697d/tiktoken-0.9.0-cp312-cp312-macosx_11_0_arm64.whl", hash = "sha256:a6600660f2f72369acb13a57fb3e212434ed38b045fd8cc6cdd74947b4b5d210", size = 1008075, upload-time = "2025-02-14T06:02:26.92Z" },
    { url = "https://files.pythonhosted.org/packages/40/10/1305bb02a561595088235a513ec73e50b32e74364fef4de519da69bc8010/tiktoken-0.9.0-cp312-cp312-manylinux_2_17_aarch64.manylinux2014_aarch64.whl", hash = "sha256:95e811743b5dfa74f4b227927ed86cbc57cad4df859cb3b643be797914e41794", size = 1140754, upload-time = "2025-02-14T06:02:28.124Z" },
    { url = "https://files.pythonhosted.org/packages/1b/40/da42522018ca496432ffd02793c3a72a739ac04c3794a4914570c9bb2925/tiktoken-0.9.0-cp312-cp312-manylinux_2_17_x86_64.manylinux2014_x86_64.whl", hash = "sha256:99376e1370d59bcf6935c933cb9ba64adc29033b7e73f5f7569f3aad86552b22", size = 1196678, upload-time = "2025-02-14T06:02:29.845Z" },
    { url = "https://files.pythonhosted.org/packages/5c/41/1e59dddaae270ba20187ceb8aa52c75b24ffc09f547233991d5fd822838b/tiktoken-0.9.0-cp312-cp312-musllinux_1_2_x86_64.whl", hash = "sha256:badb947c32739fb6ddde173e14885fb3de4d32ab9d8c591cbd013c22b4c31dd2", size = 1259283, upload-time = "2025-02-14T06:02:33.838Z" },
    { url = "https://files.pythonhosted.org/packages/5b/64/b16003419a1d7728d0d8c0d56a4c24325e7b10a21a9dd1fc0f7115c02f0a/tiktoken-0.9.0-cp312-cp312-win_amd64.whl", hash = "sha256:5a62d7a25225bafed786a524c1b9f0910a1128f4232615bf3f8257a73aaa3b16", size = 894897, upload-time = "2025-02-14T06:02:36.265Z" },
]

[[package]]
name = "tomlkit"
version = "0.13.3"
source = { registry = "https://pypi.org/simple" }
sdist = { url = "https://files.pythonhosted.org/packages/cc/18/0bbf3884e9eaa38819ebe46a7bd25dcd56b67434402b66a58c4b8e552575/tomlkit-0.13.3.tar.gz", hash = "sha256:430cf247ee57df2b94ee3fbe588e71d362a941ebb545dec29b53961d61add2a1", size = 185207, upload-time = "2025-06-05T07:13:44.947Z" }
wheels = [
    { url = "https://files.pythonhosted.org/packages/bd/75/8539d011f6be8e29f339c42e633aae3cb73bffa95dd0f9adec09b9c58e85/tomlkit-0.13.3-py3-none-any.whl", hash = "sha256:c89c649d79ee40629a9fda55f8ace8c6a1b42deb912b2a8fd8d942ddadb606b0", size = 38901, upload-time = "2025-06-05T07:13:43.546Z" },
]

[[package]]
name = "tqdm"
version = "4.67.1"
source = { registry = "https://pypi.org/simple" }
dependencies = [
    { name = "colorama", marker = "sys_platform == 'win32'" },
]
sdist = { url = "https://files.pythonhosted.org/packages/a8/4b/29b4ef32e036bb34e4ab51796dd745cdba7ed47ad142a9f4a1eb8e0c744d/tqdm-4.67.1.tar.gz", hash = "sha256:f8aef9c52c08c13a65f30ea34f4e5aac3fd1a34959879d7e59e63027286627f2", size = 169737, upload-time = "2024-11-24T20:12:22.481Z" }
wheels = [
    { url = "https://files.pythonhosted.org/packages/d0/30/dc54f88dd4a2b5dc8a0279bdd7270e735851848b762aeb1c1184ed1f6b14/tqdm-4.67.1-py3-none-any.whl", hash = "sha256:26445eca388f82e72884e0d580d5464cd801a3ea01e63e5601bdff9ba6a48de2", size = 78540, upload-time = "2024-11-24T20:12:19.698Z" },
]

[[package]]
name = "typing-extensions"
version = "4.14.1"
source = { registry = "https://pypi.org/simple" }
sdist = { url = "https://files.pythonhosted.org/packages/98/5a/da40306b885cc8c09109dc2e1abd358d5684b1425678151cdaed4731c822/typing_extensions-4.14.1.tar.gz", hash = "sha256:38b39f4aeeab64884ce9f74c94263ef78f3c22467c8724005483154c26648d36", size = 107673, upload-time = "2025-07-04T13:28:34.16Z" }
wheels = [
    { url = "https://files.pythonhosted.org/packages/b5/00/d631e67a838026495268c2f6884f3711a15a9a2a96cd244fdaea53b823fb/typing_extensions-4.14.1-py3-none-any.whl", hash = "sha256:d1e1e3b58374dc93031d6eda2420a48ea44a36c2b4766a4fdeb3710755731d76", size = 43906, upload-time = "2025-07-04T13:28:32.743Z" },
]

[[package]]
name = "typing-inspection"
version = "0.4.1"
source = { registry = "https://pypi.org/simple" }
dependencies = [
    { name = "typing-extensions" },
]
sdist = { url = "https://files.pythonhosted.org/packages/f8/b1/0c11f5058406b3af7609f121aaa6b609744687f1d158b3c3a5bf4cc94238/typing_inspection-0.4.1.tar.gz", hash = "sha256:6ae134cc0203c33377d43188d4064e9b357dba58cff3185f22924610e70a9d28", size = 75726, upload-time = "2025-05-21T18:55:23.885Z" }
wheels = [
    { url = "https://files.pythonhosted.org/packages/17/69/cd203477f944c353c31bade965f880aa1061fd6bf05ded0726ca845b6ff7/typing_inspection-0.4.1-py3-none-any.whl", hash = "sha256:389055682238f53b04f7badcb49b989835495a96700ced5dab2d8feae4b26f51", size = 14552, upload-time = "2025-05-21T18:55:22.152Z" },
]

[[package]]
name = "typos"
version = "1.34.0"
source = { registry = "https://pypi.org/simple" }
sdist = { url = "https://files.pythonhosted.org/packages/80/5a/c2974abfc571b026f3a7974c266c3677e558231f51e4d7862102423a7285/typos-1.34.0.tar.gz", hash = "sha256:6c06c2dc290050f64493ace89c8f28f610432c937e8801b1415ac81c3cf8a720", size = 1506784, upload-time = "2025-06-30T14:37:26.553Z" }
wheels = [
    { url = "https://files.pythonhosted.org/packages/8f/1a/75c1d3a7d0839f1117ddf1b47db70634be77a56c36a2e2be0cd595ffc44c/typos-1.34.0-py3-none-macosx_10_12_x86_64.whl", hash = "sha256:43de2206d07b67f3a79151f3321da0c944e4c6e4f0c57c3a1f608716a9e88023", size = 3144541, upload-time = "2025-06-30T14:37:11.982Z" },
    { url = "https://files.pythonhosted.org/packages/d3/33/896b7dd6c8f81193a8db5850f22a8a809ebef27aa65d07243b27e47f618a/typos-1.34.0-py3-none-macosx_11_0_arm64.whl", hash = "sha256:86340fa0dbd703d00e3103574214e6b742ab5ed9f576926e67e9e674de98ff84", size = 3027198, upload-time = "2025-06-30T14:37:14.121Z" },
    { url = "https://files.pythonhosted.org/packages/ac/93/66f69578e3d34f591e2e117ca41a52aa1ec2ad365cb3a2b3277a815b4e09/typos-1.34.0-py3-none-manylinux_2_17_aarch64.manylinux2014_aarch64.whl", hash = "sha256:c07d9825485172ddede8710a7e6659ed599435ce5e0fe9532c68608325b121ff", size = 7546090, upload-time = "2025-06-30T14:37:15.507Z" },
    { url = "https://files.pythonhosted.org/packages/12/65/e4e1f88dbe03a8525bfea306df5734ca4c5a1a8da095ea8c66aa7ac874b7/typos-1.34.0-py3-none-manylinux_2_17_i686.manylinux2014_i686.whl", hash = "sha256:6298f7fc83e3cdb30d1045cc0071b7bdc19017c1bf4e177d678f763a9f314f8a", size = 6751629, upload-time = "2025-06-30T14:37:16.979Z" },
    { url = "https://files.pythonhosted.org/packages/cf/27/3c0c871614289ba4e09d6662f7cff32b28a9648a8fa9ff7b289815d38c15/typos-1.34.0-py3-none-manylinux_2_17_x86_64.manylinux2014_x86_64.whl", hash = "sha256:a6c6e59526eabe02e6ed363cc0e267cdbb26690ef881e5a1300ae1dc7b225dc8", size = 7457440, upload-time = "2025-06-30T14:37:18.576Z" },
    { url = "https://files.pythonhosted.org/packages/e9/d9/7cd83d4cbaa977e13cc4ee9d9e23317a590ace73a3e1315acc9693e73da2/typos-1.34.0-py3-none-musllinux_1_2_aarch64.whl", hash = "sha256:98bdb7e84c68723d8d93163cca0dfe1bd74fd899aaeb1f639095b11f0f1d81ad", size = 6665877, upload-time = "2025-06-30T14:37:20.195Z" },
    { url = "https://files.pythonhosted.org/packages/de/e6/e1dd72842c6ae856e58c4e08a29188698881bfe9efd656a2720cb8d469b6/typos-1.34.0-py3-none-musllinux_1_2_x86_64.whl", hash = "sha256:88451d710bc9e7633c70b24e7e47036983766426bb8e411cbab0c1e6899d2640", size = 7555433, upload-time = "2025-06-30T14:37:22.115Z" },
    { url = "https://files.pythonhosted.org/packages/bd/a6/6781f1f06deed60c5d7a4eac2cb60d10a83d935d568f7305f15764f1f9ea/typos-1.34.0-py3-none-win32.whl", hash = "sha256:248b059123eed18eadb5bd0e49579d6f2de3f52678467f1d473290cdf17f8f47", size = 2762212, upload-time = "2025-06-30T14:37:23.791Z" },
    { url = "https://files.pythonhosted.org/packages/72/6c/5f3b2ae30180578ea7f555d594687ce10a6c947d9eba1f9115e13eba45cd/typos-1.34.0-py3-none-win_amd64.whl", hash = "sha256:e4d446ee04cf00c547342a1a9d236634e57e3e06a583130ce1387495c86cb139", size = 2908753, upload-time = "2025-06-30T14:37:25.324Z" },
]

[[package]]
name = "urllib3"
version = "2.5.0"
source = { registry = "https://pypi.org/simple" }
sdist = { url = "https://files.pythonhosted.org/packages/15/22/9ee70a2574a4f4599c47dd506532914ce044817c7752a79b6a51286319bc/urllib3-2.5.0.tar.gz", hash = "sha256:3fc47733c7e419d4bc3f6b3dc2b4f890bb743906a30d56ba4a5bfa4bbff92760", size = 393185, upload-time = "2025-06-18T14:07:41.644Z" }
wheels = [
    { url = "https://files.pythonhosted.org/packages/a7/c2/fe1e52489ae3122415c51f387e221dd0773709bad6c6cdaa599e8a2c5185/urllib3-2.5.0-py3-none-any.whl", hash = "sha256:e6b01673c0fa6a13e374b50871808eb3bf7046c4b125b216f6bf1cc604cff0dc", size = 129795, upload-time = "2025-06-18T14:07:40.39Z" },
]

[[package]]
name = "uv"
version = "0.7.21"
source = { registry = "https://pypi.org/simple" }
sdist = { url = "https://files.pythonhosted.org/packages/30/5f/d4356a6e9643fac913dc37b84fe1fb9e1baa34ce8dff17a214db2f4198cb/uv-0.7.21.tar.gz", hash = "sha256:9da06b797370c32f9ac9766257602258960d686e3847e102d9c293a77f8449e7", size = 3382889, upload-time = "2025-07-14T18:35:35.614Z" }
wheels = [
    { url = "https://files.pythonhosted.org/packages/fc/18/9abc4463eda4151c8f4e2be82d2c6ea1b6787a79eded84a9c35a7359ea69/uv-0.7.21-py3-none-linux_armv6l.whl", hash = "sha256:dbcee21780bc9df9e328d6ec2f02e236cdf1483e570cb627945e2f1389875c85", size = 17772814, upload-time = "2025-07-14T18:34:36.344Z" },
    { url = "https://files.pythonhosted.org/packages/0e/f5/151c1272e4cf902a04345b3ad5ed3cfe91c8780bcbf0bfe25277b4effd84/uv-0.7.21-py3-none-macosx_10_12_x86_64.whl", hash = "sha256:9dd65dea88bd6ad3728aab0b176a83da794f5a7a103a9ee3f0085fb57f030d2f", size = 17904679, upload-time = "2025-07-14T18:34:41.044Z" },
    { url = "https://files.pythonhosted.org/packages/f7/07/866bebfb01ae04619b335c4981fa11914543f3dfa73bc2c1d7008cf285a3/uv-0.7.21-py3-none-macosx_11_0_arm64.whl", hash = "sha256:a62e72cec3596e5dc78ec5077f5d0616c100fcf9758fa5d41e8b3b00335c439e", size = 16591601, upload-time = "2025-07-14T18:34:44.571Z" },
    { url = "https://files.pythonhosted.org/packages/24/4d/19913eddd03e1787be2deeb97134210c0d8b92dfb34f26409d51994e5ce1/uv-0.7.21-py3-none-manylinux_2_17_aarch64.manylinux2014_aarch64.musllinux_1_1_aarch64.whl", hash = "sha256:7d86149d80b69da65987d1b3f03f5285d13bcf033424d2fdad646efd36f77257", size = 17107772, upload-time = "2025-07-14T18:34:48.255Z" },
    { url = "https://files.pythonhosted.org/packages/4e/98/91e38332d4db2fe36f782e227238af0b689785cff57b169c92aacd249e21/uv-0.7.21-py3-none-manylinux_2_17_armv7l.manylinux2014_armv7l.whl", hash = "sha256:306e2b349dd41b177c2157471d99fa6deffae3098b3747ca7a90cbf0a69f44dc", size = 17504089, upload-time = "2025-07-14T18:34:51.868Z" },
    { url = "https://files.pythonhosted.org/packages/a5/ea/5b0d2dac76bdcf3f4055a46b7cb6b4271d6db96f00fb5c8eda063189ceb7/uv-0.7.21-py3-none-manylinux_2_17_i686.manylinux2014_i686.whl", hash = "sha256:ef23d2c2e5fa32dc91edfaea22d094a7cecf2a1bb58f5e8cf916e0a4049b9200", size = 18217722, upload-time = "2025-07-14T18:34:55.008Z" },
    { url = "https://files.pythonhosted.org/packages/38/16/39a8fdb7ec4a65800925895903bdbc2fefda0624a10f3e9f6690e74dd071/uv-0.7.21-py3-none-manylinux_2_17_ppc64.manylinux2014_ppc64.whl", hash = "sha256:48ebc0585f073c83086c1f8a21aeeb8a9f68c361a4989d1fbf24bcae83782a5d", size = 19487934, upload-time = "2025-07-14T18:34:58.367Z" },
    { url = "https://files.pythonhosted.org/packages/b5/23/eaed96f06d4fecfebcee6ea4d656e5b06fb61cab58ccc4098526bbca5e8b/uv-0.7.21-py3-none-manylinux_2_17_ppc64le.manylinux2014_ppc64le.whl", hash = "sha256:91e3e4decfba5ac6e6c11bd9879350c1a140ec952169d4a137c5d1fceea6fb9d", size = 19228362, upload-time = "2025-07-14T18:35:01.763Z" },
    { url = "https://files.pythonhosted.org/packages/e3/a6/86b3a9efc6202a4266bbed44b4e3145f758f37b3e52f39e1de115ae1c04f/uv-0.7.21-py3-none-manylinux_2_17_s390x.manylinux2014_s390x.whl", hash = "sha256:45e9d63ccdd79f0d24a5e99ff6cd449439a5b1a9b84c5fa1d4a6c9e9b4419c91", size = 18722277, upload-time = "2025-07-14T18:35:05.13Z" },
    { url = "https://files.pythonhosted.org/packages/0e/8d/6613d8c04d16f4b953a5b973219e76a61f80a92a5c17b6b250e1770e4341/uv-0.7.21-py3-none-manylinux_2_17_x86_64.manylinux2014_x86_64.whl", hash = "sha256:bfea37104d3d06134a43fc62038d9c073f5d8ecce2f524bdb60608c43484494c", size = 18559914, upload-time = "2025-07-14T18:35:08.718Z" },
    { url = "https://files.pythonhosted.org/packages/e8/23/5ebfe6f6d0227b35dddeb5f1da621e8fe3eeb49a8bed151f45920b2f3e7e/uv-0.7.21-py3-none-manylinux_2_28_aarch64.whl", hash = "sha256:8d6a1364fe39aeed30fbf3427f6f43a27d8a113e0a9cb42386851cd365e956e4", size = 17356304, upload-time = "2025-07-14T18:35:12.177Z" },
    { url = "https://files.pythonhosted.org/packages/8e/38/536bbcd74fa5960ae395b345f7655bbd932064d457524a5e8847331ed9d8/uv-0.7.21-py3-none-musllinux_1_1_armv7l.whl", hash = "sha256:5012308754f6377f7a2522b50d6ba8bda003f15feb755adbc2ab2353c0b96523", size = 17414580, upload-time = "2025-07-14T18:35:15.382Z" },
    { url = "https://files.pythonhosted.org/packages/fa/2f/c8043de9ad200d5ccab0ab8001f460f1cb7f1f7e262320345b2bf1244bc5/uv-0.7.21-py3-none-musllinux_1_1_i686.whl", hash = "sha256:51fd21c2a10ea7a4dc535a83bd2e21650236151671946cf98ed643561648c87b", size = 17780951, upload-time = "2025-07-14T18:35:19.597Z" },
    { url = "https://files.pythonhosted.org/packages/c4/50/0681914033a438e1beb5e89a11637f97e6feb1ea4a6f2b87d5a8f1b57cac/uv-0.7.21-py3-none-musllinux_1_1_x86_64.whl", hash = "sha256:93e32169381afaf9a2c32ff10b28c8f8e86ec1e0273fb2beb186fdd214ecee32", size = 18710644, upload-time = "2025-07-14T18:35:23.062Z" },
    { url = "https://files.pythonhosted.org/packages/03/5d/7b034993b1460ef50426610eeb66126c57782e90480f013e2c5d3d8ed892/uv-0.7.21-py3-none-win32.whl", hash = "sha256:0797c1f51ee8c5db742a69b7d8c2948e8474ddbeeefcea792ab9f70a34890fca", size = 17660978, upload-time = "2025-07-14T18:35:26.177Z" },
    { url = "https://files.pythonhosted.org/packages/3d/9d/c6bb652111ff0b4cb34c4141267eaa91d8d2d9774617d2a5f424bb8ffa74/uv-0.7.21-py3-none-win_amd64.whl", hash = "sha256:6f3a5c02531deeb28fda27a6aa0184d9aaf2cd5d5875ea4e3424206545a042dd", size = 19442643, upload-time = "2025-07-14T18:35:29.966Z" },
    { url = "https://files.pythonhosted.org/packages/2b/82/a2710aa914164bf782500e233a198adc22cec48ef716e40d5681866003b3/uv-0.7.21-py3-none-win_arm64.whl", hash = "sha256:2a69a4c4d85b3edf91aeb6aa9f6bcedf423df0e4dfccae6b33410843c8b2d359", size = 18001982, upload-time = "2025-07-14T18:35:33.294Z" },
]

[[package]]
name = "uvicorn"
version = "0.35.0"
source = { registry = "https://pypi.org/simple" }
dependencies = [
    { name = "click" },
    { name = "h11" },
]
sdist = { url = "https://files.pythonhosted.org/packages/5e/42/e0e305207bb88c6b8d3061399c6a961ffe5fbb7e2aa63c9234df7259e9cd/uvicorn-0.35.0.tar.gz", hash = "sha256:bc662f087f7cf2ce11a1d7fd70b90c9f98ef2e2831556dd078d131b96cc94a01", size = 78473, upload-time = "2025-06-28T16:15:46.058Z" }
wheels = [
    { url = "https://files.pythonhosted.org/packages/d2/e2/dc81b1bd1dcfe91735810265e9d26bc8ec5da45b4c0f6237e286819194c3/uvicorn-0.35.0-py3-none-any.whl", hash = "sha256:197535216b25ff9b785e29a0b79199f55222193d47f820816e7da751e9bc8d4a", size = 66406, upload-time = "2025-06-28T16:15:44.816Z" },
]

[[package]]
name = "watchdog"
version = "6.0.0"
source = { registry = "https://pypi.org/simple" }
sdist = { url = "https://files.pythonhosted.org/packages/db/7d/7f3d619e951c88ed75c6037b246ddcf2d322812ee8ea189be89511721d54/watchdog-6.0.0.tar.gz", hash = "sha256:9ddf7c82fda3ae8e24decda1338ede66e1c99883db93711d8fb941eaa2d8c282", size = 131220, upload-time = "2024-11-01T14:07:13.037Z" }
wheels = [
    { url = "https://files.pythonhosted.org/packages/39/ea/3930d07dafc9e286ed356a679aa02d777c06e9bfd1164fa7c19c288a5483/watchdog-6.0.0-cp312-cp312-macosx_10_13_universal2.whl", hash = "sha256:bdd4e6f14b8b18c334febb9c4425a878a2ac20efd1e0b231978e7b150f92a948", size = 96471, upload-time = "2024-11-01T14:06:37.745Z" },
    { url = "https://files.pythonhosted.org/packages/12/87/48361531f70b1f87928b045df868a9fd4e253d9ae087fa4cf3f7113be363/watchdog-6.0.0-cp312-cp312-macosx_10_13_x86_64.whl", hash = "sha256:c7c15dda13c4eb00d6fb6fc508b3c0ed88b9d5d374056b239c4ad1611125c860", size = 88449, upload-time = "2024-11-01T14:06:39.748Z" },
    { url = "https://files.pythonhosted.org/packages/5b/7e/8f322f5e600812e6f9a31b75d242631068ca8f4ef0582dd3ae6e72daecc8/watchdog-6.0.0-cp312-cp312-macosx_11_0_arm64.whl", hash = "sha256:6f10cb2d5902447c7d0da897e2c6768bca89174d0c6e1e30abec5421af97a5b0", size = 89054, upload-time = "2024-11-01T14:06:41.009Z" },
    { url = "https://files.pythonhosted.org/packages/a9/c7/ca4bf3e518cb57a686b2feb4f55a1892fd9a3dd13f470fca14e00f80ea36/watchdog-6.0.0-py3-none-manylinux2014_aarch64.whl", hash = "sha256:7607498efa04a3542ae3e05e64da8202e58159aa1fa4acddf7678d34a35d4f13", size = 79079, upload-time = "2024-11-01T14:06:59.472Z" },
    { url = "https://files.pythonhosted.org/packages/5c/51/d46dc9332f9a647593c947b4b88e2381c8dfc0942d15b8edc0310fa4abb1/watchdog-6.0.0-py3-none-manylinux2014_armv7l.whl", hash = "sha256:9041567ee8953024c83343288ccc458fd0a2d811d6a0fd68c4c22609e3490379", size = 79078, upload-time = "2024-11-01T14:07:01.431Z" },
    { url = "https://files.pythonhosted.org/packages/d4/57/04edbf5e169cd318d5f07b4766fee38e825d64b6913ca157ca32d1a42267/watchdog-6.0.0-py3-none-manylinux2014_i686.whl", hash = "sha256:82dc3e3143c7e38ec49d61af98d6558288c415eac98486a5c581726e0737c00e", size = 79076, upload-time = "2024-11-01T14:07:02.568Z" },
    { url = "https://files.pythonhosted.org/packages/ab/cc/da8422b300e13cb187d2203f20b9253e91058aaf7db65b74142013478e66/watchdog-6.0.0-py3-none-manylinux2014_ppc64.whl", hash = "sha256:212ac9b8bf1161dc91bd09c048048a95ca3a4c4f5e5d4a7d1b1a7d5752a7f96f", size = 79077, upload-time = "2024-11-01T14:07:03.893Z" },
    { url = "https://files.pythonhosted.org/packages/2c/3b/b8964e04ae1a025c44ba8e4291f86e97fac443bca31de8bd98d3263d2fcf/watchdog-6.0.0-py3-none-manylinux2014_ppc64le.whl", hash = "sha256:e3df4cbb9a450c6d49318f6d14f4bbc80d763fa587ba46ec86f99f9e6876bb26", size = 79078, upload-time = "2024-11-01T14:07:05.189Z" },
    { url = "https://files.pythonhosted.org/packages/62/ae/a696eb424bedff7407801c257d4b1afda455fe40821a2be430e173660e81/watchdog-6.0.0-py3-none-manylinux2014_s390x.whl", hash = "sha256:2cce7cfc2008eb51feb6aab51251fd79b85d9894e98ba847408f662b3395ca3c", size = 79077, upload-time = "2024-11-01T14:07:06.376Z" },
    { url = "https://files.pythonhosted.org/packages/b5/e8/dbf020b4d98251a9860752a094d09a65e1b436ad181faf929983f697048f/watchdog-6.0.0-py3-none-manylinux2014_x86_64.whl", hash = "sha256:20ffe5b202af80ab4266dcd3e91aae72bf2da48c0d33bdb15c66658e685e94e2", size = 79078, upload-time = "2024-11-01T14:07:07.547Z" },
    { url = "https://files.pythonhosted.org/packages/07/f6/d0e5b343768e8bcb4cda79f0f2f55051bf26177ecd5651f84c07567461cf/watchdog-6.0.0-py3-none-win32.whl", hash = "sha256:07df1fdd701c5d4c8e55ef6cf55b8f0120fe1aef7ef39a1c6fc6bc2e606d517a", size = 79065, upload-time = "2024-11-01T14:07:09.525Z" },
    { url = "https://files.pythonhosted.org/packages/db/d9/c495884c6e548fce18a8f40568ff120bc3a4b7b99813081c8ac0c936fa64/watchdog-6.0.0-py3-none-win_amd64.whl", hash = "sha256:cbafb470cf848d93b5d013e2ecb245d4aa1c8fd0504e863ccefa32445359d680", size = 79070, upload-time = "2024-11-01T14:07:10.686Z" },
    { url = "https://files.pythonhosted.org/packages/33/e8/e40370e6d74ddba47f002a32919d91310d6074130fe4e17dabcafc15cbf1/watchdog-6.0.0-py3-none-win_ia64.whl", hash = "sha256:a1914259fa9e1454315171103c6a30961236f508b9b623eae470268bbcc6a22f", size = 79067, upload-time = "2024-11-01T14:07:11.845Z" },
]

[[package]]
name = "wcwidth"
version = "0.2.13"
source = { registry = "https://pypi.org/simple" }
sdist = { url = "https://files.pythonhosted.org/packages/6c/63/53559446a878410fc5a5974feb13d31d78d752eb18aeba59c7fef1af7598/wcwidth-0.2.13.tar.gz", hash = "sha256:72ea0c06399eb286d978fdedb6923a9eb47e1c486ce63e9b4e64fc18303972b5", size = 101301, upload-time = "2024-01-06T02:10:57.829Z" }
wheels = [
    { url = "https://files.pythonhosted.org/packages/fd/84/fd2ba7aafacbad3c4201d395674fc6348826569da3c0937e75505ead3528/wcwidth-0.2.13-py2.py3-none-any.whl", hash = "sha256:3da69048e4540d84af32131829ff948f1e022c1c6bdb8d6102117aac784f6859", size = 34166, upload-time = "2024-01-06T02:10:55.763Z" },
]

[[package]]
name = "websockets"
version = "15.0.1"
source = { registry = "https://pypi.org/simple" }
sdist = { url = "https://files.pythonhosted.org/packages/21/e6/26d09fab466b7ca9c7737474c52be4f76a40301b08362eb2dbc19dcc16c1/websockets-15.0.1.tar.gz", hash = "sha256:82544de02076bafba038ce055ee6412d68da13ab47f0c60cab827346de828dee", size = 177016, upload-time = "2025-03-05T20:03:41.606Z" }
wheels = [
    { url = "https://files.pythonhosted.org/packages/51/6b/4545a0d843594f5d0771e86463606a3988b5a09ca5123136f8a76580dd63/websockets-15.0.1-cp312-cp312-macosx_10_13_universal2.whl", hash = "sha256:3e90baa811a5d73f3ca0bcbf32064d663ed81318ab225ee4f427ad4e26e5aff3", size = 175437, upload-time = "2025-03-05T20:02:16.706Z" },
    { url = "https://files.pythonhosted.org/packages/f4/71/809a0f5f6a06522af902e0f2ea2757f71ead94610010cf570ab5c98e99ed/websockets-15.0.1-cp312-cp312-macosx_10_13_x86_64.whl", hash = "sha256:592f1a9fe869c778694f0aa806ba0374e97648ab57936f092fd9d87f8bc03665", size = 173096, upload-time = "2025-03-05T20:02:18.832Z" },
    { url = "https://files.pythonhosted.org/packages/3d/69/1a681dd6f02180916f116894181eab8b2e25b31e484c5d0eae637ec01f7c/websockets-15.0.1-cp312-cp312-macosx_11_0_arm64.whl", hash = "sha256:0701bc3cfcb9164d04a14b149fd74be7347a530ad3bbf15ab2c678a2cd3dd9a2", size = 173332, upload-time = "2025-03-05T20:02:20.187Z" },
    { url = "https://files.pythonhosted.org/packages/a6/02/0073b3952f5bce97eafbb35757f8d0d54812b6174ed8dd952aa08429bcc3/websockets-15.0.1-cp312-cp312-manylinux_2_17_aarch64.manylinux2014_aarch64.whl", hash = "sha256:e8b56bdcdb4505c8078cb6c7157d9811a85790f2f2b3632c7d1462ab5783d215", size = 183152, upload-time = "2025-03-05T20:02:22.286Z" },
    { url = "https://files.pythonhosted.org/packages/74/45/c205c8480eafd114b428284840da0b1be9ffd0e4f87338dc95dc6ff961a1/websockets-15.0.1-cp312-cp312-manylinux_2_5_i686.manylinux1_i686.manylinux_2_17_i686.manylinux2014_i686.whl", hash = "sha256:0af68c55afbd5f07986df82831c7bff04846928ea8d1fd7f30052638788bc9b5", size = 182096, upload-time = "2025-03-05T20:02:24.368Z" },
    { url = "https://files.pythonhosted.org/packages/14/8f/aa61f528fba38578ec553c145857a181384c72b98156f858ca5c8e82d9d3/websockets-15.0.1-cp312-cp312-manylinux_2_5_x86_64.manylinux1_x86_64.manylinux_2_17_x86_64.manylinux2014_x86_64.whl", hash = "sha256:64dee438fed052b52e4f98f76c5790513235efaa1ef7f3f2192c392cd7c91b65", size = 182523, upload-time = "2025-03-05T20:02:25.669Z" },
    { url = "https://files.pythonhosted.org/packages/ec/6d/0267396610add5bc0d0d3e77f546d4cd287200804fe02323797de77dbce9/websockets-15.0.1-cp312-cp312-musllinux_1_2_aarch64.whl", hash = "sha256:d5f6b181bb38171a8ad1d6aa58a67a6aa9d4b38d0f8c5f496b9e42561dfc62fe", size = 182790, upload-time = "2025-03-05T20:02:26.99Z" },
    { url = "https://files.pythonhosted.org/packages/02/05/c68c5adbf679cf610ae2f74a9b871ae84564462955d991178f95a1ddb7dd/websockets-15.0.1-cp312-cp312-musllinux_1_2_i686.whl", hash = "sha256:5d54b09eba2bada6011aea5375542a157637b91029687eb4fdb2dab11059c1b4", size = 182165, upload-time = "2025-03-05T20:02:30.291Z" },
    { url = "https://files.pythonhosted.org/packages/29/93/bb672df7b2f5faac89761cb5fa34f5cec45a4026c383a4b5761c6cea5c16/websockets-15.0.1-cp312-cp312-musllinux_1_2_x86_64.whl", hash = "sha256:3be571a8b5afed347da347bfcf27ba12b069d9d7f42cb8c7028b5e98bbb12597", size = 182160, upload-time = "2025-03-05T20:02:31.634Z" },
    { url = "https://files.pythonhosted.org/packages/ff/83/de1f7709376dc3ca9b7eeb4b9a07b4526b14876b6d372a4dc62312bebee0/websockets-15.0.1-cp312-cp312-win32.whl", hash = "sha256:c338ffa0520bdb12fbc527265235639fb76e7bc7faafbb93f6ba80d9c06578a9", size = 176395, upload-time = "2025-03-05T20:02:33.017Z" },
    { url = "https://files.pythonhosted.org/packages/7d/71/abf2ebc3bbfa40f391ce1428c7168fb20582d0ff57019b69ea20fa698043/websockets-15.0.1-cp312-cp312-win_amd64.whl", hash = "sha256:fcd5cf9e305d7b8338754470cf69cf81f420459dbae8a3b40cee57417f4614a7", size = 176841, upload-time = "2025-03-05T20:02:34.498Z" },
    { url = "https://files.pythonhosted.org/packages/fa/a8/5b41e0da817d64113292ab1f8247140aac61cbf6cfd085d6a0fa77f4984f/websockets-15.0.1-py3-none-any.whl", hash = "sha256:f7a866fbc1e97b5c617ee4116daaa09b722101d4a3c170c787450ba409f9736f", size = 169743, upload-time = "2025-03-05T20:03:39.41Z" },
]

[[package]]
name = "wrapt"
version = "1.17.2"
source = { registry = "https://pypi.org/simple" }
sdist = { url = "https://files.pythonhosted.org/packages/c3/fc/e91cc220803d7bc4db93fb02facd8461c37364151b8494762cc88b0fbcef/wrapt-1.17.2.tar.gz", hash = "sha256:41388e9d4d1522446fe79d3213196bd9e3b301a336965b9e27ca2788ebd122f3", size = 55531, upload-time = "2025-01-14T10:35:45.465Z" }
wheels = [
    { url = "https://files.pythonhosted.org/packages/a1/bd/ab55f849fd1f9a58ed7ea47f5559ff09741b25f00c191231f9f059c83949/wrapt-1.17.2-cp312-cp312-macosx_10_13_universal2.whl", hash = "sha256:d5e2439eecc762cd85e7bd37161d4714aa03a33c5ba884e26c81559817ca0925", size = 53799, upload-time = "2025-01-14T10:33:57.4Z" },
    { url = "https://files.pythonhosted.org/packages/53/18/75ddc64c3f63988f5a1d7e10fb204ffe5762bc663f8023f18ecaf31a332e/wrapt-1.17.2-cp312-cp312-macosx_10_13_x86_64.whl", hash = "sha256:3fc7cb4c1c744f8c05cd5f9438a3caa6ab94ce8344e952d7c45a8ed59dd88392", size = 38821, upload-time = "2025-01-14T10:33:59.334Z" },
    { url = "https://files.pythonhosted.org/packages/48/2a/97928387d6ed1c1ebbfd4efc4133a0633546bec8481a2dd5ec961313a1c7/wrapt-1.17.2-cp312-cp312-macosx_11_0_arm64.whl", hash = "sha256:8fdbdb757d5390f7c675e558fd3186d590973244fab0c5fe63d373ade3e99d40", size = 38919, upload-time = "2025-01-14T10:34:04.093Z" },
    { url = "https://files.pythonhosted.org/packages/73/54/3bfe5a1febbbccb7a2f77de47b989c0b85ed3a6a41614b104204a788c20e/wrapt-1.17.2-cp312-cp312-manylinux_2_17_aarch64.manylinux2014_aarch64.whl", hash = "sha256:5bb1d0dbf99411f3d871deb6faa9aabb9d4e744d67dcaaa05399af89d847a91d", size = 88721, upload-time = "2025-01-14T10:34:07.163Z" },
    { url = "https://files.pythonhosted.org/packages/25/cb/7262bc1b0300b4b64af50c2720ef958c2c1917525238d661c3e9a2b71b7b/wrapt-1.17.2-cp312-cp312-manylinux_2_5_i686.manylinux1_i686.manylinux_2_17_i686.manylinux2014_i686.whl", hash = "sha256:d18a4865f46b8579d44e4fe1e2bcbc6472ad83d98e22a26c963d46e4c125ef0b", size = 80899, upload-time = "2025-01-14T10:34:09.82Z" },
    { url = "https://files.pythonhosted.org/packages/2a/5a/04cde32b07a7431d4ed0553a76fdb7a61270e78c5fd5a603e190ac389f14/wrapt-1.17.2-cp312-cp312-manylinux_2_5_x86_64.manylinux1_x86_64.manylinux_2_17_x86_64.manylinux2014_x86_64.whl", hash = "sha256:bc570b5f14a79734437cb7b0500376b6b791153314986074486e0b0fa8d71d98", size = 89222, upload-time = "2025-01-14T10:34:11.258Z" },
    { url = "https://files.pythonhosted.org/packages/09/28/2e45a4f4771fcfb109e244d5dbe54259e970362a311b67a965555ba65026/wrapt-1.17.2-cp312-cp312-musllinux_1_2_aarch64.whl", hash = "sha256:6d9187b01bebc3875bac9b087948a2bccefe464a7d8f627cf6e48b1bbae30f82", size = 86707, upload-time = "2025-01-14T10:34:12.49Z" },
    { url = "https://files.pythonhosted.org/packages/c6/d2/dcb56bf5f32fcd4bd9aacc77b50a539abdd5b6536872413fd3f428b21bed/wrapt-1.17.2-cp312-cp312-musllinux_1_2_i686.whl", hash = "sha256:9e8659775f1adf02eb1e6f109751268e493c73716ca5761f8acb695e52a756ae", size = 79685, upload-time = "2025-01-14T10:34:15.043Z" },
    { url = "https://files.pythonhosted.org/packages/80/4e/eb8b353e36711347893f502ce91c770b0b0929f8f0bed2670a6856e667a9/wrapt-1.17.2-cp312-cp312-musllinux_1_2_x86_64.whl", hash = "sha256:e8b2816ebef96d83657b56306152a93909a83f23994f4b30ad4573b00bd11bb9", size = 87567, upload-time = "2025-01-14T10:34:16.563Z" },
    { url = "https://files.pythonhosted.org/packages/17/27/4fe749a54e7fae6e7146f1c7d914d28ef599dacd4416566c055564080fe2/wrapt-1.17.2-cp312-cp312-win32.whl", hash = "sha256:468090021f391fe0056ad3e807e3d9034e0fd01adcd3bdfba977b6fdf4213ea9", size = 36672, upload-time = "2025-01-14T10:34:17.727Z" },
    { url = "https://files.pythonhosted.org/packages/15/06/1dbf478ea45c03e78a6a8c4be4fdc3c3bddea5c8de8a93bc971415e47f0f/wrapt-1.17.2-cp312-cp312-win_amd64.whl", hash = "sha256:ec89ed91f2fa8e3f52ae53cd3cf640d6feff92ba90d62236a81e4e563ac0e991", size = 38865, upload-time = "2025-01-14T10:34:19.577Z" },
    { url = "https://files.pythonhosted.org/packages/2d/82/f56956041adef78f849db6b289b282e72b55ab8045a75abad81898c28d19/wrapt-1.17.2-py3-none-any.whl", hash = "sha256:b18f2d1533a71f069c7f82d524a52599053d4c7166e9dd374ae2136b7f40f7c8", size = 23594, upload-time = "2025-01-14T10:35:44.018Z" },
]

[[package]]
name = "xdg-base-dirs"
version = "6.0.2"
source = { registry = "https://pypi.org/simple" }
sdist = { url = "https://files.pythonhosted.org/packages/bf/d0/bbe05a15347538aaf9fa5b51ac3b97075dfb834931fcb77d81fbdb69e8f6/xdg_base_dirs-6.0.2.tar.gz", hash = "sha256:950504e14d27cf3c9cb37744680a43bf0ac42efefc4ef4acf98dc736cab2bced", size = 4085, upload-time = "2024-10-19T14:35:08.114Z" }
wheels = [
    { url = "https://files.pythonhosted.org/packages/fc/03/030b47fd46b60fc87af548e57ff59c2ca84b2a1dadbe721bb0ce33896b2e/xdg_base_dirs-6.0.2-py3-none-any.whl", hash = "sha256:3c01d1b758ed4ace150ac960ac0bd13ce4542b9e2cdf01312dcda5012cfebabe", size = 4747, upload-time = "2024-10-19T14:35:05.931Z" },
]<|MERGE_RESOLUTION|>--- conflicted
+++ resolved
@@ -75,7 +75,6 @@
 ]
 
 [[package]]
-<<<<<<< HEAD
 name = "binaryornot"
 version = "0.4.4"
 source = { registry = "https://pypi.org/simple" }
@@ -88,36 +87,6 @@
 ]
 
 [[package]]
-name = "boto3"
-version = "1.39.7"
-source = { registry = "https://pypi.org/simple" }
-dependencies = [
-    { name = "botocore" },
-    { name = "jmespath" },
-    { name = "s3transfer" },
-]
-sdist = { url = "https://files.pythonhosted.org/packages/9c/43/81ae62386917fa163f1d3bc59e77da56924f9824b5100fd2807e74a675fc/boto3-1.39.7.tar.gz", hash = "sha256:28daeb005e3381808e0e12995056ee8951056ddd43506c07482a15b40ae785b0", size = 111820, upload-time = "2025-07-16T16:29:52.858Z" }
-wheels = [
-    { url = "https://files.pythonhosted.org/packages/cc/60/1d2d708f5bc125fe6fe262ea767c82020ea6deeda113e989cff5ab89a9f9/boto3-1.39.7-py3-none-any.whl", hash = "sha256:c8c0e11fff7bb85f903b860b6bfd4f509a4d749decf38bb6a409ffe5d6eb0c91", size = 139882, upload-time = "2025-07-16T16:29:51.176Z" },
-]
-
-[[package]]
-name = "botocore"
-version = "1.39.7"
-source = { registry = "https://pypi.org/simple" }
-dependencies = [
-    { name = "jmespath" },
-    { name = "python-dateutil" },
-    { name = "urllib3" },
-]
-sdist = { url = "https://files.pythonhosted.org/packages/e7/9d/73f300c841a3c47d2baf4bf6ecb9d6de476edf91de8c3c26ceed5044e666/botocore-1.39.7.tar.gz", hash = "sha256:431e342ef97ecb387cea9df1ae8c4e0edc1b0c9c50d2e121cca77699f24f8dc1", size = 14201331, upload-time = "2025-07-16T16:29:43.011Z" }
-wheels = [
-    { url = "https://files.pythonhosted.org/packages/30/20/ab70de7441cbc4b8ffc5d6d9a8e02e4c703cc07accb7441ce54020e20950/botocore-1.39.7-py3-none-any.whl", hash = "sha256:1d11ba9f3cb46856bb541ed010db160093201a224d21ef854249513ae3af7e77", size = 13864168, upload-time = "2025-07-16T16:29:37.114Z" },
-]
-
-[[package]]
-=======
->>>>>>> 87fe97a2
 name = "certifi"
 version = "2025.7.14"
 source = { registry = "https://pypi.org/simple" }
