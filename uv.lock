version = 1
revision = 2
requires-python = ">=3.12, <4"

[[package]]
name = "annotated-types"
version = "0.7.0"
source = { registry = "https://pypi.org/simple" }
sdist = { url = "https://files.pythonhosted.org/packages/ee/67/531ea369ba64dcff5ec9c3402f9f51bf748cec26dde048a2f973a4eea7f5/annotated_types-0.7.0.tar.gz", hash = "sha256:aff07c09a53a08bc8cfccb9c85b05f1aa9a2a6f23728d790723543408344ce89", size = 16081, upload-time = "2024-05-20T21:33:25.928Z" }
wheels = [
    { url = "https://files.pythonhosted.org/packages/78/b6/6307fbef88d9b5ee7421e68d78a9f162e0da4900bc5f5793f6d3d0e34fb8/annotated_types-0.7.0-py3-none-any.whl", hash = "sha256:1f02e8b43a8fbbc3f3e0d4f0f4bfc8131bcb4eebe8849b8e5c773f3a1c582a53", size = 13643, upload-time = "2024-05-20T21:33:24.1Z" },
]

[[package]]
name = "anthropic"
version = "0.50.0"
source = { registry = "https://pypi.org/simple" }
dependencies = [
    { name = "anyio" },
    { name = "distro" },
    { name = "httpx" },
    { name = "jiter" },
    { name = "pydantic" },
    { name = "sniffio" },
    { name = "typing-extensions" },
]
sdist = { url = "https://files.pythonhosted.org/packages/40/85/4dd9f80da0727c56d7e7f7c627cb724edd9e6df062df6ecc0e90f06e6dbb/anthropic-0.50.0.tar.gz", hash = "sha256:42175ec04ce4ff2fa37cd436710206aadff546ee99d70d974699f59b49adc66f", size = 213021, upload-time = "2025-04-22T23:11:38.459Z" }
wheels = [
    { url = "https://files.pythonhosted.org/packages/35/ae/975f97ad5581a9e187a3717e21d79d6c7ad6be926fee9aa8a15b3d9f8f37/anthropic-0.50.0-py3-none-any.whl", hash = "sha256:defbd79327ca2fa61fd7b9eb2f1627dfb1f69c25d49288c52e167ddb84574f80", size = 245291, upload-time = "2025-04-22T23:11:36.434Z" },
]

[[package]]
name = "anyio"
version = "4.9.0"
source = { registry = "https://pypi.org/simple" }
dependencies = [
    { name = "idna" },
    { name = "sniffio" },
    { name = "typing-extensions", marker = "python_full_version < '3.13'" },
]
sdist = { url = "https://files.pythonhosted.org/packages/95/7d/4c1bd541d4dffa1b52bd83fb8527089e097a106fc90b467a7313b105f840/anyio-4.9.0.tar.gz", hash = "sha256:673c0c244e15788651a4ff38710fea9675823028a6f08a5eda409e0c9840a028", size = 190949, upload-time = "2025-03-17T00:02:54.77Z" }
wheels = [
    { url = "https://files.pythonhosted.org/packages/a1/ee/48ca1a7c89ffec8b6a0c5d02b89c305671d5ffd8d3c94acf8b8c408575bb/anyio-4.9.0-py3-none-any.whl", hash = "sha256:9f76d541cad6e36af7beb62e978876f3b41e3e04f2c1fbf0884604c0a9c4d93c", size = 100916, upload-time = "2025-03-17T00:02:52.713Z" },
]

[[package]]
name = "attrs"
version = "25.3.0"
source = { registry = "https://pypi.org/simple" }
sdist = { url = "https://files.pythonhosted.org/packages/5a/b0/1367933a8532ee6ff8d63537de4f1177af4bff9f3e829baf7331f595bb24/attrs-25.3.0.tar.gz", hash = "sha256:75d7cefc7fb576747b2c81b4442d4d4a1ce0900973527c011d1030fd3bf4af1b", size = 812032, upload-time = "2025-03-13T11:10:22.779Z" }
wheels = [
    { url = "https://files.pythonhosted.org/packages/77/06/bb80f5f86020c4551da315d78b3ab75e8228f89f0162f2c3a819e407941a/attrs-25.3.0-py3-none-any.whl", hash = "sha256:427318ce031701fea540783410126f03899a97ffc6f61596ad581ac2e40e3bc3", size = 63815, upload-time = "2025-03-13T11:10:21.14Z" },
]

[[package]]
name = "babel"
version = "2.17.0"
source = { registry = "https://pypi.org/simple" }
sdist = { url = "https://files.pythonhosted.org/packages/7d/6b/d52e42361e1aa00709585ecc30b3f9684b3ab62530771402248b1b1d6240/babel-2.17.0.tar.gz", hash = "sha256:0c54cffb19f690cdcc52a3b50bcbf71e07a808d1c80d549f2459b9d2cf0afb9d", size = 9951852, upload-time = "2025-02-01T15:17:41.026Z" }
wheels = [
    { url = "https://files.pythonhosted.org/packages/b7/b8/3fe70c75fe32afc4bb507f75563d39bc5642255d1d94f1f23604725780bf/babel-2.17.0-py3-none-any.whl", hash = "sha256:4d0b53093fdfb4b21c92b5213dba5a1b23885afa8383709427046b21c366e5f2", size = 10182537, upload-time = "2025-02-01T15:17:37.39Z" },
]

[[package]]
name = "backrefs"
version = "5.8"
source = { registry = "https://pypi.org/simple" }
sdist = { url = "https://files.pythonhosted.org/packages/6c/46/caba1eb32fa5784428ab401a5487f73db4104590ecd939ed9daaf18b47e0/backrefs-5.8.tar.gz", hash = "sha256:2cab642a205ce966af3dd4b38ee36009b31fa9502a35fd61d59ccc116e40a6bd", size = 6773994, upload-time = "2025-02-25T18:15:32.003Z" }
wheels = [
    { url = "https://files.pythonhosted.org/packages/bf/cb/d019ab87fe70e0fe3946196d50d6a4428623dc0c38a6669c8cae0320fbf3/backrefs-5.8-py310-none-any.whl", hash = "sha256:c67f6638a34a5b8730812f5101376f9d41dc38c43f1fdc35cb54700f6ed4465d", size = 380337, upload-time = "2025-02-25T16:53:14.607Z" },
    { url = "https://files.pythonhosted.org/packages/a9/86/abd17f50ee21b2248075cb6924c6e7f9d23b4925ca64ec660e869c2633f1/backrefs-5.8-py311-none-any.whl", hash = "sha256:2e1c15e4af0e12e45c8701bd5da0902d326b2e200cafcd25e49d9f06d44bb61b", size = 392142, upload-time = "2025-02-25T16:53:17.266Z" },
    { url = "https://files.pythonhosted.org/packages/b3/04/7b415bd75c8ab3268cc138c76fa648c19495fcc7d155508a0e62f3f82308/backrefs-5.8-py312-none-any.whl", hash = "sha256:bbef7169a33811080d67cdf1538c8289f76f0942ff971222a16034da88a73486", size = 398021, upload-time = "2025-02-25T16:53:26.378Z" },
    { url = "https://files.pythonhosted.org/packages/04/b8/60dcfb90eb03a06e883a92abbc2ab95c71f0d8c9dd0af76ab1d5ce0b1402/backrefs-5.8-py313-none-any.whl", hash = "sha256:e3a63b073867dbefd0536425f43db618578528e3896fb77be7141328642a1585", size = 399915, upload-time = "2025-02-25T16:53:28.167Z" },
    { url = "https://files.pythonhosted.org/packages/0c/37/fb6973edeb700f6e3d6ff222400602ab1830446c25c7b4676d8de93e65b8/backrefs-5.8-py39-none-any.whl", hash = "sha256:a66851e4533fb5b371aa0628e1fee1af05135616b86140c9d787a2ffdf4b8fdc", size = 380336, upload-time = "2025-02-25T16:53:29.858Z" },
]

[[package]]
name = "boto3"
version = "1.38.7"
source = { registry = "https://pypi.org/simple" }
dependencies = [
    { name = "botocore" },
    { name = "jmespath" },
    { name = "s3transfer" },
]
sdist = { url = "https://files.pythonhosted.org/packages/ab/43/3c2d1bbbef0d187c1dc0e7ec7e8f213c7653c8464ba903613bf856656fcb/boto3-1.38.7.tar.gz", hash = "sha256:0269f793f0affc646b95c2cd12d42a4db49d5f30ef1073f616a112a384933f8e", size = 111804, upload-time = "2025-05-01T19:09:00.127Z" }
wheels = [
    { url = "https://files.pythonhosted.org/packages/0e/fc/9a50d28515b35fcc6f33fad33732951a5c9fd8fba096e47c0df7885d72ae/boto3-1.38.7-py3-none-any.whl", hash = "sha256:c548983189b0a88f09cd4c572519b1923695b25cd877def58b61e03f41a6fd96", size = 139901, upload-time = "2025-05-01T19:08:57.387Z" },
]

[[package]]
name = "botocore"
version = "1.38.7"
source = { registry = "https://pypi.org/simple" }
dependencies = [
    { name = "jmespath" },
    { name = "python-dateutil" },
    { name = "urllib3" },
]
sdist = { url = "https://files.pythonhosted.org/packages/44/c7/e290008036749e43f615adada8b7e73bf2405d4b1913de375b5c8f01daa1/botocore-1.38.7.tar.gz", hash = "sha256:5c6df7171390437683072aadc0d2dfbcbfa72df52a134a5d4bed811ed214c3df", size = 13869944, upload-time = "2025-05-01T19:08:46.839Z" }
wheels = [
    { url = "https://files.pythonhosted.org/packages/07/65/074339f9f48a4152b9d9f1a73d39a202e652c00354507455baacdca5efe9/botocore-1.38.7-py3-none-any.whl", hash = "sha256:a002ec18cc02c4b039d20c39ca88ecf2fdb9533c0a5f3670e8c0fcdd3ee4a045", size = 13531844, upload-time = "2025-05-01T19:08:40.731Z" },
]

[[package]]
name = "certifi"
version = "2025.4.26"
source = { registry = "https://pypi.org/simple" }
sdist = { url = "https://files.pythonhosted.org/packages/e8/9e/c05b3920a3b7d20d3d3310465f50348e5b3694f4f88c6daf736eef3024c4/certifi-2025.4.26.tar.gz", hash = "sha256:0a816057ea3cdefcef70270d2c515e4506bbc954f417fa5ade2021213bb8f0c6", size = 160705, upload-time = "2025-04-26T02:12:29.51Z" }
wheels = [
    { url = "https://files.pythonhosted.org/packages/4a/7e/3db2bd1b1f9e95f7cddca6d6e75e2f2bd9f51b1246e546d88addca0106bd/certifi-2025.4.26-py3-none-any.whl", hash = "sha256:30350364dfe371162649852c63336a15c70c6510c2ad5015b21c2345311805f3", size = 159618, upload-time = "2025-04-26T02:12:27.662Z" },
]

[[package]]
name = "charset-normalizer"
version = "3.4.1"
source = { registry = "https://pypi.org/simple" }
sdist = { url = "https://files.pythonhosted.org/packages/16/b0/572805e227f01586461c80e0fd25d65a2115599cc9dad142fee4b747c357/charset_normalizer-3.4.1.tar.gz", hash = "sha256:44251f18cd68a75b56585dd00dae26183e102cd5e0f9f1466e6df5da2ed64ea3", size = 123188, upload-time = "2024-12-24T18:12:35.43Z" }
wheels = [
    { url = "https://files.pythonhosted.org/packages/0a/9a/dd1e1cdceb841925b7798369a09279bd1cf183cef0f9ddf15a3a6502ee45/charset_normalizer-3.4.1-cp312-cp312-macosx_10_13_universal2.whl", hash = "sha256:73d94b58ec7fecbc7366247d3b0b10a21681004153238750bb67bd9012414545", size = 196105, upload-time = "2024-12-24T18:10:38.83Z" },
    { url = "https://files.pythonhosted.org/packages/d3/8c/90bfabf8c4809ecb648f39794cf2a84ff2e7d2a6cf159fe68d9a26160467/charset_normalizer-3.4.1-cp312-cp312-manylinux_2_17_aarch64.manylinux2014_aarch64.whl", hash = "sha256:dad3e487649f498dd991eeb901125411559b22e8d7ab25d3aeb1af367df5efd7", size = 140404, upload-time = "2024-12-24T18:10:44.272Z" },
    { url = "https://files.pythonhosted.org/packages/ad/8f/e410d57c721945ea3b4f1a04b74f70ce8fa800d393d72899f0a40526401f/charset_normalizer-3.4.1-cp312-cp312-manylinux_2_17_ppc64le.manylinux2014_ppc64le.whl", hash = "sha256:c30197aa96e8eed02200a83fba2657b4c3acd0f0aa4bdc9f6c1af8e8962e0757", size = 150423, upload-time = "2024-12-24T18:10:45.492Z" },
    { url = "https://files.pythonhosted.org/packages/f0/b8/e6825e25deb691ff98cf5c9072ee0605dc2acfca98af70c2d1b1bc75190d/charset_normalizer-3.4.1-cp312-cp312-manylinux_2_17_s390x.manylinux2014_s390x.whl", hash = "sha256:2369eea1ee4a7610a860d88f268eb39b95cb588acd7235e02fd5a5601773d4fa", size = 143184, upload-time = "2024-12-24T18:10:47.898Z" },
    { url = "https://files.pythonhosted.org/packages/3e/a2/513f6cbe752421f16d969e32f3583762bfd583848b763913ddab8d9bfd4f/charset_normalizer-3.4.1-cp312-cp312-manylinux_2_17_x86_64.manylinux2014_x86_64.whl", hash = "sha256:bc2722592d8998c870fa4e290c2eec2c1569b87fe58618e67d38b4665dfa680d", size = 145268, upload-time = "2024-12-24T18:10:50.589Z" },
    { url = "https://files.pythonhosted.org/packages/74/94/8a5277664f27c3c438546f3eb53b33f5b19568eb7424736bdc440a88a31f/charset_normalizer-3.4.1-cp312-cp312-manylinux_2_5_i686.manylinux1_i686.manylinux_2_17_i686.manylinux2014_i686.whl", hash = "sha256:ffc9202a29ab3920fa812879e95a9e78b2465fd10be7fcbd042899695d75e616", size = 147601, upload-time = "2024-12-24T18:10:52.541Z" },
    { url = "https://files.pythonhosted.org/packages/7c/5f/6d352c51ee763623a98e31194823518e09bfa48be2a7e8383cf691bbb3d0/charset_normalizer-3.4.1-cp312-cp312-musllinux_1_2_aarch64.whl", hash = "sha256:804a4d582ba6e5b747c625bf1255e6b1507465494a40a2130978bda7b932c90b", size = 141098, upload-time = "2024-12-24T18:10:53.789Z" },
    { url = "https://files.pythonhosted.org/packages/78/d4/f5704cb629ba5ab16d1d3d741396aec6dc3ca2b67757c45b0599bb010478/charset_normalizer-3.4.1-cp312-cp312-musllinux_1_2_i686.whl", hash = "sha256:0f55e69f030f7163dffe9fd0752b32f070566451afe180f99dbeeb81f511ad8d", size = 149520, upload-time = "2024-12-24T18:10:55.048Z" },
    { url = "https://files.pythonhosted.org/packages/c5/96/64120b1d02b81785f222b976c0fb79a35875457fa9bb40827678e54d1bc8/charset_normalizer-3.4.1-cp312-cp312-musllinux_1_2_ppc64le.whl", hash = "sha256:c4c3e6da02df6fa1410a7680bd3f63d4f710232d3139089536310d027950696a", size = 152852, upload-time = "2024-12-24T18:10:57.647Z" },
    { url = "https://files.pythonhosted.org/packages/84/c9/98e3732278a99f47d487fd3468bc60b882920cef29d1fa6ca460a1fdf4e6/charset_normalizer-3.4.1-cp312-cp312-musllinux_1_2_s390x.whl", hash = "sha256:5df196eb874dae23dcfb968c83d4f8fdccb333330fe1fc278ac5ceeb101003a9", size = 150488, upload-time = "2024-12-24T18:10:59.43Z" },
    { url = "https://files.pythonhosted.org/packages/13/0e/9c8d4cb99c98c1007cc11eda969ebfe837bbbd0acdb4736d228ccaabcd22/charset_normalizer-3.4.1-cp312-cp312-musllinux_1_2_x86_64.whl", hash = "sha256:e358e64305fe12299a08e08978f51fc21fac060dcfcddd95453eabe5b93ed0e1", size = 146192, upload-time = "2024-12-24T18:11:00.676Z" },
    { url = "https://files.pythonhosted.org/packages/b2/21/2b6b5b860781a0b49427309cb8670785aa543fb2178de875b87b9cc97746/charset_normalizer-3.4.1-cp312-cp312-win32.whl", hash = "sha256:9b23ca7ef998bc739bf6ffc077c2116917eabcc901f88da1b9856b210ef63f35", size = 95550, upload-time = "2024-12-24T18:11:01.952Z" },
    { url = "https://files.pythonhosted.org/packages/21/5b/1b390b03b1d16c7e382b561c5329f83cc06623916aab983e8ab9239c7d5c/charset_normalizer-3.4.1-cp312-cp312-win_amd64.whl", hash = "sha256:6ff8a4a60c227ad87030d76e99cd1698345d4491638dfa6673027c48b3cd395f", size = 102785, upload-time = "2024-12-24T18:11:03.142Z" },
    { url = "https://files.pythonhosted.org/packages/38/94/ce8e6f63d18049672c76d07d119304e1e2d7c6098f0841b51c666e9f44a0/charset_normalizer-3.4.1-cp313-cp313-macosx_10_13_universal2.whl", hash = "sha256:aabfa34badd18f1da5ec1bc2715cadc8dca465868a4e73a0173466b688f29dda", size = 195698, upload-time = "2024-12-24T18:11:05.834Z" },
    { url = "https://files.pythonhosted.org/packages/24/2e/dfdd9770664aae179a96561cc6952ff08f9a8cd09a908f259a9dfa063568/charset_normalizer-3.4.1-cp313-cp313-manylinux_2_17_aarch64.manylinux2014_aarch64.whl", hash = "sha256:22e14b5d70560b8dd51ec22863f370d1e595ac3d024cb8ad7d308b4cd95f8313", size = 140162, upload-time = "2024-12-24T18:11:07.064Z" },
    { url = "https://files.pythonhosted.org/packages/24/4e/f646b9093cff8fc86f2d60af2de4dc17c759de9d554f130b140ea4738ca6/charset_normalizer-3.4.1-cp313-cp313-manylinux_2_17_ppc64le.manylinux2014_ppc64le.whl", hash = "sha256:8436c508b408b82d87dc5f62496973a1805cd46727c34440b0d29d8a2f50a6c9", size = 150263, upload-time = "2024-12-24T18:11:08.374Z" },
    { url = "https://files.pythonhosted.org/packages/5e/67/2937f8d548c3ef6e2f9aab0f6e21001056f692d43282b165e7c56023e6dd/charset_normalizer-3.4.1-cp313-cp313-manylinux_2_17_s390x.manylinux2014_s390x.whl", hash = "sha256:2d074908e1aecee37a7635990b2c6d504cd4766c7bc9fc86d63f9c09af3fa11b", size = 142966, upload-time = "2024-12-24T18:11:09.831Z" },
    { url = "https://files.pythonhosted.org/packages/52/ed/b7f4f07de100bdb95c1756d3a4d17b90c1a3c53715c1a476f8738058e0fa/charset_normalizer-3.4.1-cp313-cp313-manylinux_2_17_x86_64.manylinux2014_x86_64.whl", hash = "sha256:955f8851919303c92343d2f66165294848d57e9bba6cf6e3625485a70a038d11", size = 144992, upload-time = "2024-12-24T18:11:12.03Z" },
    { url = "https://files.pythonhosted.org/packages/96/2c/d49710a6dbcd3776265f4c923bb73ebe83933dfbaa841c5da850fe0fd20b/charset_normalizer-3.4.1-cp313-cp313-manylinux_2_5_i686.manylinux1_i686.manylinux_2_17_i686.manylinux2014_i686.whl", hash = "sha256:44ecbf16649486d4aebafeaa7ec4c9fed8b88101f4dd612dcaf65d5e815f837f", size = 147162, upload-time = "2024-12-24T18:11:13.372Z" },
    { url = "https://files.pythonhosted.org/packages/b4/41/35ff1f9a6bd380303dea55e44c4933b4cc3c4850988927d4082ada230273/charset_normalizer-3.4.1-cp313-cp313-musllinux_1_2_aarch64.whl", hash = "sha256:0924e81d3d5e70f8126529951dac65c1010cdf117bb75eb02dd12339b57749dd", size = 140972, upload-time = "2024-12-24T18:11:14.628Z" },
    { url = "https://files.pythonhosted.org/packages/fb/43/c6a0b685fe6910d08ba971f62cd9c3e862a85770395ba5d9cad4fede33ab/charset_normalizer-3.4.1-cp313-cp313-musllinux_1_2_i686.whl", hash = "sha256:2967f74ad52c3b98de4c3b32e1a44e32975e008a9cd2a8cc8966d6a5218c5cb2", size = 149095, upload-time = "2024-12-24T18:11:17.672Z" },
    { url = "https://files.pythonhosted.org/packages/4c/ff/a9a504662452e2d2878512115638966e75633519ec11f25fca3d2049a94a/charset_normalizer-3.4.1-cp313-cp313-musllinux_1_2_ppc64le.whl", hash = "sha256:c75cb2a3e389853835e84a2d8fb2b81a10645b503eca9bcb98df6b5a43eb8886", size = 152668, upload-time = "2024-12-24T18:11:18.989Z" },
    { url = "https://files.pythonhosted.org/packages/6c/71/189996b6d9a4b932564701628af5cee6716733e9165af1d5e1b285c530ed/charset_normalizer-3.4.1-cp313-cp313-musllinux_1_2_s390x.whl", hash = "sha256:09b26ae6b1abf0d27570633b2b078a2a20419c99d66fb2823173d73f188ce601", size = 150073, upload-time = "2024-12-24T18:11:21.507Z" },
    { url = "https://files.pythonhosted.org/packages/e4/93/946a86ce20790e11312c87c75ba68d5f6ad2208cfb52b2d6a2c32840d922/charset_normalizer-3.4.1-cp313-cp313-musllinux_1_2_x86_64.whl", hash = "sha256:fa88b843d6e211393a37219e6a1c1df99d35e8fd90446f1118f4216e307e48cd", size = 145732, upload-time = "2024-12-24T18:11:22.774Z" },
    { url = "https://files.pythonhosted.org/packages/cd/e5/131d2fb1b0dddafc37be4f3a2fa79aa4c037368be9423061dccadfd90091/charset_normalizer-3.4.1-cp313-cp313-win32.whl", hash = "sha256:eb8178fe3dba6450a3e024e95ac49ed3400e506fd4e9e5c32d30adda88cbd407", size = 95391, upload-time = "2024-12-24T18:11:24.139Z" },
    { url = "https://files.pythonhosted.org/packages/27/f2/4f9a69cc7712b9b5ad8fdb87039fd89abba997ad5cbe690d1835d40405b0/charset_normalizer-3.4.1-cp313-cp313-win_amd64.whl", hash = "sha256:b1ac5992a838106edb89654e0aebfc24f5848ae2547d22c2c3f66454daa11971", size = 102702, upload-time = "2024-12-24T18:11:26.535Z" },
    { url = "https://files.pythonhosted.org/packages/0e/f6/65ecc6878a89bb1c23a086ea335ad4bf21a588990c3f535a227b9eea9108/charset_normalizer-3.4.1-py3-none-any.whl", hash = "sha256:d98b1668f06378c6dbefec3b92299716b931cd4e6061f3c875a71ced1780ab85", size = 49767, upload-time = "2024-12-24T18:12:32.852Z" },
]

[[package]]
name = "click"
version = "8.1.8"
source = { registry = "https://pypi.org/simple" }
dependencies = [
    { name = "colorama", marker = "sys_platform == 'win32'" },
]
sdist = { url = "https://files.pythonhosted.org/packages/b9/2e/0090cbf739cee7d23781ad4b89a9894a41538e4fcf4c31dcdd705b78eb8b/click-8.1.8.tar.gz", hash = "sha256:ed53c9d8990d83c2a27deae68e4ee337473f6330c040a31d4225c9574d16096a", size = 226593, upload-time = "2024-12-21T18:38:44.339Z" }
wheels = [
    { url = "https://files.pythonhosted.org/packages/7e/d4/7ebdbd03970677812aac39c869717059dbb71a4cfc033ca6e5221787892c/click-8.1.8-py3-none-any.whl", hash = "sha256:63c132bbbed01578a06712a2d1f497bb62d9c1c0d329b7903a866228027263b2", size = 98188, upload-time = "2024-12-21T18:38:41.666Z" },
]

[[package]]
name = "cohere"
version = "5.15.0"
source = { registry = "https://pypi.org/simple" }
dependencies = [
    { name = "fastavro" },
    { name = "httpx" },
    { name = "httpx-sse" },
    { name = "pydantic" },
    { name = "pydantic-core" },
    { name = "requests" },
    { name = "tokenizers" },
    { name = "types-requests" },
    { name = "typing-extensions" },
]
sdist = { url = "https://files.pythonhosted.org/packages/a1/33/69c7d1b25a20eafef4197a1444c7f87d5241e936194e54876ea8996157e6/cohere-5.15.0.tar.gz", hash = "sha256:e802d4718ddb0bb655654382ebbce002756a3800faac30296cde7f1bdc6ff2cc", size = 135021, upload-time = "2025-04-15T13:39:51.404Z" }
wheels = [
    { url = "https://files.pythonhosted.org/packages/c7/87/94694db7fe6df979fbc03286eaabdfa98f1c8fa532960e5afdf965e10960/cohere-5.15.0-py3-none-any.whl", hash = "sha256:22ff867c2a6f2fc2b585360c6072f584f11f275ef6d9242bac24e0fa2df1dfb5", size = 259522, upload-time = "2025-04-15T13:39:49.498Z" },
]

[[package]]
name = "colorama"
version = "0.4.6"
source = { registry = "https://pypi.org/simple" }
sdist = { url = "https://files.pythonhosted.org/packages/d8/53/6f443c9a4a8358a93a6792e2acffb9d9d5cb0a5cfd8802644b7b1c9a02e4/colorama-0.4.6.tar.gz", hash = "sha256:08695f5cb7ed6e0531a20572697297273c47b8cae5a63ffc6d6ed5c201be6e44", size = 27697, upload-time = "2022-10-25T02:36:22.414Z" }
wheels = [
    { url = "https://files.pythonhosted.org/packages/d1/d6/3965ed04c63042e047cb6a3e6ed1a63a35087b6a609aa3a15ed8ac56c221/colorama-0.4.6-py2.py3-none-any.whl", hash = "sha256:4f1d9991f5acc0ca119f9d443620b77f9d6b33703e51011c16baf57afb285fc6", size = 25335, upload-time = "2022-10-25T02:36:20.889Z" },
]

[[package]]
name = "courlan"
version = "1.3.2"
source = { registry = "https://pypi.org/simple" }
dependencies = [
    { name = "babel" },
    { name = "tld" },
    { name = "urllib3" },
]
sdist = { url = "https://files.pythonhosted.org/packages/6f/54/6d6ceeff4bed42e7a10d6064d35ee43a810e7b3e8beb4abeae8cff4713ae/courlan-1.3.2.tar.gz", hash = "sha256:0b66f4db3a9c39a6e22dd247c72cfaa57d68ea660e94bb2c84ec7db8712af190", size = 206382, upload-time = "2024-10-29T16:40:20.994Z" }
wheels = [
    { url = "https://files.pythonhosted.org/packages/8e/ca/6a667ccbe649856dcd3458bab80b016681b274399d6211187c6ab969fc50/courlan-1.3.2-py3-none-any.whl", hash = "sha256:d0dab52cf5b5b1000ee2839fbc2837e93b2514d3cb5bb61ae158a55b7a04c6be", size = 33848, upload-time = "2024-10-29T16:40:18.325Z" },
]

[[package]]
name = "dateparser"
version = "1.2.1"
source = { registry = "https://pypi.org/simple" }
dependencies = [
    { name = "python-dateutil" },
    { name = "pytz" },
    { name = "regex" },
    { name = "tzlocal" },
]
sdist = { url = "https://files.pythonhosted.org/packages/bd/3f/d3207a05f5b6a78c66d86631e60bfba5af163738a599a5b9aa2c2737a09e/dateparser-1.2.1.tar.gz", hash = "sha256:7e4919aeb48481dbfc01ac9683c8e20bfe95bb715a38c1e9f6af889f4f30ccc3", size = 309924, upload-time = "2025-02-05T12:34:55.593Z" }
wheels = [
    { url = "https://files.pythonhosted.org/packages/cf/0a/981c438c4cd84147c781e4e96c1d72df03775deb1bc76c5a6ee8afa89c62/dateparser-1.2.1-py3-none-any.whl", hash = "sha256:bdcac262a467e6260030040748ad7c10d6bacd4f3b9cdb4cfd2251939174508c", size = 295658, upload-time = "2025-02-05T12:34:53.1Z" },
]

[[package]]
name = "dill"
version = "0.4.0"
source = { registry = "https://pypi.org/simple" }
sdist = { url = "https://files.pythonhosted.org/packages/12/80/630b4b88364e9a8c8c5797f4602d0f76ef820909ee32f0bacb9f90654042/dill-0.4.0.tar.gz", hash = "sha256:0633f1d2df477324f53a895b02c901fb961bdbf65a17122586ea7019292cbcf0", size = 186976, upload-time = "2025-04-16T00:41:48.867Z" }
wheels = [
    { url = "https://files.pythonhosted.org/packages/50/3d/9373ad9c56321fdab5b41197068e1d8c25883b3fea29dd361f9b55116869/dill-0.4.0-py3-none-any.whl", hash = "sha256:44f54bf6412c2c8464c14e8243eb163690a9800dbe2c367330883b19c7561049", size = 119668, upload-time = "2025-04-16T00:41:47.671Z" },
]

[[package]]
name = "distro"
version = "1.9.0"
source = { registry = "https://pypi.org/simple" }
sdist = { url = "https://files.pythonhosted.org/packages/fc/f8/98eea607f65de6527f8a2e8885fc8015d3e6f5775df186e443e0964a11c3/distro-1.9.0.tar.gz", hash = "sha256:2fa77c6fd8940f116ee1d6b94a2f90b13b5ea8d019b98bc8bafdcabcdd9bdbed", size = 60722, upload-time = "2023-12-24T09:54:32.31Z" }
wheels = [
    { url = "https://files.pythonhosted.org/packages/12/b3/231ffd4ab1fc9d679809f356cebee130ac7daa00d6d6f3206dd4fd137e9e/distro-1.9.0-py3-none-any.whl", hash = "sha256:7bffd925d65168f85027d8da9af6bddab658135b840670a223589bc0c8ef02b2", size = 20277, upload-time = "2023-12-24T09:54:30.421Z" },
]

[[package]]
name = "duckduckgo-search"
version = "8.0.1"
source = { registry = "https://pypi.org/simple" }
dependencies = [
    { name = "click" },
    { name = "lxml" },
    { name = "primp" },
]
sdist = { url = "https://files.pythonhosted.org/packages/66/1f/8a66088ae1d7a68f40db9890642435cfff2b54701f47f19d5cc9404d5f65/duckduckgo_search-8.0.1.tar.gz", hash = "sha256:1d40d4425062a33dc72d19603e25ebf36b212bd8ef0662bff39fd47598226f6f", size = 21932, upload-time = "2025-04-17T12:37:34.671Z" }
wheels = [
    { url = "https://files.pythonhosted.org/packages/83/a2/66adca41164860dee6d2d47b506fef3262c8879aab727b687c798d67313f/duckduckgo_search-8.0.1-py3-none-any.whl", hash = "sha256:87ea18d9abb1cd5dc8f63fc70ac867996acce2cb5e0129d191b9491c202420be", size = 18125, upload-time = "2025-04-17T12:37:30.782Z" },
]

[[package]]
name = "execnet"
version = "2.1.1"
source = { registry = "https://pypi.org/simple" }
sdist = { url = "https://files.pythonhosted.org/packages/bb/ff/b4c0dc78fbe20c3e59c0c7334de0c27eb4001a2b2017999af398bf730817/execnet-2.1.1.tar.gz", hash = "sha256:5189b52c6121c24feae288166ab41b32549c7e2348652736540b9e6e7d4e72e3", size = 166524, upload-time = "2024-04-08T09:04:19.245Z" }
wheels = [
    { url = "https://files.pythonhosted.org/packages/43/09/2aea36ff60d16dd8879bdb2f5b3ee0ba8d08cbbdcdfe870e695ce3784385/execnet-2.1.1-py3-none-any.whl", hash = "sha256:26dee51f1b80cebd6d0ca8e74dd8745419761d3bef34163928cbebbdc4749fdc", size = 40612, upload-time = "2024-04-08T09:04:17.414Z" },
]

[[package]]
name = "fastapi"
version = "0.115.12"
source = { registry = "https://pypi.org/simple" }
dependencies = [
    { name = "pydantic" },
    { name = "starlette" },
    { name = "typing-extensions" },
]
sdist = { url = "https://files.pythonhosted.org/packages/f4/55/ae499352d82338331ca1e28c7f4a63bfd09479b16395dce38cf50a39e2c2/fastapi-0.115.12.tar.gz", hash = "sha256:1e2c2a2646905f9e83d32f04a3f86aff4a286669c6c950ca95b5fd68c2602681", size = 295236, upload-time = "2025-03-23T22:55:43.822Z" }
wheels = [
    { url = "https://files.pythonhosted.org/packages/50/b3/b51f09c2ba432a576fe63758bddc81f78f0c6309d9e5c10d194313bf021e/fastapi-0.115.12-py3-none-any.whl", hash = "sha256:e94613d6c05e27be7ffebdd6ea5f388112e5e430c8f7d6494a9d1d88d43e814d", size = 95164, upload-time = "2025-03-23T22:55:42.101Z" },
]

[[package]]
name = "fastavro"
version = "1.10.0"
source = { registry = "https://pypi.org/simple" }
sdist = { url = "https://files.pythonhosted.org/packages/f3/67/7121d2221e998706cac00fa779ec44c1c943cb65e8a7ed1bd57d78d93f2c/fastavro-1.10.0.tar.gz", hash = "sha256:47bf41ac6d52cdfe4a3da88c75a802321321b37b663a900d12765101a5d6886f", size = 987970, upload-time = "2024-12-20T12:56:21.335Z" }
wheels = [
    { url = "https://files.pythonhosted.org/packages/9c/a4/8e69c0a5cd121e5d476237de1bde5a7947f791ae45768ae52ed0d3ea8d18/fastavro-1.10.0-cp312-cp312-macosx_10_13_universal2.whl", hash = "sha256:cfe57cb0d72f304bd0dcc5a3208ca6a7363a9ae76f3073307d095c9d053b29d4", size = 1036343, upload-time = "2024-12-20T12:56:59.557Z" },
    { url = "https://files.pythonhosted.org/packages/1e/01/aa219e2b33e5873d27b867ec0fad9f35f23d461114e1135a7e46c06786d2/fastavro-1.10.0-cp312-cp312-manylinux_2_17_aarch64.manylinux2014_aarch64.whl", hash = "sha256:74e517440c824cb65fb29d3e3903a9406f4d7c75490cef47e55c4c82cdc66270", size = 3263368, upload-time = "2024-12-20T12:57:01.97Z" },
    { url = "https://files.pythonhosted.org/packages/a7/ba/1766e2d7d95df2e95e9e9a089dc7a537c0616720b053a111a918fa7ee6b6/fastavro-1.10.0-cp312-cp312-manylinux_2_17_x86_64.manylinux2014_x86_64.whl", hash = "sha256:203c17d44cadde76e8eecb30f2d1b4f33eb478877552d71f049265dc6f2ecd10", size = 3328933, upload-time = "2024-12-20T12:57:05.898Z" },
    { url = "https://files.pythonhosted.org/packages/2e/40/26e56696b9696ab4fbba25a96b8037ca3f9fd8a8cc55b4b36400ef023e49/fastavro-1.10.0-cp312-cp312-musllinux_1_2_aarch64.whl", hash = "sha256:6575be7f2b5f94023b5a4e766b0251924945ad55e9a96672dc523656d17fe251", size = 3258045, upload-time = "2024-12-20T12:57:12.789Z" },
    { url = "https://files.pythonhosted.org/packages/4e/bc/2f6c92c06c5363372abe828bccdd95762f2c1983b261509f94189c38c8a1/fastavro-1.10.0-cp312-cp312-musllinux_1_2_x86_64.whl", hash = "sha256:fe471deb675ed2f01ee2aac958fbf8ebb13ea00fa4ce7f87e57710a0bc592208", size = 3418001, upload-time = "2024-12-20T12:57:16.556Z" },
    { url = "https://files.pythonhosted.org/packages/0c/ce/cfd16546c04ebbca1be80873b533c788cec76f7bfac231bfac6786047572/fastavro-1.10.0-cp312-cp312-win_amd64.whl", hash = "sha256:567ff515f2a5d26d9674b31c95477f3e6022ec206124c62169bc2ffaf0889089", size = 487855, upload-time = "2024-12-20T12:57:19.335Z" },
    { url = "https://files.pythonhosted.org/packages/c9/c4/163cf154cc694c2dccc70cd6796db6214ac668a1260bf0310401dad188dc/fastavro-1.10.0-cp313-cp313-macosx_10_13_universal2.whl", hash = "sha256:82263af0adfddb39c85f9517d736e1e940fe506dfcc35bc9ab9f85e0fa9236d8", size = 1022741, upload-time = "2024-12-20T12:57:21.055Z" },
    { url = "https://files.pythonhosted.org/packages/38/01/a24598f5f31b8582a92fe9c41bf91caeed50d5b5eaa7576e6f8b23cb488d/fastavro-1.10.0-cp313-cp313-manylinux_2_17_aarch64.manylinux2014_aarch64.whl", hash = "sha256:566c193109ff0ff84f1072a165b7106c4f96050078a4e6ac7391f81ca1ef3efa", size = 3237421, upload-time = "2024-12-20T12:57:24.525Z" },
    { url = "https://files.pythonhosted.org/packages/a7/bf/08bcf65cfb7feb0e5b1329fafeb4a9b95b7b5ec723ba58c7dbd0d04ded34/fastavro-1.10.0-cp313-cp313-manylinux_2_17_x86_64.manylinux2014_x86_64.whl", hash = "sha256:e400d2e55d068404d9fea7c5021f8b999c6f9d9afa1d1f3652ec92c105ffcbdd", size = 3300222, upload-time = "2024-12-20T12:57:28.342Z" },
    { url = "https://files.pythonhosted.org/packages/53/4d/a6c25f3166328f8306ec2e6be1123ed78a55b8ab774a43a661124508881f/fastavro-1.10.0-cp313-cp313-musllinux_1_2_aarch64.whl", hash = "sha256:9b8227497f71565270f9249fc9af32a93644ca683a0167cfe66d203845c3a038", size = 3233276, upload-time = "2024-12-20T12:57:32.303Z" },
    { url = "https://files.pythonhosted.org/packages/47/1c/b2b2ce2bf866a248ae23e96a87b3b8369427ff79be9112073039bee1d245/fastavro-1.10.0-cp313-cp313-musllinux_1_2_x86_64.whl", hash = "sha256:8e62d04c65461b30ac6d314e4197ad666371e97ae8cb2c16f971d802f6c7f514", size = 3388936, upload-time = "2024-12-20T12:57:34.778Z" },
    { url = "https://files.pythonhosted.org/packages/1f/2c/43927e22a2d57587b3aa09765098a6d833246b672d34c10c5f135414745a/fastavro-1.10.0-cp313-cp313-win_amd64.whl", hash = "sha256:86baf8c9740ab570d0d4d18517da71626fe9be4d1142bea684db52bd5adb078f", size = 483967, upload-time = "2024-12-20T12:57:37.618Z" },
]

[[package]]
name = "filelock"
version = "3.18.0"
source = { registry = "https://pypi.org/simple" }
sdist = { url = "https://files.pythonhosted.org/packages/0a/10/c23352565a6544bdc5353e0b15fc1c563352101f30e24bf500207a54df9a/filelock-3.18.0.tar.gz", hash = "sha256:adbc88eabb99d2fec8c9c1b229b171f18afa655400173ddc653d5d01501fb9f2", size = 18075, upload-time = "2025-03-14T07:11:40.47Z" }
wheels = [
    { url = "https://files.pythonhosted.org/packages/4d/36/2a115987e2d8c300a974597416d9de88f2444426de9571f4b59b2cca3acc/filelock-3.18.0-py3-none-any.whl", hash = "sha256:c401f4f8377c4464e6db25fff06205fd89bdd83b65eb0488ed1b160f780e21de", size = 16215, upload-time = "2025-03-14T07:11:39.145Z" },
]

[[package]]
name = "filetype"
version = "1.2.0"
source = { registry = "https://pypi.org/simple" }
sdist = { url = "https://files.pythonhosted.org/packages/bb/29/745f7d30d47fe0f251d3ad3dc2978a23141917661998763bebb6da007eb1/filetype-1.2.0.tar.gz", hash = "sha256:66b56cd6474bf41d8c54660347d37afcc3f7d1970648de365c102ef77548aadb", size = 998020, upload-time = "2022-11-02T17:34:04.141Z" }
wheels = [
    { url = "https://files.pythonhosted.org/packages/18/79/1b8fa1bb3568781e84c9200f951c735f3f157429f44be0495da55894d620/filetype-1.2.0-py2.py3-none-any.whl", hash = "sha256:7ce71b6880181241cf7ac8697a2f1eb6a8bd9b429f7ad6d27b8db9ba5f1c2d25", size = 19970, upload-time = "2022-11-02T17:34:01.425Z" },
]

[[package]]
name = "fsspec"
version = "2025.3.2"
source = { registry = "https://pypi.org/simple" }
sdist = { url = "https://files.pythonhosted.org/packages/45/d8/8425e6ba5fcec61a1d16e41b1b71d2bf9344f1fe48012c2b48b9620feae5/fsspec-2025.3.2.tar.gz", hash = "sha256:e52c77ef398680bbd6a98c0e628fbc469491282981209907bbc8aea76a04fdc6", size = 299281, upload-time = "2025-03-31T15:27:08.524Z" }
wheels = [
    { url = "https://files.pythonhosted.org/packages/44/4b/e0cfc1a6f17e990f3e64b7d941ddc4acdc7b19d6edd51abf495f32b1a9e4/fsspec-2025.3.2-py3-none-any.whl", hash = "sha256:2daf8dc3d1dfa65b6aa37748d112773a7a08416f6c70d96b264c96476ecaf711", size = 194435, upload-time = "2025-03-31T15:27:07.028Z" },
]

[[package]]
name = "ghp-import"
version = "2.1.0"
source = { registry = "https://pypi.org/simple" }
dependencies = [
    { name = "python-dateutil" },
]
sdist = { url = "https://files.pythonhosted.org/packages/d9/29/d40217cbe2f6b1359e00c6c307bb3fc876ba74068cbab3dde77f03ca0dc4/ghp-import-2.1.0.tar.gz", hash = "sha256:9c535c4c61193c2df8871222567d7fd7e5014d835f97dc7b7439069e2413d343", size = 10943, upload-time = "2022-05-02T15:47:16.11Z" }
wheels = [
    { url = "https://files.pythonhosted.org/packages/f7/ec/67fbef5d497f86283db54c22eec6f6140243aae73265799baaaa19cd17fb/ghp_import-2.1.0-py3-none-any.whl", hash = "sha256:8337dd7b50877f163d4c0289bc1f1c7f127550241988d568c1db512c4324a619", size = 11034, upload-time = "2022-05-02T15:47:14.552Z" },
]

[[package]]
name = "griffe"
version = "1.7.3"
source = { registry = "https://pypi.org/simple" }
dependencies = [
    { name = "colorama" },
]
sdist = { url = "https://files.pythonhosted.org/packages/a9/3e/5aa9a61f7c3c47b0b52a1d930302992229d191bf4bc76447b324b731510a/griffe-1.7.3.tar.gz", hash = "sha256:52ee893c6a3a968b639ace8015bec9d36594961e156e23315c8e8e51401fa50b", size = 395137, upload-time = "2025-04-23T11:29:09.147Z" }
wheels = [
    { url = "https://files.pythonhosted.org/packages/58/c6/5c20af38c2a57c15d87f7f38bee77d63c1d2a3689f74fefaf35915dd12b2/griffe-1.7.3-py3-none-any.whl", hash = "sha256:c6b3ee30c2f0f17f30bcdef5068d6ab7a2a4f1b8bf1a3e74b56fffd21e1c5f75", size = 129303, upload-time = "2025-04-23T11:29:07.145Z" },
]

[[package]]
name = "griptape"
version = "1.7.0"
source = { registry = "https://pypi.org/simple" }
dependencies = [
    { name = "attrs" },
    { name = "filetype" },
    { name = "jinja2" },
    { name = "marshmallow" },
    { name = "marshmallow-enum" },
    { name = "numpy" },
    { name = "openai" },
    { name = "pip" },
    { name = "pydantic" },
    { name = "pyyaml" },
    { name = "requests" },
    { name = "rich" },
    { name = "schema" },
    { name = "tenacity" },
    { name = "tiktoken" },
    { name = "urllib3" },
    { name = "wrapt" },
]
sdist = { url = "https://files.pythonhosted.org/packages/d2/60/975512f67e2234ca80fcf4c70c8c4649f92af449c8d3d3c713173085d472/griptape-1.7.0.tar.gz", hash = "sha256:6132997aa9173264907f22980bf6627a46603f15a8c95bd5f9dca0259277c6b7", size = 184874, upload-time = "2025-05-05T20:58:50.502Z" }
wheels = [
    { url = "https://files.pythonhosted.org/packages/39/e5/b72e3eeafeb546acadfc83baa896257c82070e335bf973a2da5fc2c53774/griptape-1.7.0-py3-none-any.whl", hash = "sha256:eaf66456c76a61f3ffc7e678aac7562fe3be31096bc258b3570caf0cb3e4513e", size = 417368, upload-time = "2025-05-05T20:58:48.929Z" },
]

[package.optional-dependencies]
drivers-prompt-amazon-bedrock = [
    { name = "anthropic" },
    { name = "boto3" },
]
drivers-prompt-anthropic = [
    { name = "anthropic" },
]
drivers-prompt-cohere = [
    { name = "cohere" },
]
drivers-prompt-ollama = [
    { name = "ollama" },
]
drivers-web-scraper-trafilatura = [
    { name = "trafilatura" },
]
drivers-web-search-duckduckgo = [
    { name = "duckduckgo-search" },
]
loaders-image = [
    { name = "pillow" },
]

[[package]]
name = "griptape-nodes"
version = "0.29.11"
source = { editable = "." }
dependencies = [
<<<<<<< HEAD
    { name = "cohere" },
    { name = "dill" },
=======
>>>>>>> 2dc4e360
    { name = "fastapi" },
    { name = "griptape", extra = ["drivers-prompt-amazon-bedrock", "drivers-prompt-anthropic", "drivers-prompt-cohere", "drivers-prompt-ollama", "drivers-web-scraper-trafilatura", "drivers-web-search-duckduckgo", "loaders-image"] },
    { name = "httpx" },
    { name = "pydantic" },
    { name = "python-dotenv" },
    { name = "tomlkit" },
    { name = "uv" },
    { name = "uvicorn" },
    { name = "websockets" },
    { name = "xdg-base-dirs" },
]

[package.dev-dependencies]
dev = [
    { name = "mdformat" },
    { name = "mdformat-footnote" },
    { name = "mdformat-frontmatter" },
    { name = "mdformat-gfm" },
    { name = "mdformat-mkdocs" },
    { name = "pyright" },
    { name = "ruff" },
    { name = "typos" },
]
docs = [
    { name = "mkdocs" },
    { name = "mkdocs-material" },
    { name = "mkdocstrings", extra = ["python"] },
]
test = [
    { name = "pytest" },
    { name = "pytest-mock" },
    { name = "pytest-xdist" },
]

[package.metadata]
requires-dist = [
<<<<<<< HEAD
    { name = "cohere", specifier = ">=5.14.0" },
    { name = "dill", specifier = ">=0.4.0" },
=======
>>>>>>> 2dc4e360
    { name = "fastapi", specifier = ">=0.115.12" },
    { name = "griptape", extras = ["drivers-prompt-cohere", "drivers-prompt-anthropic", "drivers-prompt-ollama", "drivers-prompt-amazon-bedrock", "loaders-image", "drivers-web-scraper-trafilatura", "drivers-web-search-duckduckgo"], specifier = ">=1.7.0" },
    { name = "httpx", specifier = ">=0.28.0,<1.0.0" },
    { name = "pydantic", specifier = ">=2.10.6" },
    { name = "python-dotenv", specifier = ">=1.0.1" },
    { name = "tomlkit", specifier = ">=0.13.2" },
    { name = "uv", specifier = ">=0.6.16" },
    { name = "uvicorn", specifier = ">=0.34.2" },
    { name = "websockets", specifier = ">=15.0.1,<16.0.0" },
    { name = "xdg-base-dirs", specifier = ">=6.0.2" },
]

[package.metadata.requires-dev]
dev = [
    { name = "mdformat", specifier = ">=0.7.22" },
    { name = "mdformat-footnote", specifier = ">=0.1.1" },
    { name = "mdformat-frontmatter", specifier = ">=2.0.8" },
    { name = "mdformat-gfm", specifier = ">=0.4.1" },
    { name = "mdformat-mkdocs", specifier = ">=4.1.2" },
    { name = "pyright", specifier = ">=1.1.396" },
    { name = "ruff", specifier = ">=0.11.0" },
    { name = "typos", specifier = ">=1.30.2" },
]
docs = [
    { name = "mkdocs", specifier = ">=1.5.2" },
    { name = "mkdocs-material", specifier = ">=9.6.9" },
    { name = "mkdocstrings", extras = ["python"], specifier = ">=0.29.1" },
]
test = [
    { name = "pytest", specifier = ">=8.3.5" },
    { name = "pytest-mock", specifier = ">=3.14.0" },
    { name = "pytest-xdist", specifier = ">=3.6.1" },
]

[[package]]
name = "h11"
version = "0.16.0"
source = { registry = "https://pypi.org/simple" }
sdist = { url = "https://files.pythonhosted.org/packages/01/ee/02a2c011bdab74c6fb3c75474d40b3052059d95df7e73351460c8588d963/h11-0.16.0.tar.gz", hash = "sha256:4e35b956cf45792e4caa5885e69fba00bdbc6ffafbfa020300e549b208ee5ff1", size = 101250, upload-time = "2025-04-24T03:35:25.427Z" }
wheels = [
    { url = "https://files.pythonhosted.org/packages/04/4b/29cac41a4d98d144bf5f6d33995617b185d14b22401f75ca86f384e87ff1/h11-0.16.0-py3-none-any.whl", hash = "sha256:63cf8bbe7522de3bf65932fda1d9c2772064ffb3dae62d55932da54b31cb6c86", size = 37515, upload-time = "2025-04-24T03:35:24.344Z" },
]

[[package]]
name = "htmldate"
version = "1.9.3"
source = { registry = "https://pypi.org/simple" }
dependencies = [
    { name = "charset-normalizer" },
    { name = "dateparser" },
    { name = "lxml" },
    { name = "python-dateutil" },
    { name = "urllib3" },
]
sdist = { url = "https://files.pythonhosted.org/packages/a5/26/aaae4cab984f0b7dd0f5f1b823fa2ed2fd4a2bb50acd5bd2f0d217562678/htmldate-1.9.3.tar.gz", hash = "sha256:ac0caf4628c3ded4042011e2d60dc68dfb314c77b106587dd307a80d77e708e9", size = 44913, upload-time = "2024-12-30T12:52:35.206Z" }
wheels = [
    { url = "https://files.pythonhosted.org/packages/05/49/8872130016209c20436ce0c1067de1cf630755d0443d068a5bc17fa95015/htmldate-1.9.3-py3-none-any.whl", hash = "sha256:3fadc422cf3c10a5cdb5e1b914daf37ec7270400a80a1b37e2673ff84faaaff8", size = 31565, upload-time = "2024-12-30T12:52:32.145Z" },
]

[[package]]
name = "httpcore"
version = "1.0.9"
source = { registry = "https://pypi.org/simple" }
dependencies = [
    { name = "certifi" },
    { name = "h11" },
]
sdist = { url = "https://files.pythonhosted.org/packages/06/94/82699a10bca87a5556c9c59b5963f2d039dbd239f25bc2a63907a05a14cb/httpcore-1.0.9.tar.gz", hash = "sha256:6e34463af53fd2ab5d807f399a9b45ea31c3dfa2276f15a2c3f00afff6e176e8", size = 85484, upload-time = "2025-04-24T22:06:22.219Z" }
wheels = [
    { url = "https://files.pythonhosted.org/packages/7e/f5/f66802a942d491edb555dd61e3a9961140fd64c90bce1eafd741609d334d/httpcore-1.0.9-py3-none-any.whl", hash = "sha256:2d400746a40668fc9dec9810239072b40b4484b640a8c38fd654a024c7a1bf55", size = 78784, upload-time = "2025-04-24T22:06:20.566Z" },
]

[[package]]
name = "httpx"
version = "0.28.1"
source = { registry = "https://pypi.org/simple" }
dependencies = [
    { name = "anyio" },
    { name = "certifi" },
    { name = "httpcore" },
    { name = "idna" },
]
sdist = { url = "https://files.pythonhosted.org/packages/b1/df/48c586a5fe32a0f01324ee087459e112ebb7224f646c0b5023f5e79e9956/httpx-0.28.1.tar.gz", hash = "sha256:75e98c5f16b0f35b567856f597f06ff2270a374470a5c2392242528e3e3e42fc", size = 141406, upload-time = "2024-12-06T15:37:23.222Z" }
wheels = [
    { url = "https://files.pythonhosted.org/packages/2a/39/e50c7c3a983047577ee07d2a9e53faf5a69493943ec3f6a384bdc792deb2/httpx-0.28.1-py3-none-any.whl", hash = "sha256:d909fcccc110f8c7faf814ca82a9a4d816bc5a6dbfea25d6591d6985b8ba59ad", size = 73517, upload-time = "2024-12-06T15:37:21.509Z" },
]

[[package]]
name = "httpx-sse"
version = "0.4.0"
source = { registry = "https://pypi.org/simple" }
sdist = { url = "https://files.pythonhosted.org/packages/4c/60/8f4281fa9bbf3c8034fd54c0e7412e66edbab6bc74c4996bd616f8d0406e/httpx-sse-0.4.0.tar.gz", hash = "sha256:1e81a3a3070ce322add1d3529ed42eb5f70817f45ed6ec915ab753f961139721", size = 12624, upload-time = "2023-12-22T08:01:21.083Z" }
wheels = [
    { url = "https://files.pythonhosted.org/packages/e1/9b/a181f281f65d776426002f330c31849b86b31fc9d848db62e16f03ff739f/httpx_sse-0.4.0-py3-none-any.whl", hash = "sha256:f329af6eae57eaa2bdfd962b42524764af68075ea87370a2de920af5341e318f", size = 7819, upload-time = "2023-12-22T08:01:19.89Z" },
]

[[package]]
name = "huggingface-hub"
version = "0.30.2"
source = { registry = "https://pypi.org/simple" }
dependencies = [
    { name = "filelock" },
    { name = "fsspec" },
    { name = "packaging" },
    { name = "pyyaml" },
    { name = "requests" },
    { name = "tqdm" },
    { name = "typing-extensions" },
]
sdist = { url = "https://files.pythonhosted.org/packages/df/22/8eb91736b1dcb83d879bd49050a09df29a57cc5cd9f38e48a4b1c45ee890/huggingface_hub-0.30.2.tar.gz", hash = "sha256:9a7897c5b6fd9dad3168a794a8998d6378210f5b9688d0dfc180b1a228dc2466", size = 400868, upload-time = "2025-04-08T08:32:45.26Z" }
wheels = [
    { url = "https://files.pythonhosted.org/packages/93/27/1fb384a841e9661faad1c31cbfa62864f59632e876df5d795234da51c395/huggingface_hub-0.30.2-py3-none-any.whl", hash = "sha256:68ff05969927058cfa41df4f2155d4bb48f5f54f719dd0390103eefa9b191e28", size = 481433, upload-time = "2025-04-08T08:32:43.305Z" },
]

[[package]]
name = "idna"
version = "3.10"
source = { registry = "https://pypi.org/simple" }
sdist = { url = "https://files.pythonhosted.org/packages/f1/70/7703c29685631f5a7590aa73f1f1d3fa9a380e654b86af429e0934a32f7d/idna-3.10.tar.gz", hash = "sha256:12f65c9b470abda6dc35cf8e63cc574b1c52b11df2c86030af0ac09b01b13ea9", size = 190490, upload-time = "2024-09-15T18:07:39.745Z" }
wheels = [
    { url = "https://files.pythonhosted.org/packages/76/c6/c88e154df9c4e1a2a66ccf0005a88dfb2650c1dffb6f5ce603dfbd452ce3/idna-3.10-py3-none-any.whl", hash = "sha256:946d195a0d259cbba61165e88e65941f16e9b36ea6ddb97f00452bae8b1287d3", size = 70442, upload-time = "2024-09-15T18:07:37.964Z" },
]

[[package]]
name = "iniconfig"
version = "2.1.0"
source = { registry = "https://pypi.org/simple" }
sdist = { url = "https://files.pythonhosted.org/packages/f2/97/ebf4da567aa6827c909642694d71c9fcf53e5b504f2d96afea02718862f3/iniconfig-2.1.0.tar.gz", hash = "sha256:3abbd2e30b36733fee78f9c7f7308f2d0050e88f0087fd25c2645f63c773e1c7", size = 4793, upload-time = "2025-03-19T20:09:59.721Z" }
wheels = [
    { url = "https://files.pythonhosted.org/packages/2c/e1/e6716421ea10d38022b952c159d5161ca1193197fb744506875fbb87ea7b/iniconfig-2.1.0-py3-none-any.whl", hash = "sha256:9deba5723312380e77435581c6bf4935c94cbfab9b1ed33ef8d238ea168eb760", size = 6050, upload-time = "2025-03-19T20:10:01.071Z" },
]

[[package]]
name = "jinja2"
version = "3.1.6"
source = { registry = "https://pypi.org/simple" }
dependencies = [
    { name = "markupsafe" },
]
sdist = { url = "https://files.pythonhosted.org/packages/df/bf/f7da0350254c0ed7c72f3e33cef02e048281fec7ecec5f032d4aac52226b/jinja2-3.1.6.tar.gz", hash = "sha256:0137fb05990d35f1275a587e9aee6d56da821fc83491a0fb838183be43f66d6d", size = 245115, upload-time = "2025-03-05T20:05:02.478Z" }
wheels = [
    { url = "https://files.pythonhosted.org/packages/62/a1/3d680cbfd5f4b8f15abc1d571870c5fc3e594bb582bc3b64ea099db13e56/jinja2-3.1.6-py3-none-any.whl", hash = "sha256:85ece4451f492d0c13c5dd7c13a64681a86afae63a5f347908daf103ce6d2f67", size = 134899, upload-time = "2025-03-05T20:05:00.369Z" },
]

[[package]]
name = "jiter"
version = "0.9.0"
source = { registry = "https://pypi.org/simple" }
sdist = { url = "https://files.pythonhosted.org/packages/1e/c2/e4562507f52f0af7036da125bb699602ead37a2332af0788f8e0a3417f36/jiter-0.9.0.tar.gz", hash = "sha256:aadba0964deb424daa24492abc3d229c60c4a31bfee205aedbf1acc7639d7893", size = 162604, upload-time = "2025-03-10T21:37:03.278Z" }
wheels = [
    { url = "https://files.pythonhosted.org/packages/af/d7/c55086103d6f29b694ec79156242304adf521577530d9031317ce5338c59/jiter-0.9.0-cp312-cp312-macosx_10_12_x86_64.whl", hash = "sha256:7b46249cfd6c48da28f89eb0be3f52d6fdb40ab88e2c66804f546674e539ec11", size = 309203, upload-time = "2025-03-10T21:35:44.852Z" },
    { url = "https://files.pythonhosted.org/packages/b0/01/f775dfee50beb420adfd6baf58d1c4d437de41c9b666ddf127c065e5a488/jiter-0.9.0-cp312-cp312-macosx_11_0_arm64.whl", hash = "sha256:609cf3c78852f1189894383cf0b0b977665f54cb38788e3e6b941fa6d982c00e", size = 319678, upload-time = "2025-03-10T21:35:46.365Z" },
    { url = "https://files.pythonhosted.org/packages/ab/b8/09b73a793714726893e5d46d5c534a63709261af3d24444ad07885ce87cb/jiter-0.9.0-cp312-cp312-manylinux_2_17_aarch64.manylinux2014_aarch64.whl", hash = "sha256:d726a3890a54561e55a9c5faea1f7655eda7f105bd165067575ace6e65f80bb2", size = 341816, upload-time = "2025-03-10T21:35:47.856Z" },
    { url = "https://files.pythonhosted.org/packages/35/6f/b8f89ec5398b2b0d344257138182cc090302854ed63ed9c9051e9c673441/jiter-0.9.0-cp312-cp312-manylinux_2_17_armv7l.manylinux2014_armv7l.whl", hash = "sha256:2e89dc075c1fef8fa9be219e249f14040270dbc507df4215c324a1839522ea75", size = 364152, upload-time = "2025-03-10T21:35:49.397Z" },
    { url = "https://files.pythonhosted.org/packages/9b/ca/978cc3183113b8e4484cc7e210a9ad3c6614396e7abd5407ea8aa1458eef/jiter-0.9.0-cp312-cp312-manylinux_2_17_ppc64le.manylinux2014_ppc64le.whl", hash = "sha256:04e8ffa3c353b1bc4134f96f167a2082494351e42888dfcf06e944f2729cbe1d", size = 406991, upload-time = "2025-03-10T21:35:50.745Z" },
    { url = "https://files.pythonhosted.org/packages/13/3a/72861883e11a36d6aa314b4922125f6ae90bdccc225cd96d24cc78a66385/jiter-0.9.0-cp312-cp312-manylinux_2_17_s390x.manylinux2014_s390x.whl", hash = "sha256:203f28a72a05ae0e129b3ed1f75f56bc419d5f91dfacd057519a8bd137b00c42", size = 395824, upload-time = "2025-03-10T21:35:52.162Z" },
    { url = "https://files.pythonhosted.org/packages/87/67/22728a86ef53589c3720225778f7c5fdb617080e3deaed58b04789418212/jiter-0.9.0-cp312-cp312-manylinux_2_17_x86_64.manylinux2014_x86_64.whl", hash = "sha256:fca1a02ad60ec30bb230f65bc01f611c8608b02d269f998bc29cca8619a919dc", size = 351318, upload-time = "2025-03-10T21:35:53.566Z" },
    { url = "https://files.pythonhosted.org/packages/69/b9/f39728e2e2007276806d7a6609cda7fac44ffa28ca0d02c49a4f397cc0d9/jiter-0.9.0-cp312-cp312-manylinux_2_5_i686.manylinux1_i686.whl", hash = "sha256:237e5cee4d5d2659aaf91bbf8ec45052cc217d9446070699441a91b386ae27dc", size = 384591, upload-time = "2025-03-10T21:35:54.95Z" },
    { url = "https://files.pythonhosted.org/packages/eb/8f/8a708bc7fd87b8a5d861f1c118a995eccbe6d672fe10c9753e67362d0dd0/jiter-0.9.0-cp312-cp312-musllinux_1_1_aarch64.whl", hash = "sha256:528b6b71745e7326eed73c53d4aa57e2a522242320b6f7d65b9c5af83cf49b6e", size = 520746, upload-time = "2025-03-10T21:35:56.444Z" },
    { url = "https://files.pythonhosted.org/packages/95/1e/65680c7488bd2365dbd2980adaf63c562d3d41d3faac192ebc7ef5b4ae25/jiter-0.9.0-cp312-cp312-musllinux_1_1_x86_64.whl", hash = "sha256:9f48e86b57bc711eb5acdfd12b6cb580a59cc9a993f6e7dcb6d8b50522dcd50d", size = 512754, upload-time = "2025-03-10T21:35:58.789Z" },
    { url = "https://files.pythonhosted.org/packages/78/f3/fdc43547a9ee6e93c837685da704fb6da7dba311fc022e2766d5277dfde5/jiter-0.9.0-cp312-cp312-win32.whl", hash = "sha256:699edfde481e191d81f9cf6d2211debbfe4bd92f06410e7637dffb8dd5dfde06", size = 207075, upload-time = "2025-03-10T21:36:00.616Z" },
    { url = "https://files.pythonhosted.org/packages/cd/9d/742b289016d155f49028fe1bfbeb935c9bf0ffeefdf77daf4a63a42bb72b/jiter-0.9.0-cp312-cp312-win_amd64.whl", hash = "sha256:099500d07b43f61d8bd780466d429c45a7b25411b334c60ca875fa775f68ccb0", size = 207999, upload-time = "2025-03-10T21:36:02.366Z" },
    { url = "https://files.pythonhosted.org/packages/e7/1b/4cd165c362e8f2f520fdb43245e2b414f42a255921248b4f8b9c8d871ff1/jiter-0.9.0-cp313-cp313-macosx_10_12_x86_64.whl", hash = "sha256:2764891d3f3e8b18dce2cff24949153ee30c9239da7c00f032511091ba688ff7", size = 308197, upload-time = "2025-03-10T21:36:03.828Z" },
    { url = "https://files.pythonhosted.org/packages/13/aa/7a890dfe29c84c9a82064a9fe36079c7c0309c91b70c380dc138f9bea44a/jiter-0.9.0-cp313-cp313-macosx_11_0_arm64.whl", hash = "sha256:387b22fbfd7a62418d5212b4638026d01723761c75c1c8232a8b8c37c2f1003b", size = 318160, upload-time = "2025-03-10T21:36:05.281Z" },
    { url = "https://files.pythonhosted.org/packages/6a/38/5888b43fc01102f733f085673c4f0be5a298f69808ec63de55051754e390/jiter-0.9.0-cp313-cp313-manylinux_2_17_aarch64.manylinux2014_aarch64.whl", hash = "sha256:40d8da8629ccae3606c61d9184970423655fb4e33d03330bcdfe52d234d32f69", size = 341259, upload-time = "2025-03-10T21:36:06.716Z" },
    { url = "https://files.pythonhosted.org/packages/3d/5e/bbdbb63305bcc01006de683b6228cd061458b9b7bb9b8d9bc348a58e5dc2/jiter-0.9.0-cp313-cp313-manylinux_2_17_armv7l.manylinux2014_armv7l.whl", hash = "sha256:a1be73d8982bdc278b7b9377426a4b44ceb5c7952073dd7488e4ae96b88e1103", size = 363730, upload-time = "2025-03-10T21:36:08.138Z" },
    { url = "https://files.pythonhosted.org/packages/75/85/53a3edc616992fe4af6814c25f91ee3b1e22f7678e979b6ea82d3bc0667e/jiter-0.9.0-cp313-cp313-manylinux_2_17_ppc64le.manylinux2014_ppc64le.whl", hash = "sha256:2228eaaaa111ec54b9e89f7481bffb3972e9059301a878d085b2b449fbbde635", size = 405126, upload-time = "2025-03-10T21:36:10.934Z" },
    { url = "https://files.pythonhosted.org/packages/ae/b3/1ee26b12b2693bd3f0b71d3188e4e5d817b12e3c630a09e099e0a89e28fa/jiter-0.9.0-cp313-cp313-manylinux_2_17_s390x.manylinux2014_s390x.whl", hash = "sha256:11509bfecbc319459647d4ac3fd391d26fdf530dad00c13c4dadabf5b81f01a4", size = 393668, upload-time = "2025-03-10T21:36:12.468Z" },
    { url = "https://files.pythonhosted.org/packages/11/87/e084ce261950c1861773ab534d49127d1517b629478304d328493f980791/jiter-0.9.0-cp313-cp313-manylinux_2_17_x86_64.manylinux2014_x86_64.whl", hash = "sha256:3f22238da568be8bbd8e0650e12feeb2cfea15eda4f9fc271d3b362a4fa0604d", size = 352350, upload-time = "2025-03-10T21:36:14.148Z" },
    { url = "https://files.pythonhosted.org/packages/f0/06/7dca84b04987e9df563610aa0bc154ea176e50358af532ab40ffb87434df/jiter-0.9.0-cp313-cp313-manylinux_2_5_i686.manylinux1_i686.whl", hash = "sha256:17f5d55eb856597607562257c8e36c42bc87f16bef52ef7129b7da11afc779f3", size = 384204, upload-time = "2025-03-10T21:36:15.545Z" },
    { url = "https://files.pythonhosted.org/packages/16/2f/82e1c6020db72f397dd070eec0c85ebc4df7c88967bc86d3ce9864148f28/jiter-0.9.0-cp313-cp313-musllinux_1_1_aarch64.whl", hash = "sha256:6a99bed9fbb02f5bed416d137944419a69aa4c423e44189bc49718859ea83bc5", size = 520322, upload-time = "2025-03-10T21:36:17.016Z" },
    { url = "https://files.pythonhosted.org/packages/36/fd/4f0cd3abe83ce208991ca61e7e5df915aa35b67f1c0633eb7cf2f2e88ec7/jiter-0.9.0-cp313-cp313-musllinux_1_1_x86_64.whl", hash = "sha256:e057adb0cd1bd39606100be0eafe742de2de88c79df632955b9ab53a086b3c8d", size = 512184, upload-time = "2025-03-10T21:36:18.47Z" },
    { url = "https://files.pythonhosted.org/packages/a0/3c/8a56f6d547731a0b4410a2d9d16bf39c861046f91f57c98f7cab3d2aa9ce/jiter-0.9.0-cp313-cp313-win32.whl", hash = "sha256:f7e6850991f3940f62d387ccfa54d1a92bd4bb9f89690b53aea36b4364bcab53", size = 206504, upload-time = "2025-03-10T21:36:19.809Z" },
    { url = "https://files.pythonhosted.org/packages/f4/1c/0c996fd90639acda75ed7fa698ee5fd7d80243057185dc2f63d4c1c9f6b9/jiter-0.9.0-cp313-cp313-win_amd64.whl", hash = "sha256:c8ae3bf27cd1ac5e6e8b7a27487bf3ab5f82318211ec2e1346a5b058756361f7", size = 204943, upload-time = "2025-03-10T21:36:21.536Z" },
    { url = "https://files.pythonhosted.org/packages/78/0f/77a63ca7aa5fed9a1b9135af57e190d905bcd3702b36aca46a01090d39ad/jiter-0.9.0-cp313-cp313t-macosx_11_0_arm64.whl", hash = "sha256:f0b2827fb88dda2cbecbbc3e596ef08d69bda06c6f57930aec8e79505dc17001", size = 317281, upload-time = "2025-03-10T21:36:22.959Z" },
    { url = "https://files.pythonhosted.org/packages/f9/39/a3a1571712c2bf6ec4c657f0d66da114a63a2e32b7e4eb8e0b83295ee034/jiter-0.9.0-cp313-cp313t-manylinux_2_17_x86_64.manylinux2014_x86_64.whl", hash = "sha256:062b756ceb1d40b0b28f326cba26cfd575a4918415b036464a52f08632731e5a", size = 350273, upload-time = "2025-03-10T21:36:24.414Z" },
    { url = "https://files.pythonhosted.org/packages/ee/47/3729f00f35a696e68da15d64eb9283c330e776f3b5789bac7f2c0c4df209/jiter-0.9.0-cp313-cp313t-win_amd64.whl", hash = "sha256:6f7838bc467ab7e8ef9f387bd6de195c43bad82a569c1699cb822f6609dd4cdf", size = 206867, upload-time = "2025-03-10T21:36:25.843Z" },
]

[[package]]
name = "jmespath"
version = "1.0.1"
source = { registry = "https://pypi.org/simple" }
sdist = { url = "https://files.pythonhosted.org/packages/00/2a/e867e8531cf3e36b41201936b7fa7ba7b5702dbef42922193f05c8976cd6/jmespath-1.0.1.tar.gz", hash = "sha256:90261b206d6defd58fdd5e85f478bf633a2901798906be2ad389150c5c60edbe", size = 25843, upload-time = "2022-06-17T18:00:12.224Z" }
wheels = [
    { url = "https://files.pythonhosted.org/packages/31/b4/b9b800c45527aadd64d5b442f9b932b00648617eb5d63d2c7a6587b7cafc/jmespath-1.0.1-py3-none-any.whl", hash = "sha256:02e2e4cc71b5bcab88332eebf907519190dd9e6e82107fa7f83b1003a6252980", size = 20256, upload-time = "2022-06-17T18:00:10.251Z" },
]

[[package]]
name = "justext"
version = "3.0.2"
source = { registry = "https://pypi.org/simple" }
dependencies = [
    { name = "lxml", extra = ["html-clean"] },
]
sdist = { url = "https://files.pythonhosted.org/packages/49/f3/45890c1b314f0d04e19c1c83d534e611513150939a7cf039664d9ab1e649/justext-3.0.2.tar.gz", hash = "sha256:13496a450c44c4cd5b5a75a5efcd9996066d2a189794ea99a49949685a0beb05", size = 828521, upload-time = "2025-02-25T20:21:49.934Z" }
wheels = [
    { url = "https://files.pythonhosted.org/packages/f2/ac/52f4e86d1924a7fc05af3aeb34488570eccc39b4af90530dd6acecdf16b5/justext-3.0.2-py2.py3-none-any.whl", hash = "sha256:62b1c562b15c3c6265e121cc070874243a443bfd53060e869393f09d6b6cc9a7", size = 837940, upload-time = "2025-02-25T20:21:44.179Z" },
]

[[package]]
name = "lxml"
version = "5.4.0"
source = { registry = "https://pypi.org/simple" }
sdist = { url = "https://files.pythonhosted.org/packages/76/3d/14e82fc7c8fb1b7761f7e748fd47e2ec8276d137b6acfe5a4bb73853e08f/lxml-5.4.0.tar.gz", hash = "sha256:d12832e1dbea4be280b22fd0ea7c9b87f0d8fc51ba06e92dc62d52f804f78ebd", size = 3679479, upload-time = "2025-04-23T01:50:29.322Z" }
wheels = [
    { url = "https://files.pythonhosted.org/packages/f8/4c/d101ace719ca6a4ec043eb516fcfcb1b396a9fccc4fcd9ef593df34ba0d5/lxml-5.4.0-cp312-cp312-macosx_10_9_universal2.whl", hash = "sha256:b5aff6f3e818e6bdbbb38e5967520f174b18f539c2b9de867b1e7fde6f8d95a4", size = 8127392, upload-time = "2025-04-23T01:46:04.09Z" },
    { url = "https://files.pythonhosted.org/packages/11/84/beddae0cec4dd9ddf46abf156f0af451c13019a0fa25d7445b655ba5ccb7/lxml-5.4.0-cp312-cp312-macosx_10_9_x86_64.whl", hash = "sha256:942a5d73f739ad7c452bf739a62a0f83e2578afd6b8e5406308731f4ce78b16d", size = 4415103, upload-time = "2025-04-23T01:46:07.227Z" },
    { url = "https://files.pythonhosted.org/packages/d0/25/d0d93a4e763f0462cccd2b8a665bf1e4343dd788c76dcfefa289d46a38a9/lxml-5.4.0-cp312-cp312-manylinux_2_12_i686.manylinux2010_i686.manylinux_2_17_i686.manylinux2014_i686.whl", hash = "sha256:460508a4b07364d6abf53acaa0a90b6d370fafde5693ef37602566613a9b0779", size = 5024224, upload-time = "2025-04-23T01:46:10.237Z" },
    { url = "https://files.pythonhosted.org/packages/31/ce/1df18fb8f7946e7f3388af378b1f34fcf253b94b9feedb2cec5969da8012/lxml-5.4.0-cp312-cp312-manylinux_2_17_aarch64.manylinux2014_aarch64.whl", hash = "sha256:529024ab3a505fed78fe3cc5ddc079464e709f6c892733e3f5842007cec8ac6e", size = 4769913, upload-time = "2025-04-23T01:46:12.757Z" },
    { url = "https://files.pythonhosted.org/packages/4e/62/f4a6c60ae7c40d43657f552f3045df05118636be1165b906d3423790447f/lxml-5.4.0-cp312-cp312-manylinux_2_17_ppc64le.manylinux2014_ppc64le.whl", hash = "sha256:7ca56ebc2c474e8f3d5761debfd9283b8b18c76c4fc0967b74aeafba1f5647f9", size = 5290441, upload-time = "2025-04-23T01:46:16.037Z" },
    { url = "https://files.pythonhosted.org/packages/9e/aa/04f00009e1e3a77838c7fc948f161b5d2d5de1136b2b81c712a263829ea4/lxml-5.4.0-cp312-cp312-manylinux_2_17_s390x.manylinux2014_s390x.whl", hash = "sha256:a81e1196f0a5b4167a8dafe3a66aa67c4addac1b22dc47947abd5d5c7a3f24b5", size = 4820165, upload-time = "2025-04-23T01:46:19.137Z" },
    { url = "https://files.pythonhosted.org/packages/c9/1f/e0b2f61fa2404bf0f1fdf1898377e5bd1b74cc9b2cf2c6ba8509b8f27990/lxml-5.4.0-cp312-cp312-manylinux_2_17_x86_64.manylinux2014_x86_64.whl", hash = "sha256:00b8686694423ddae324cf614e1b9659c2edb754de617703c3d29ff568448df5", size = 4932580, upload-time = "2025-04-23T01:46:21.963Z" },
    { url = "https://files.pythonhosted.org/packages/24/a2/8263f351b4ffe0ed3e32ea7b7830f845c795349034f912f490180d88a877/lxml-5.4.0-cp312-cp312-manylinux_2_28_aarch64.whl", hash = "sha256:c5681160758d3f6ac5b4fea370495c48aac0989d6a0f01bb9a72ad8ef5ab75c4", size = 4759493, upload-time = "2025-04-23T01:46:24.316Z" },
    { url = "https://files.pythonhosted.org/packages/05/00/41db052f279995c0e35c79d0f0fc9f8122d5b5e9630139c592a0b58c71b4/lxml-5.4.0-cp312-cp312-manylinux_2_28_ppc64le.whl", hash = "sha256:2dc191e60425ad70e75a68c9fd90ab284df64d9cd410ba8d2b641c0c45bc006e", size = 5324679, upload-time = "2025-04-23T01:46:27.097Z" },
    { url = "https://files.pythonhosted.org/packages/1d/be/ee99e6314cdef4587617d3b3b745f9356d9b7dd12a9663c5f3b5734b64ba/lxml-5.4.0-cp312-cp312-manylinux_2_28_s390x.whl", hash = "sha256:67f779374c6b9753ae0a0195a892a1c234ce8416e4448fe1e9f34746482070a7", size = 4890691, upload-time = "2025-04-23T01:46:30.009Z" },
    { url = "https://files.pythonhosted.org/packages/ad/36/239820114bf1d71f38f12208b9c58dec033cbcf80101cde006b9bde5cffd/lxml-5.4.0-cp312-cp312-manylinux_2_28_x86_64.whl", hash = "sha256:79d5bfa9c1b455336f52343130b2067164040604e41f6dc4d8313867ed540079", size = 4955075, upload-time = "2025-04-23T01:46:32.33Z" },
    { url = "https://files.pythonhosted.org/packages/d4/e1/1b795cc0b174efc9e13dbd078a9ff79a58728a033142bc6d70a1ee8fc34d/lxml-5.4.0-cp312-cp312-musllinux_1_2_aarch64.whl", hash = "sha256:3d3c30ba1c9b48c68489dc1829a6eede9873f52edca1dda900066542528d6b20", size = 4838680, upload-time = "2025-04-23T01:46:34.852Z" },
    { url = "https://files.pythonhosted.org/packages/72/48/3c198455ca108cec5ae3662ae8acd7fd99476812fd712bb17f1b39a0b589/lxml-5.4.0-cp312-cp312-musllinux_1_2_ppc64le.whl", hash = "sha256:1af80c6316ae68aded77e91cd9d80648f7dd40406cef73df841aa3c36f6907c8", size = 5391253, upload-time = "2025-04-23T01:46:37.608Z" },
    { url = "https://files.pythonhosted.org/packages/d6/10/5bf51858971c51ec96cfc13e800a9951f3fd501686f4c18d7d84fe2d6352/lxml-5.4.0-cp312-cp312-musllinux_1_2_s390x.whl", hash = "sha256:4d885698f5019abe0de3d352caf9466d5de2baded00a06ef3f1216c1a58ae78f", size = 5261651, upload-time = "2025-04-23T01:46:40.183Z" },
    { url = "https://files.pythonhosted.org/packages/2b/11/06710dd809205377da380546f91d2ac94bad9ff735a72b64ec029f706c85/lxml-5.4.0-cp312-cp312-musllinux_1_2_x86_64.whl", hash = "sha256:aea53d51859b6c64e7c51d522c03cc2c48b9b5d6172126854cc7f01aa11f52bc", size = 5024315, upload-time = "2025-04-23T01:46:43.333Z" },
    { url = "https://files.pythonhosted.org/packages/f5/b0/15b6217834b5e3a59ebf7f53125e08e318030e8cc0d7310355e6edac98ef/lxml-5.4.0-cp312-cp312-win32.whl", hash = "sha256:d90b729fd2732df28130c064aac9bb8aff14ba20baa4aee7bd0795ff1187545f", size = 3486149, upload-time = "2025-04-23T01:46:45.684Z" },
    { url = "https://files.pythonhosted.org/packages/91/1e/05ddcb57ad2f3069101611bd5f5084157d90861a2ef460bf42f45cced944/lxml-5.4.0-cp312-cp312-win_amd64.whl", hash = "sha256:1dc4ca99e89c335a7ed47d38964abcb36c5910790f9bd106f2a8fa2ee0b909d2", size = 3817095, upload-time = "2025-04-23T01:46:48.521Z" },
    { url = "https://files.pythonhosted.org/packages/87/cb/2ba1e9dd953415f58548506fa5549a7f373ae55e80c61c9041b7fd09a38a/lxml-5.4.0-cp313-cp313-macosx_10_13_universal2.whl", hash = "sha256:773e27b62920199c6197130632c18fb7ead3257fce1ffb7d286912e56ddb79e0", size = 8110086, upload-time = "2025-04-23T01:46:52.218Z" },
    { url = "https://files.pythonhosted.org/packages/b5/3e/6602a4dca3ae344e8609914d6ab22e52ce42e3e1638c10967568c5c1450d/lxml-5.4.0-cp313-cp313-macosx_10_13_x86_64.whl", hash = "sha256:ce9c671845de9699904b1e9df95acfe8dfc183f2310f163cdaa91a3535af95de", size = 4404613, upload-time = "2025-04-23T01:46:55.281Z" },
    { url = "https://files.pythonhosted.org/packages/4c/72/bf00988477d3bb452bef9436e45aeea82bb40cdfb4684b83c967c53909c7/lxml-5.4.0-cp313-cp313-manylinux_2_12_i686.manylinux2010_i686.manylinux_2_17_i686.manylinux2014_i686.whl", hash = "sha256:9454b8d8200ec99a224df8854786262b1bd6461f4280064c807303c642c05e76", size = 5012008, upload-time = "2025-04-23T01:46:57.817Z" },
    { url = "https://files.pythonhosted.org/packages/92/1f/93e42d93e9e7a44b2d3354c462cd784dbaaf350f7976b5d7c3f85d68d1b1/lxml-5.4.0-cp313-cp313-manylinux_2_17_aarch64.manylinux2014_aarch64.whl", hash = "sha256:cccd007d5c95279e529c146d095f1d39ac05139de26c098166c4beb9374b0f4d", size = 4760915, upload-time = "2025-04-23T01:47:00.745Z" },
    { url = "https://files.pythonhosted.org/packages/45/0b/363009390d0b461cf9976a499e83b68f792e4c32ecef092f3f9ef9c4ba54/lxml-5.4.0-cp313-cp313-manylinux_2_17_ppc64le.manylinux2014_ppc64le.whl", hash = "sha256:0fce1294a0497edb034cb416ad3e77ecc89b313cff7adbee5334e4dc0d11f422", size = 5283890, upload-time = "2025-04-23T01:47:04.702Z" },
    { url = "https://files.pythonhosted.org/packages/19/dc/6056c332f9378ab476c88e301e6549a0454dbee8f0ae16847414f0eccb74/lxml-5.4.0-cp313-cp313-manylinux_2_17_s390x.manylinux2014_s390x.whl", hash = "sha256:24974f774f3a78ac12b95e3a20ef0931795ff04dbb16db81a90c37f589819551", size = 4812644, upload-time = "2025-04-23T01:47:07.833Z" },
    { url = "https://files.pythonhosted.org/packages/ee/8a/f8c66bbb23ecb9048a46a5ef9b495fd23f7543df642dabeebcb2eeb66592/lxml-5.4.0-cp313-cp313-manylinux_2_17_x86_64.manylinux2014_x86_64.whl", hash = "sha256:497cab4d8254c2a90bf988f162ace2ddbfdd806fce3bda3f581b9d24c852e03c", size = 4921817, upload-time = "2025-04-23T01:47:10.317Z" },
    { url = "https://files.pythonhosted.org/packages/04/57/2e537083c3f381f83d05d9b176f0d838a9e8961f7ed8ddce3f0217179ce3/lxml-5.4.0-cp313-cp313-manylinux_2_28_aarch64.whl", hash = "sha256:e794f698ae4c5084414efea0f5cc9f4ac562ec02d66e1484ff822ef97c2cadff", size = 4753916, upload-time = "2025-04-23T01:47:12.823Z" },
    { url = "https://files.pythonhosted.org/packages/d8/80/ea8c4072109a350848f1157ce83ccd9439601274035cd045ac31f47f3417/lxml-5.4.0-cp313-cp313-manylinux_2_28_ppc64le.whl", hash = "sha256:2c62891b1ea3094bb12097822b3d44b93fc6c325f2043c4d2736a8ff09e65f60", size = 5289274, upload-time = "2025-04-23T01:47:15.916Z" },
    { url = "https://files.pythonhosted.org/packages/b3/47/c4be287c48cdc304483457878a3f22999098b9a95f455e3c4bda7ec7fc72/lxml-5.4.0-cp313-cp313-manylinux_2_28_s390x.whl", hash = "sha256:142accb3e4d1edae4b392bd165a9abdee8a3c432a2cca193df995bc3886249c8", size = 4874757, upload-time = "2025-04-23T01:47:19.793Z" },
    { url = "https://files.pythonhosted.org/packages/2f/04/6ef935dc74e729932e39478e44d8cfe6a83550552eaa072b7c05f6f22488/lxml-5.4.0-cp313-cp313-manylinux_2_28_x86_64.whl", hash = "sha256:1a42b3a19346e5601d1b8296ff6ef3d76038058f311902edd574461e9c036982", size = 4947028, upload-time = "2025-04-23T01:47:22.401Z" },
    { url = "https://files.pythonhosted.org/packages/cb/f9/c33fc8daa373ef8a7daddb53175289024512b6619bc9de36d77dca3df44b/lxml-5.4.0-cp313-cp313-musllinux_1_2_aarch64.whl", hash = "sha256:4291d3c409a17febf817259cb37bc62cb7eb398bcc95c1356947e2871911ae61", size = 4834487, upload-time = "2025-04-23T01:47:25.513Z" },
    { url = "https://files.pythonhosted.org/packages/8d/30/fc92bb595bcb878311e01b418b57d13900f84c2b94f6eca9e5073ea756e6/lxml-5.4.0-cp313-cp313-musllinux_1_2_ppc64le.whl", hash = "sha256:4f5322cf38fe0e21c2d73901abf68e6329dc02a4994e483adbcf92b568a09a54", size = 5381688, upload-time = "2025-04-23T01:47:28.454Z" },
    { url = "https://files.pythonhosted.org/packages/43/d1/3ba7bd978ce28bba8e3da2c2e9d5ae3f8f521ad3f0ca6ea4788d086ba00d/lxml-5.4.0-cp313-cp313-musllinux_1_2_s390x.whl", hash = "sha256:0be91891bdb06ebe65122aa6bf3fc94489960cf7e03033c6f83a90863b23c58b", size = 5242043, upload-time = "2025-04-23T01:47:31.208Z" },
    { url = "https://files.pythonhosted.org/packages/ee/cd/95fa2201041a610c4d08ddaf31d43b98ecc4b1d74b1e7245b1abdab443cb/lxml-5.4.0-cp313-cp313-musllinux_1_2_x86_64.whl", hash = "sha256:15a665ad90054a3d4f397bc40f73948d48e36e4c09f9bcffc7d90c87410e478a", size = 5021569, upload-time = "2025-04-23T01:47:33.805Z" },
    { url = "https://files.pythonhosted.org/packages/2d/a6/31da006fead660b9512d08d23d31e93ad3477dd47cc42e3285f143443176/lxml-5.4.0-cp313-cp313-win32.whl", hash = "sha256:d5663bc1b471c79f5c833cffbc9b87d7bf13f87e055a5c86c363ccd2348d7e82", size = 3485270, upload-time = "2025-04-23T01:47:36.133Z" },
    { url = "https://files.pythonhosted.org/packages/fc/14/c115516c62a7d2499781d2d3d7215218c0731b2c940753bf9f9b7b73924d/lxml-5.4.0-cp313-cp313-win_amd64.whl", hash = "sha256:bcb7a1096b4b6b24ce1ac24d4942ad98f983cd3810f9711bcd0293f43a9d8b9f", size = 3814606, upload-time = "2025-04-23T01:47:39.028Z" },
]

[package.optional-dependencies]
html-clean = [
    { name = "lxml-html-clean" },
]

[[package]]
name = "lxml-html-clean"
version = "0.4.2"
source = { registry = "https://pypi.org/simple" }
dependencies = [
    { name = "lxml" },
]
sdist = { url = "https://files.pythonhosted.org/packages/79/b6/466e71db127950fb8d172026a8f0a9f0dc6f64c8e78e2ca79f252e5790b8/lxml_html_clean-0.4.2.tar.gz", hash = "sha256:91291e7b5db95430abf461bc53440964d58e06cc468950f9e47db64976cebcb3", size = 21622, upload-time = "2025-04-09T11:33:59.432Z" }
wheels = [
    { url = "https://files.pythonhosted.org/packages/4e/0b/942cb7278d6caad79343ad2ddd636ed204a47909b969d19114a3097f5aa3/lxml_html_clean-0.4.2-py3-none-any.whl", hash = "sha256:74ccfba277adcfea87a1e9294f47dd86b05d65b4da7c5b07966e3d5f3be8a505", size = 14184, upload-time = "2025-04-09T11:33:57.988Z" },
]

[[package]]
name = "markdown"
version = "3.8"
source = { registry = "https://pypi.org/simple" }
sdist = { url = "https://files.pythonhosted.org/packages/2f/15/222b423b0b88689c266d9eac4e61396fe2cc53464459d6a37618ac863b24/markdown-3.8.tar.gz", hash = "sha256:7df81e63f0df5c4b24b7d156eb81e4690595239b7d70937d0409f1b0de319c6f", size = 360906, upload-time = "2025-04-11T14:42:50.928Z" }
wheels = [
    { url = "https://files.pythonhosted.org/packages/51/3f/afe76f8e2246ffbc867440cbcf90525264df0e658f8a5ca1f872b3f6192a/markdown-3.8-py3-none-any.whl", hash = "sha256:794a929b79c5af141ef5ab0f2f642d0f7b1872981250230e72682346f7cc90dc", size = 106210, upload-time = "2025-04-11T14:42:49.178Z" },
]

[[package]]
name = "markdown-it-py"
version = "3.0.0"
source = { registry = "https://pypi.org/simple" }
dependencies = [
    { name = "mdurl" },
]
sdist = { url = "https://files.pythonhosted.org/packages/38/71/3b932df36c1a044d397a1f92d1cf91ee0a503d91e470cbd670aa66b07ed0/markdown-it-py-3.0.0.tar.gz", hash = "sha256:e3f60a94fa066dc52ec76661e37c851cb232d92f9886b15cb560aaada2df8feb", size = 74596, upload-time = "2023-06-03T06:41:14.443Z" }
wheels = [
    { url = "https://files.pythonhosted.org/packages/42/d7/1ec15b46af6af88f19b8e5ffea08fa375d433c998b8a7639e76935c14f1f/markdown_it_py-3.0.0-py3-none-any.whl", hash = "sha256:355216845c60bd96232cd8d8c40e8f9765cc86f46880e43a8fd22dc1a1a8cab1", size = 87528, upload-time = "2023-06-03T06:41:11.019Z" },
]

[[package]]
name = "markupsafe"
version = "3.0.2"
source = { registry = "https://pypi.org/simple" }
sdist = { url = "https://files.pythonhosted.org/packages/b2/97/5d42485e71dfc078108a86d6de8fa46db44a1a9295e89c5d6d4a06e23a62/markupsafe-3.0.2.tar.gz", hash = "sha256:ee55d3edf80167e48ea11a923c7386f4669df67d7994554387f84e7d8b0a2bf0", size = 20537, upload-time = "2024-10-18T15:21:54.129Z" }
wheels = [
    { url = "https://files.pythonhosted.org/packages/22/09/d1f21434c97fc42f09d290cbb6350d44eb12f09cc62c9476effdb33a18aa/MarkupSafe-3.0.2-cp312-cp312-macosx_10_13_universal2.whl", hash = "sha256:9778bd8ab0a994ebf6f84c2b949e65736d5575320a17ae8984a77fab08db94cf", size = 14274, upload-time = "2024-10-18T15:21:13.777Z" },
    { url = "https://files.pythonhosted.org/packages/6b/b0/18f76bba336fa5aecf79d45dcd6c806c280ec44538b3c13671d49099fdd0/MarkupSafe-3.0.2-cp312-cp312-macosx_11_0_arm64.whl", hash = "sha256:846ade7b71e3536c4e56b386c2a47adf5741d2d8b94ec9dc3e92e5e1ee1e2225", size = 12348, upload-time = "2024-10-18T15:21:14.822Z" },
    { url = "https://files.pythonhosted.org/packages/e0/25/dd5c0f6ac1311e9b40f4af06c78efde0f3b5cbf02502f8ef9501294c425b/MarkupSafe-3.0.2-cp312-cp312-manylinux_2_17_aarch64.manylinux2014_aarch64.whl", hash = "sha256:1c99d261bd2d5f6b59325c92c73df481e05e57f19837bdca8413b9eac4bd8028", size = 24149, upload-time = "2024-10-18T15:21:15.642Z" },
    { url = "https://files.pythonhosted.org/packages/f3/f0/89e7aadfb3749d0f52234a0c8c7867877876e0a20b60e2188e9850794c17/MarkupSafe-3.0.2-cp312-cp312-manylinux_2_17_x86_64.manylinux2014_x86_64.whl", hash = "sha256:e17c96c14e19278594aa4841ec148115f9c7615a47382ecb6b82bd8fea3ab0c8", size = 23118, upload-time = "2024-10-18T15:21:17.133Z" },
    { url = "https://files.pythonhosted.org/packages/d5/da/f2eeb64c723f5e3777bc081da884b414671982008c47dcc1873d81f625b6/MarkupSafe-3.0.2-cp312-cp312-manylinux_2_5_i686.manylinux1_i686.manylinux_2_17_i686.manylinux2014_i686.whl", hash = "sha256:88416bd1e65dcea10bc7569faacb2c20ce071dd1f87539ca2ab364bf6231393c", size = 22993, upload-time = "2024-10-18T15:21:18.064Z" },
    { url = "https://files.pythonhosted.org/packages/da/0e/1f32af846df486dce7c227fe0f2398dc7e2e51d4a370508281f3c1c5cddc/MarkupSafe-3.0.2-cp312-cp312-musllinux_1_2_aarch64.whl", hash = "sha256:2181e67807fc2fa785d0592dc2d6206c019b9502410671cc905d132a92866557", size = 24178, upload-time = "2024-10-18T15:21:18.859Z" },
    { url = "https://files.pythonhosted.org/packages/c4/f6/bb3ca0532de8086cbff5f06d137064c8410d10779c4c127e0e47d17c0b71/MarkupSafe-3.0.2-cp312-cp312-musllinux_1_2_i686.whl", hash = "sha256:52305740fe773d09cffb16f8ed0427942901f00adedac82ec8b67752f58a1b22", size = 23319, upload-time = "2024-10-18T15:21:19.671Z" },
    { url = "https://files.pythonhosted.org/packages/a2/82/8be4c96ffee03c5b4a034e60a31294daf481e12c7c43ab8e34a1453ee48b/MarkupSafe-3.0.2-cp312-cp312-musllinux_1_2_x86_64.whl", hash = "sha256:ad10d3ded218f1039f11a75f8091880239651b52e9bb592ca27de44eed242a48", size = 23352, upload-time = "2024-10-18T15:21:20.971Z" },
    { url = "https://files.pythonhosted.org/packages/51/ae/97827349d3fcffee7e184bdf7f41cd6b88d9919c80f0263ba7acd1bbcb18/MarkupSafe-3.0.2-cp312-cp312-win32.whl", hash = "sha256:0f4ca02bea9a23221c0182836703cbf8930c5e9454bacce27e767509fa286a30", size = 15097, upload-time = "2024-10-18T15:21:22.646Z" },
    { url = "https://files.pythonhosted.org/packages/c1/80/a61f99dc3a936413c3ee4e1eecac96c0da5ed07ad56fd975f1a9da5bc630/MarkupSafe-3.0.2-cp312-cp312-win_amd64.whl", hash = "sha256:8e06879fc22a25ca47312fbe7c8264eb0b662f6db27cb2d3bbbc74b1df4b9b87", size = 15601, upload-time = "2024-10-18T15:21:23.499Z" },
    { url = "https://files.pythonhosted.org/packages/83/0e/67eb10a7ecc77a0c2bbe2b0235765b98d164d81600746914bebada795e97/MarkupSafe-3.0.2-cp313-cp313-macosx_10_13_universal2.whl", hash = "sha256:ba9527cdd4c926ed0760bc301f6728ef34d841f405abf9d4f959c478421e4efd", size = 14274, upload-time = "2024-10-18T15:21:24.577Z" },
    { url = "https://files.pythonhosted.org/packages/2b/6d/9409f3684d3335375d04e5f05744dfe7e9f120062c9857df4ab490a1031a/MarkupSafe-3.0.2-cp313-cp313-macosx_11_0_arm64.whl", hash = "sha256:f8b3d067f2e40fe93e1ccdd6b2e1d16c43140e76f02fb1319a05cf2b79d99430", size = 12352, upload-time = "2024-10-18T15:21:25.382Z" },
    { url = "https://files.pythonhosted.org/packages/d2/f5/6eadfcd3885ea85fe2a7c128315cc1bb7241e1987443d78c8fe712d03091/MarkupSafe-3.0.2-cp313-cp313-manylinux_2_17_aarch64.manylinux2014_aarch64.whl", hash = "sha256:569511d3b58c8791ab4c2e1285575265991e6d8f8700c7be0e88f86cb0672094", size = 24122, upload-time = "2024-10-18T15:21:26.199Z" },
    { url = "https://files.pythonhosted.org/packages/0c/91/96cf928db8236f1bfab6ce15ad070dfdd02ed88261c2afafd4b43575e9e9/MarkupSafe-3.0.2-cp313-cp313-manylinux_2_17_x86_64.manylinux2014_x86_64.whl", hash = "sha256:15ab75ef81add55874e7ab7055e9c397312385bd9ced94920f2802310c930396", size = 23085, upload-time = "2024-10-18T15:21:27.029Z" },
    { url = "https://files.pythonhosted.org/packages/c2/cf/c9d56af24d56ea04daae7ac0940232d31d5a8354f2b457c6d856b2057d69/MarkupSafe-3.0.2-cp313-cp313-manylinux_2_5_i686.manylinux1_i686.manylinux_2_17_i686.manylinux2014_i686.whl", hash = "sha256:f3818cb119498c0678015754eba762e0d61e5b52d34c8b13d770f0719f7b1d79", size = 22978, upload-time = "2024-10-18T15:21:27.846Z" },
    { url = "https://files.pythonhosted.org/packages/2a/9f/8619835cd6a711d6272d62abb78c033bda638fdc54c4e7f4272cf1c0962b/MarkupSafe-3.0.2-cp313-cp313-musllinux_1_2_aarch64.whl", hash = "sha256:cdb82a876c47801bb54a690c5ae105a46b392ac6099881cdfb9f6e95e4014c6a", size = 24208, upload-time = "2024-10-18T15:21:28.744Z" },
    { url = "https://files.pythonhosted.org/packages/f9/bf/176950a1792b2cd2102b8ffeb5133e1ed984547b75db47c25a67d3359f77/MarkupSafe-3.0.2-cp313-cp313-musllinux_1_2_i686.whl", hash = "sha256:cabc348d87e913db6ab4aa100f01b08f481097838bdddf7c7a84b7575b7309ca", size = 23357, upload-time = "2024-10-18T15:21:29.545Z" },
    { url = "https://files.pythonhosted.org/packages/ce/4f/9a02c1d335caabe5c4efb90e1b6e8ee944aa245c1aaaab8e8a618987d816/MarkupSafe-3.0.2-cp313-cp313-musllinux_1_2_x86_64.whl", hash = "sha256:444dcda765c8a838eaae23112db52f1efaf750daddb2d9ca300bcae1039adc5c", size = 23344, upload-time = "2024-10-18T15:21:30.366Z" },
    { url = "https://files.pythonhosted.org/packages/ee/55/c271b57db36f748f0e04a759ace9f8f759ccf22b4960c270c78a394f58be/MarkupSafe-3.0.2-cp313-cp313-win32.whl", hash = "sha256:bcf3e58998965654fdaff38e58584d8937aa3096ab5354d493c77d1fdd66d7a1", size = 15101, upload-time = "2024-10-18T15:21:31.207Z" },
    { url = "https://files.pythonhosted.org/packages/29/88/07df22d2dd4df40aba9f3e402e6dc1b8ee86297dddbad4872bd5e7b0094f/MarkupSafe-3.0.2-cp313-cp313-win_amd64.whl", hash = "sha256:e6a2a455bd412959b57a172ce6328d2dd1f01cb2135efda2e4576e8a23fa3b0f", size = 15603, upload-time = "2024-10-18T15:21:32.032Z" },
    { url = "https://files.pythonhosted.org/packages/62/6a/8b89d24db2d32d433dffcd6a8779159da109842434f1dd2f6e71f32f738c/MarkupSafe-3.0.2-cp313-cp313t-macosx_10_13_universal2.whl", hash = "sha256:b5a6b3ada725cea8a5e634536b1b01c30bcdcd7f9c6fff4151548d5bf6b3a36c", size = 14510, upload-time = "2024-10-18T15:21:33.625Z" },
    { url = "https://files.pythonhosted.org/packages/7a/06/a10f955f70a2e5a9bf78d11a161029d278eeacbd35ef806c3fd17b13060d/MarkupSafe-3.0.2-cp313-cp313t-macosx_11_0_arm64.whl", hash = "sha256:a904af0a6162c73e3edcb969eeeb53a63ceeb5d8cf642fade7d39e7963a22ddb", size = 12486, upload-time = "2024-10-18T15:21:34.611Z" },
    { url = "https://files.pythonhosted.org/packages/34/cf/65d4a571869a1a9078198ca28f39fba5fbb910f952f9dbc5220afff9f5e6/MarkupSafe-3.0.2-cp313-cp313t-manylinux_2_17_aarch64.manylinux2014_aarch64.whl", hash = "sha256:4aa4e5faecf353ed117801a068ebab7b7e09ffb6e1d5e412dc852e0da018126c", size = 25480, upload-time = "2024-10-18T15:21:35.398Z" },
    { url = "https://files.pythonhosted.org/packages/0c/e3/90e9651924c430b885468b56b3d597cabf6d72be4b24a0acd1fa0e12af67/MarkupSafe-3.0.2-cp313-cp313t-manylinux_2_17_x86_64.manylinux2014_x86_64.whl", hash = "sha256:c0ef13eaeee5b615fb07c9a7dadb38eac06a0608b41570d8ade51c56539e509d", size = 23914, upload-time = "2024-10-18T15:21:36.231Z" },
    { url = "https://files.pythonhosted.org/packages/66/8c/6c7cf61f95d63bb866db39085150df1f2a5bd3335298f14a66b48e92659c/MarkupSafe-3.0.2-cp313-cp313t-manylinux_2_5_i686.manylinux1_i686.manylinux_2_17_i686.manylinux2014_i686.whl", hash = "sha256:d16a81a06776313e817c951135cf7340a3e91e8c1ff2fac444cfd75fffa04afe", size = 23796, upload-time = "2024-10-18T15:21:37.073Z" },
    { url = "https://files.pythonhosted.org/packages/bb/35/cbe9238ec3f47ac9a7c8b3df7a808e7cb50fe149dc7039f5f454b3fba218/MarkupSafe-3.0.2-cp313-cp313t-musllinux_1_2_aarch64.whl", hash = "sha256:6381026f158fdb7c72a168278597a5e3a5222e83ea18f543112b2662a9b699c5", size = 25473, upload-time = "2024-10-18T15:21:37.932Z" },
    { url = "https://files.pythonhosted.org/packages/e6/32/7621a4382488aa283cc05e8984a9c219abad3bca087be9ec77e89939ded9/MarkupSafe-3.0.2-cp313-cp313t-musllinux_1_2_i686.whl", hash = "sha256:3d79d162e7be8f996986c064d1c7c817f6df3a77fe3d6859f6f9e7be4b8c213a", size = 24114, upload-time = "2024-10-18T15:21:39.799Z" },
    { url = "https://files.pythonhosted.org/packages/0d/80/0985960e4b89922cb5a0bac0ed39c5b96cbc1a536a99f30e8c220a996ed9/MarkupSafe-3.0.2-cp313-cp313t-musllinux_1_2_x86_64.whl", hash = "sha256:131a3c7689c85f5ad20f9f6fb1b866f402c445b220c19fe4308c0b147ccd2ad9", size = 24098, upload-time = "2024-10-18T15:21:40.813Z" },
    { url = "https://files.pythonhosted.org/packages/82/78/fedb03c7d5380df2427038ec8d973587e90561b2d90cd472ce9254cf348b/MarkupSafe-3.0.2-cp313-cp313t-win32.whl", hash = "sha256:ba8062ed2cf21c07a9e295d5b8a2a5ce678b913b45fdf68c32d95d6c1291e0b6", size = 15208, upload-time = "2024-10-18T15:21:41.814Z" },
    { url = "https://files.pythonhosted.org/packages/4f/65/6079a46068dfceaeabb5dcad6d674f5f5c61a6fa5673746f42a9f4c233b3/MarkupSafe-3.0.2-cp313-cp313t-win_amd64.whl", hash = "sha256:e444a31f8db13eb18ada366ab3cf45fd4b31e4db1236a4448f68778c1d1a5a2f", size = 15739, upload-time = "2024-10-18T15:21:42.784Z" },
]

[[package]]
name = "marshmallow"
version = "3.26.1"
source = { registry = "https://pypi.org/simple" }
dependencies = [
    { name = "packaging" },
]
sdist = { url = "https://files.pythonhosted.org/packages/ab/5e/5e53d26b42ab75491cda89b871dab9e97c840bf12c63ec58a1919710cd06/marshmallow-3.26.1.tar.gz", hash = "sha256:e6d8affb6cb61d39d26402096dc0aee12d5a26d490a121f118d2e81dc0719dc6", size = 221825, upload-time = "2025-02-03T15:32:25.093Z" }
wheels = [
    { url = "https://files.pythonhosted.org/packages/34/75/51952c7b2d3873b44a0028b1bd26a25078c18f92f256608e8d1dc61b39fd/marshmallow-3.26.1-py3-none-any.whl", hash = "sha256:3350409f20a70a7e4e11a27661187b77cdcaeb20abca41c1454fe33636bea09c", size = 50878, upload-time = "2025-02-03T15:32:22.295Z" },
]

[[package]]
name = "marshmallow-enum"
version = "1.5.1"
source = { registry = "https://pypi.org/simple" }
dependencies = [
    { name = "marshmallow" },
]
sdist = { url = "https://files.pythonhosted.org/packages/8e/8c/ceecdce57dfd37913143087fffd15f38562a94f0d22823e3c66eac0dca31/marshmallow-enum-1.5.1.tar.gz", hash = "sha256:38e697e11f45a8e64b4a1e664000897c659b60aa57bfa18d44e226a9920b6e58", size = 4013, upload-time = "2019-08-21T01:07:46.254Z" }
wheels = [
    { url = "https://files.pythonhosted.org/packages/c6/59/ef3a3dc499be447098d4a89399beb869f813fee1b5a57d5d79dee2c1bf51/marshmallow_enum-1.5.1-py2.py3-none-any.whl", hash = "sha256:57161ab3dbfde4f57adeb12090f39592e992b9c86d206d02f6bd03ebec60f072", size = 4186, upload-time = "2019-08-21T01:07:44.814Z" },
]

[[package]]
name = "mdformat"
version = "0.7.22"
source = { registry = "https://pypi.org/simple" }
dependencies = [
    { name = "markdown-it-py" },
]
sdist = { url = "https://files.pythonhosted.org/packages/fc/eb/b5cbf2484411af039a3d4aeb53a5160fae25dd8c84af6a4243bc2f3fedb3/mdformat-0.7.22.tar.gz", hash = "sha256:eef84fa8f233d3162734683c2a8a6222227a229b9206872e6139658d99acb1ea", size = 34610, upload-time = "2025-01-30T18:00:51.418Z" }
wheels = [
    { url = "https://files.pythonhosted.org/packages/f2/6f/94a7344f6d634fe3563bea8b33bccedee37f2726f7807e9a58440dc91627/mdformat-0.7.22-py3-none-any.whl", hash = "sha256:61122637c9e1d9be1329054f3fa216559f0d1f722b7919b060a8c2a4ae1850e5", size = 34447, upload-time = "2025-01-30T18:00:48.708Z" },
]

[[package]]
name = "mdformat-footnote"
version = "0.1.1"
source = { registry = "https://pypi.org/simple" }
dependencies = [
    { name = "mdformat" },
    { name = "mdit-py-plugins" },
]
sdist = { url = "https://files.pythonhosted.org/packages/f6/90/7f4b2729af8d691a57518e8202e90c3a638714437b5e753662982f744cb5/mdformat_footnote-0.1.1.tar.gz", hash = "sha256:3b85c4c84119f15f0b651df89c99a4f6f119fc46dca6b33f7edf4f09655d1126", size = 5224, upload-time = "2022-02-16T09:17:58.647Z" }
wheels = [
    { url = "https://files.pythonhosted.org/packages/93/aa/4736dc47867c60236a9992f2f779e85e5331e65e648434d6362c3ed2dae0/mdformat_footnote-0.1.1-py3-none-any.whl", hash = "sha256:30063aaa0f74c36257c2e80fa0cf00d7c71a5277f27e98109e8765ae8678a95b", size = 4120, upload-time = "2022-02-16T09:17:53.63Z" },
]

[[package]]
name = "mdformat-frontmatter"
version = "2.0.8"
source = { registry = "https://pypi.org/simple" }
dependencies = [
    { name = "mdformat" },
    { name = "mdit-py-plugins" },
    { name = "ruamel-yaml" },
]
sdist = { url = "https://files.pythonhosted.org/packages/71/aa/70876bec1e66f2b1ab26f31d226c09bf7b78d3d27f03c2642d1d69d1ae77/mdformat_frontmatter-2.0.8.tar.gz", hash = "sha256:c11190ae3f9c91ada78fbd820f5b221631b520484e0b644715aa0f6ed7f097ed", size = 3254, upload-time = "2023-11-07T06:53:18.258Z" }
wheels = [
    { url = "https://files.pythonhosted.org/packages/5d/51/b3da1292c32819c52a4e4242ad94c3c07189ca70d228b3909a58f1f3a819/mdformat_frontmatter-2.0.8-py3-none-any.whl", hash = "sha256:577396695af96ad66dff1ff781284ff3764a10be3ab8659f2ef842ab42264ebb", size = 3747, upload-time = "2023-11-07T06:53:16.972Z" },
]

[[package]]
name = "mdformat-gfm"
version = "0.4.1"
source = { registry = "https://pypi.org/simple" }
dependencies = [
    { name = "markdown-it-py" },
    { name = "mdformat" },
    { name = "mdformat-tables" },
    { name = "mdit-py-plugins" },
]
sdist = { url = "https://files.pythonhosted.org/packages/e5/db/873bad63b36e390a33bc0cf7222442010997d3ccf29a1889f24d28fdeddd/mdformat_gfm-0.4.1.tar.gz", hash = "sha256:e189e728e50cfb15746abc6b3178ca0e2bebbb7a8d3d98fbc9e24bc1a4c65564", size = 7528, upload-time = "2024-12-13T09:21:27.212Z" }
wheels = [
    { url = "https://files.pythonhosted.org/packages/09/ba/3d4c680a2582593b8ba568ab60b119d93542fa39d757d65aae3c4f357e29/mdformat_gfm-0.4.1-py3-none-any.whl", hash = "sha256:63c92cfa5102f55779d4e04b16a79a6a5171e658c6c479175c0955fb4ca78dde", size = 8750, upload-time = "2024-12-13T09:21:25.158Z" },
]

[[package]]
name = "mdformat-mkdocs"
version = "4.1.2"
source = { registry = "https://pypi.org/simple" }
dependencies = [
    { name = "mdformat" },
    { name = "mdformat-gfm" },
    { name = "mdit-py-plugins" },
    { name = "more-itertools" },
]
sdist = { url = "https://files.pythonhosted.org/packages/de/9a/9c855818820345c814d008f118e4dd35a7159a84bc74f78dbd8be62a5fd0/mdformat_mkdocs-4.1.2.tar.gz", hash = "sha256:85017aa4cd6bcff68ca1c11a232bceef33fa7bfa181996f9c5004876af960de6", size = 26422, upload-time = "2025-01-24T01:34:34.73Z" }
wheels = [
    { url = "https://files.pythonhosted.org/packages/62/30/bad67c7b47b3806b415fcc9fba607e6d369706e931afdfa3815cdfff7586/mdformat_mkdocs-4.1.2-py3-none-any.whl", hash = "sha256:330774b40d27dc34ac56d216617968a7889de6adfb8641c510fb11d43ca257cf", size = 28608, upload-time = "2025-01-24T01:34:32.901Z" },
]

[[package]]
name = "mdformat-tables"
version = "1.0.0"
source = { registry = "https://pypi.org/simple" }
dependencies = [
    { name = "mdformat" },
    { name = "wcwidth" },
]
sdist = { url = "https://files.pythonhosted.org/packages/64/fc/995ba209096bdebdeb8893d507c7b32b7e07d9a9f2cdc2ec07529947794b/mdformat_tables-1.0.0.tar.gz", hash = "sha256:a57db1ac17c4a125da794ef45539904bb8a9592e80557d525e1f169c96daa2c8", size = 6106, upload-time = "2024-08-23T23:41:33.413Z" }
wheels = [
    { url = "https://files.pythonhosted.org/packages/2a/37/d78e37d14323da3f607cd1af7daf262cb87fe614a245c15ad03bb03a2706/mdformat_tables-1.0.0-py3-none-any.whl", hash = "sha256:94cd86126141b2adc3b04c08d1441eb1272b36c39146bab078249a41c7240a9a", size = 5104, upload-time = "2024-08-23T23:41:31.863Z" },
]

[[package]]
name = "mdit-py-plugins"
version = "0.4.2"
source = { registry = "https://pypi.org/simple" }
dependencies = [
    { name = "markdown-it-py" },
]
sdist = { url = "https://files.pythonhosted.org/packages/19/03/a2ecab526543b152300717cf232bb4bb8605b6edb946c845016fa9c9c9fd/mdit_py_plugins-0.4.2.tar.gz", hash = "sha256:5f2cd1fdb606ddf152d37ec30e46101a60512bc0e5fa1a7002c36647b09e26b5", size = 43542, upload-time = "2024-09-09T20:27:49.564Z" }
wheels = [
    { url = "https://files.pythonhosted.org/packages/a7/f7/7782a043553ee469c1ff49cfa1cdace2d6bf99a1f333cf38676b3ddf30da/mdit_py_plugins-0.4.2-py3-none-any.whl", hash = "sha256:0c673c3f889399a33b95e88d2f0d111b4447bdfea7f237dab2d488f459835636", size = 55316, upload-time = "2024-09-09T20:27:48.397Z" },
]

[[package]]
name = "mdurl"
version = "0.1.2"
source = { registry = "https://pypi.org/simple" }
sdist = { url = "https://files.pythonhosted.org/packages/d6/54/cfe61301667036ec958cb99bd3efefba235e65cdeb9c84d24a8293ba1d90/mdurl-0.1.2.tar.gz", hash = "sha256:bb413d29f5eea38f31dd4754dd7377d4465116fb207585f97bf925588687c1ba", size = 8729, upload-time = "2022-08-14T12:40:10.846Z" }
wheels = [
    { url = "https://files.pythonhosted.org/packages/b3/38/89ba8ad64ae25be8de66a6d463314cf1eb366222074cfda9ee839c56a4b4/mdurl-0.1.2-py3-none-any.whl", hash = "sha256:84008a41e51615a49fc9966191ff91509e3c40b939176e643fd50a5c2196b8f8", size = 9979, upload-time = "2022-08-14T12:40:09.779Z" },
]

[[package]]
name = "mergedeep"
version = "1.3.4"
source = { registry = "https://pypi.org/simple" }
sdist = { url = "https://files.pythonhosted.org/packages/3a/41/580bb4006e3ed0361b8151a01d324fb03f420815446c7def45d02f74c270/mergedeep-1.3.4.tar.gz", hash = "sha256:0096d52e9dad9939c3d975a774666af186eda617e6ca84df4c94dec30004f2a8", size = 4661, upload-time = "2021-02-05T18:55:30.623Z" }
wheels = [
    { url = "https://files.pythonhosted.org/packages/2c/19/04f9b178c2d8a15b076c8b5140708fa6ffc5601fb6f1e975537072df5b2a/mergedeep-1.3.4-py3-none-any.whl", hash = "sha256:70775750742b25c0d8f36c55aed03d24c3384d17c951b3175d898bd778ef0307", size = 6354, upload-time = "2021-02-05T18:55:29.583Z" },
]

[[package]]
name = "mkdocs"
version = "1.6.1"
source = { registry = "https://pypi.org/simple" }
dependencies = [
    { name = "click" },
    { name = "colorama", marker = "sys_platform == 'win32'" },
    { name = "ghp-import" },
    { name = "jinja2" },
    { name = "markdown" },
    { name = "markupsafe" },
    { name = "mergedeep" },
    { name = "mkdocs-get-deps" },
    { name = "packaging" },
    { name = "pathspec" },
    { name = "pyyaml" },
    { name = "pyyaml-env-tag" },
    { name = "watchdog" },
]
sdist = { url = "https://files.pythonhosted.org/packages/bc/c6/bbd4f061bd16b378247f12953ffcb04786a618ce5e904b8c5a01a0309061/mkdocs-1.6.1.tar.gz", hash = "sha256:7b432f01d928c084353ab39c57282f29f92136665bdd6abf7c1ec8d822ef86f2", size = 3889159, upload-time = "2024-08-30T12:24:06.899Z" }
wheels = [
    { url = "https://files.pythonhosted.org/packages/22/5b/dbc6a8cddc9cfa9c4971d59fb12bb8d42e161b7e7f8cc89e49137c5b279c/mkdocs-1.6.1-py3-none-any.whl", hash = "sha256:db91759624d1647f3f34aa0c3f327dd2601beae39a366d6e064c03468d35c20e", size = 3864451, upload-time = "2024-08-30T12:24:05.054Z" },
]

[[package]]
name = "mkdocs-autorefs"
version = "1.4.1"
source = { registry = "https://pypi.org/simple" }
dependencies = [
    { name = "markdown" },
    { name = "markupsafe" },
    { name = "mkdocs" },
]
sdist = { url = "https://files.pythonhosted.org/packages/c2/44/140469d87379c02f1e1870315f3143718036a983dd0416650827b8883192/mkdocs_autorefs-1.4.1.tar.gz", hash = "sha256:4b5b6235a4becb2b10425c2fa191737e415b37aa3418919db33e5d774c9db079", size = 4131355, upload-time = "2025-03-08T13:35:21.232Z" }
wheels = [
    { url = "https://files.pythonhosted.org/packages/f8/29/1125f7b11db63e8e32bcfa0752a4eea30abff3ebd0796f808e14571ddaa2/mkdocs_autorefs-1.4.1-py3-none-any.whl", hash = "sha256:9793c5ac06a6ebbe52ec0f8439256e66187badf4b5334b5fde0b128ec134df4f", size = 5782047, upload-time = "2025-03-08T13:35:18.889Z" },
]

[[package]]
name = "mkdocs-get-deps"
version = "0.2.0"
source = { registry = "https://pypi.org/simple" }
dependencies = [
    { name = "mergedeep" },
    { name = "platformdirs" },
    { name = "pyyaml" },
]
sdist = { url = "https://files.pythonhosted.org/packages/98/f5/ed29cd50067784976f25ed0ed6fcd3c2ce9eb90650aa3b2796ddf7b6870b/mkdocs_get_deps-0.2.0.tar.gz", hash = "sha256:162b3d129c7fad9b19abfdcb9c1458a651628e4b1dea628ac68790fb3061c60c", size = 10239, upload-time = "2023-11-20T17:51:09.981Z" }
wheels = [
    { url = "https://files.pythonhosted.org/packages/9f/d4/029f984e8d3f3b6b726bd33cafc473b75e9e44c0f7e80a5b29abc466bdea/mkdocs_get_deps-0.2.0-py3-none-any.whl", hash = "sha256:2bf11d0b133e77a0dd036abeeb06dec8775e46efa526dc70667d8863eefc6134", size = 9521, upload-time = "2023-11-20T17:51:08.587Z" },
]

[[package]]
name = "mkdocs-material"
version = "9.6.12"
source = { registry = "https://pypi.org/simple" }
dependencies = [
    { name = "babel" },
    { name = "backrefs" },
    { name = "colorama" },
    { name = "jinja2" },
    { name = "markdown" },
    { name = "mkdocs" },
    { name = "mkdocs-material-extensions" },
    { name = "paginate" },
    { name = "pygments" },
    { name = "pymdown-extensions" },
    { name = "requests" },
]
sdist = { url = "https://files.pythonhosted.org/packages/2d/ef/25fc10dbbb8faeeeb10ed7734d84a347cd2ec5d7200733f11c5553c02608/mkdocs_material-9.6.12.tar.gz", hash = "sha256:add6a6337b29f9ea7912cb1efc661de2c369060b040eb5119855d794ea85b473", size = 3951532, upload-time = "2025-04-17T10:40:41.48Z" }
wheels = [
    { url = "https://files.pythonhosted.org/packages/09/00/592940f4d150327a4f455171b2c9d4c3be7779a88e18b0a086183fcd8f06/mkdocs_material-9.6.12-py3-none-any.whl", hash = "sha256:92b4fbdc329e4febc267ca6e2c51e8501fa97b2225c5f4deb4d4e43550f8e61e", size = 8703654, upload-time = "2025-04-17T10:40:38.304Z" },
]

[[package]]
name = "mkdocs-material-extensions"
version = "1.3.1"
source = { registry = "https://pypi.org/simple" }
sdist = { url = "https://files.pythonhosted.org/packages/79/9b/9b4c96d6593b2a541e1cb8b34899a6d021d208bb357042823d4d2cabdbe7/mkdocs_material_extensions-1.3.1.tar.gz", hash = "sha256:10c9511cea88f568257f960358a467d12b970e1f7b2c0e5fb2bb48cab1928443", size = 11847, upload-time = "2023-11-22T19:09:45.208Z" }
wheels = [
    { url = "https://files.pythonhosted.org/packages/5b/54/662a4743aa81d9582ee9339d4ffa3c8fd40a4965e033d77b9da9774d3960/mkdocs_material_extensions-1.3.1-py3-none-any.whl", hash = "sha256:adff8b62700b25cb77b53358dad940f3ef973dd6db797907c49e3c2ef3ab4e31", size = 8728, upload-time = "2023-11-22T19:09:43.465Z" },
]

[[package]]
name = "mkdocstrings"
version = "0.29.1"
source = { registry = "https://pypi.org/simple" }
dependencies = [
    { name = "jinja2" },
    { name = "markdown" },
    { name = "markupsafe" },
    { name = "mkdocs" },
    { name = "mkdocs-autorefs" },
    { name = "pymdown-extensions" },
]
sdist = { url = "https://files.pythonhosted.org/packages/41/e8/d22922664a627a0d3d7ff4a6ca95800f5dde54f411982591b4621a76225d/mkdocstrings-0.29.1.tar.gz", hash = "sha256:8722f8f8c5cd75da56671e0a0c1bbed1df9946c0cef74794d6141b34011abd42", size = 1212686, upload-time = "2025-03-31T08:33:11.997Z" }
wheels = [
    { url = "https://files.pythonhosted.org/packages/98/14/22533a578bf8b187e05d67e2c1721ce10e3f526610eebaf7a149d557ea7a/mkdocstrings-0.29.1-py3-none-any.whl", hash = "sha256:37a9736134934eea89cbd055a513d40a020d87dfcae9e3052c2a6b8cd4af09b6", size = 1631075, upload-time = "2025-03-31T08:33:09.661Z" },
]

[package.optional-dependencies]
python = [
    { name = "mkdocstrings-python" },
]

[[package]]
name = "mkdocstrings-python"
version = "1.16.10"
source = { registry = "https://pypi.org/simple" }
dependencies = [
    { name = "griffe" },
    { name = "mkdocs-autorefs" },
    { name = "mkdocstrings" },
]
sdist = { url = "https://files.pythonhosted.org/packages/44/c8/600c4201b6b9e72bab16802316d0c90ce04089f8e6bb5e064cd2a5abba7e/mkdocstrings_python-1.16.10.tar.gz", hash = "sha256:f9eedfd98effb612ab4d0ed6dd2b73aff6eba5215e0a65cea6d877717f75502e", size = 205771, upload-time = "2025-04-03T14:24:48.12Z" }
wheels = [
    { url = "https://files.pythonhosted.org/packages/53/37/19549c5e0179785308cc988a68e16aa7550e4e270ec8a9878334e86070c6/mkdocstrings_python-1.16.10-py3-none-any.whl", hash = "sha256:63bb9f01f8848a644bdb6289e86dc38ceddeaa63ecc2e291e3b2ca52702a6643", size = 124112, upload-time = "2025-04-03T14:24:46.561Z" },
]

[[package]]
name = "more-itertools"
version = "10.7.0"
source = { registry = "https://pypi.org/simple" }
sdist = { url = "https://files.pythonhosted.org/packages/ce/a0/834b0cebabbfc7e311f30b46c8188790a37f89fc8d756660346fe5abfd09/more_itertools-10.7.0.tar.gz", hash = "sha256:9fddd5403be01a94b204faadcff459ec3568cf110265d3c54323e1e866ad29d3", size = 127671, upload-time = "2025-04-22T14:17:41.838Z" }
wheels = [
    { url = "https://files.pythonhosted.org/packages/2b/9f/7ba6f94fc1e9ac3d2b853fdff3035fb2fa5afbed898c4a72b8a020610594/more_itertools-10.7.0-py3-none-any.whl", hash = "sha256:d43980384673cb07d2f7d2d918c616b30c659c089ee23953f601d6609c67510e", size = 65278, upload-time = "2025-04-22T14:17:40.49Z" },
]

[[package]]
name = "nodeenv"
version = "1.9.1"
source = { registry = "https://pypi.org/simple" }
sdist = { url = "https://files.pythonhosted.org/packages/43/16/fc88b08840de0e0a72a2f9d8c6bae36be573e475a6326ae854bcc549fc45/nodeenv-1.9.1.tar.gz", hash = "sha256:6ec12890a2dab7946721edbfbcd91f3319c6ccc9aec47be7c7e6b7011ee6645f", size = 47437, upload-time = "2024-06-04T18:44:11.171Z" }
wheels = [
    { url = "https://files.pythonhosted.org/packages/d2/1d/1b658dbd2b9fa9c4c9f32accbfc0205d532c8c6194dc0f2a4c0428e7128a/nodeenv-1.9.1-py2.py3-none-any.whl", hash = "sha256:ba11c9782d29c27c70ffbdda2d7415098754709be8a7056d79a737cd901155c9", size = 22314, upload-time = "2024-06-04T18:44:08.352Z" },
]

[[package]]
name = "numpy"
version = "2.2.5"
source = { registry = "https://pypi.org/simple" }
sdist = { url = "https://files.pythonhosted.org/packages/dc/b2/ce4b867d8cd9c0ee84938ae1e6a6f7926ebf928c9090d036fc3c6a04f946/numpy-2.2.5.tar.gz", hash = "sha256:a9c0d994680cd991b1cb772e8b297340085466a6fe964bc9d4e80f5e2f43c291", size = 20273920, upload-time = "2025-04-19T23:27:42.561Z" }
wheels = [
    { url = "https://files.pythonhosted.org/packages/e2/f7/1fd4ff108cd9d7ef929b8882692e23665dc9c23feecafbb9c6b80f4ec583/numpy-2.2.5-cp312-cp312-macosx_10_13_x86_64.whl", hash = "sha256:ee461a4eaab4f165b68780a6a1af95fb23a29932be7569b9fab666c407969051", size = 20948633, upload-time = "2025-04-19T22:37:52.4Z" },
    { url = "https://files.pythonhosted.org/packages/12/03/d443c278348371b20d830af155ff2079acad6a9e60279fac2b41dbbb73d8/numpy-2.2.5-cp312-cp312-macosx_11_0_arm64.whl", hash = "sha256:ec31367fd6a255dc8de4772bd1658c3e926d8e860a0b6e922b615e532d320ddc", size = 14176123, upload-time = "2025-04-19T22:38:15.058Z" },
    { url = "https://files.pythonhosted.org/packages/2b/0b/5ca264641d0e7b14393313304da48b225d15d471250376f3fbdb1a2be603/numpy-2.2.5-cp312-cp312-macosx_14_0_arm64.whl", hash = "sha256:47834cde750d3c9f4e52c6ca28a7361859fcaf52695c7dc3cc1a720b8922683e", size = 5163817, upload-time = "2025-04-19T22:38:24.885Z" },
    { url = "https://files.pythonhosted.org/packages/04/b3/d522672b9e3d28e26e1613de7675b441bbd1eaca75db95680635dd158c67/numpy-2.2.5-cp312-cp312-macosx_14_0_x86_64.whl", hash = "sha256:2c1a1c6ccce4022383583a6ded7bbcda22fc635eb4eb1e0a053336425ed36dfa", size = 6698066, upload-time = "2025-04-19T22:38:35.782Z" },
    { url = "https://files.pythonhosted.org/packages/a0/93/0f7a75c1ff02d4b76df35079676b3b2719fcdfb39abdf44c8b33f43ef37d/numpy-2.2.5-cp312-cp312-manylinux_2_17_aarch64.manylinux2014_aarch64.whl", hash = "sha256:9d75f338f5f79ee23548b03d801d28a505198297534f62416391857ea0479571", size = 14087277, upload-time = "2025-04-19T22:38:57.697Z" },
    { url = "https://files.pythonhosted.org/packages/b0/d9/7c338b923c53d431bc837b5b787052fef9ae68a56fe91e325aac0d48226e/numpy-2.2.5-cp312-cp312-manylinux_2_17_x86_64.manylinux2014_x86_64.whl", hash = "sha256:3a801fef99668f309b88640e28d261991bfad9617c27beda4a3aec4f217ea073", size = 16135742, upload-time = "2025-04-19T22:39:22.689Z" },
    { url = "https://files.pythonhosted.org/packages/2d/10/4dec9184a5d74ba9867c6f7d1e9f2e0fb5fe96ff2bf50bb6f342d64f2003/numpy-2.2.5-cp312-cp312-musllinux_1_2_aarch64.whl", hash = "sha256:abe38cd8381245a7f49967a6010e77dbf3680bd3627c0fe4362dd693b404c7f8", size = 15581825, upload-time = "2025-04-19T22:39:45.794Z" },
    { url = "https://files.pythonhosted.org/packages/80/1f/2b6fcd636e848053f5b57712a7d1880b1565eec35a637fdfd0a30d5e738d/numpy-2.2.5-cp312-cp312-musllinux_1_2_x86_64.whl", hash = "sha256:5a0ac90e46fdb5649ab6369d1ab6104bfe5854ab19b645bf5cda0127a13034ae", size = 17899600, upload-time = "2025-04-19T22:40:13.427Z" },
    { url = "https://files.pythonhosted.org/packages/ec/87/36801f4dc2623d76a0a3835975524a84bd2b18fe0f8835d45c8eae2f9ff2/numpy-2.2.5-cp312-cp312-win32.whl", hash = "sha256:0cd48122a6b7eab8f06404805b1bd5856200e3ed6f8a1b9a194f9d9054631beb", size = 6312626, upload-time = "2025-04-19T22:40:25.223Z" },
    { url = "https://files.pythonhosted.org/packages/8b/09/4ffb4d6cfe7ca6707336187951992bd8a8b9142cf345d87ab858d2d7636a/numpy-2.2.5-cp312-cp312-win_amd64.whl", hash = "sha256:ced69262a8278547e63409b2653b372bf4baff0870c57efa76c5703fd6543282", size = 12645715, upload-time = "2025-04-19T22:40:44.528Z" },
    { url = "https://files.pythonhosted.org/packages/e2/a0/0aa7f0f4509a2e07bd7a509042967c2fab635690d4f48c6c7b3afd4f448c/numpy-2.2.5-cp313-cp313-macosx_10_13_x86_64.whl", hash = "sha256:059b51b658f4414fff78c6d7b1b4e18283ab5fa56d270ff212d5ba0c561846f4", size = 20935102, upload-time = "2025-04-19T22:41:16.234Z" },
    { url = "https://files.pythonhosted.org/packages/7e/e4/a6a9f4537542912ec513185396fce52cdd45bdcf3e9d921ab02a93ca5aa9/numpy-2.2.5-cp313-cp313-macosx_11_0_arm64.whl", hash = "sha256:47f9ed103af0bc63182609044b0490747e03bd20a67e391192dde119bf43d52f", size = 14191709, upload-time = "2025-04-19T22:41:38.472Z" },
    { url = "https://files.pythonhosted.org/packages/be/65/72f3186b6050bbfe9c43cb81f9df59ae63603491d36179cf7a7c8d216758/numpy-2.2.5-cp313-cp313-macosx_14_0_arm64.whl", hash = "sha256:261a1ef047751bb02f29dfe337230b5882b54521ca121fc7f62668133cb119c9", size = 5149173, upload-time = "2025-04-19T22:41:47.823Z" },
    { url = "https://files.pythonhosted.org/packages/e5/e9/83e7a9432378dde5802651307ae5e9ea07bb72b416728202218cd4da2801/numpy-2.2.5-cp313-cp313-macosx_14_0_x86_64.whl", hash = "sha256:4520caa3807c1ceb005d125a75e715567806fed67e315cea619d5ec6e75a4191", size = 6684502, upload-time = "2025-04-19T22:41:58.689Z" },
    { url = "https://files.pythonhosted.org/packages/ea/27/b80da6c762394c8ee516b74c1f686fcd16c8f23b14de57ba0cad7349d1d2/numpy-2.2.5-cp313-cp313-manylinux_2_17_aarch64.manylinux2014_aarch64.whl", hash = "sha256:3d14b17b9be5f9c9301f43d2e2a4886a33b53f4e6fdf9ca2f4cc60aeeee76372", size = 14084417, upload-time = "2025-04-19T22:42:19.897Z" },
    { url = "https://files.pythonhosted.org/packages/aa/fc/ebfd32c3e124e6a1043e19c0ab0769818aa69050ce5589b63d05ff185526/numpy-2.2.5-cp313-cp313-manylinux_2_17_x86_64.manylinux2014_x86_64.whl", hash = "sha256:2ba321813a00e508d5421104464510cc962a6f791aa2fca1c97b1e65027da80d", size = 16133807, upload-time = "2025-04-19T22:42:44.433Z" },
    { url = "https://files.pythonhosted.org/packages/bf/9b/4cc171a0acbe4666f7775cfd21d4eb6bb1d36d3a0431f48a73e9212d2278/numpy-2.2.5-cp313-cp313-musllinux_1_2_aarch64.whl", hash = "sha256:a4cbdef3ddf777423060c6f81b5694bad2dc9675f110c4b2a60dc0181543fac7", size = 15575611, upload-time = "2025-04-19T22:43:09.928Z" },
    { url = "https://files.pythonhosted.org/packages/a3/45/40f4135341850df48f8edcf949cf47b523c404b712774f8855a64c96ef29/numpy-2.2.5-cp313-cp313-musllinux_1_2_x86_64.whl", hash = "sha256:54088a5a147ab71a8e7fdfd8c3601972751ded0739c6b696ad9cb0343e21ab73", size = 17895747, upload-time = "2025-04-19T22:43:36.983Z" },
    { url = "https://files.pythonhosted.org/packages/f8/4c/b32a17a46f0ffbde8cc82df6d3daeaf4f552e346df143e1b188a701a8f09/numpy-2.2.5-cp313-cp313-win32.whl", hash = "sha256:c8b82a55ef86a2d8e81b63da85e55f5537d2157165be1cb2ce7cfa57b6aef38b", size = 6309594, upload-time = "2025-04-19T22:47:10.523Z" },
    { url = "https://files.pythonhosted.org/packages/13/ae/72e6276feb9ef06787365b05915bfdb057d01fceb4a43cb80978e518d79b/numpy-2.2.5-cp313-cp313-win_amd64.whl", hash = "sha256:d8882a829fd779f0f43998e931c466802a77ca1ee0fe25a3abe50278616b1471", size = 12638356, upload-time = "2025-04-19T22:47:30.253Z" },
    { url = "https://files.pythonhosted.org/packages/79/56/be8b85a9f2adb688e7ded6324e20149a03541d2b3297c3ffc1a73f46dedb/numpy-2.2.5-cp313-cp313t-macosx_10_13_x86_64.whl", hash = "sha256:e8b025c351b9f0e8b5436cf28a07fa4ac0204d67b38f01433ac7f9b870fa38c6", size = 20963778, upload-time = "2025-04-19T22:44:09.251Z" },
    { url = "https://files.pythonhosted.org/packages/ff/77/19c5e62d55bff507a18c3cdff82e94fe174957bad25860a991cac719d3ab/numpy-2.2.5-cp313-cp313t-macosx_11_0_arm64.whl", hash = "sha256:8dfa94b6a4374e7851bbb6f35e6ded2120b752b063e6acdd3157e4d2bb922eba", size = 14207279, upload-time = "2025-04-19T22:44:31.383Z" },
    { url = "https://files.pythonhosted.org/packages/75/22/aa11f22dc11ff4ffe4e849d9b63bbe8d4ac6d5fae85ddaa67dfe43be3e76/numpy-2.2.5-cp313-cp313t-macosx_14_0_arm64.whl", hash = "sha256:97c8425d4e26437e65e1d189d22dff4a079b747ff9c2788057bfb8114ce1e133", size = 5199247, upload-time = "2025-04-19T22:44:40.361Z" },
    { url = "https://files.pythonhosted.org/packages/4f/6c/12d5e760fc62c08eded0394f62039f5a9857f758312bf01632a81d841459/numpy-2.2.5-cp313-cp313t-macosx_14_0_x86_64.whl", hash = "sha256:352d330048c055ea6db701130abc48a21bec690a8d38f8284e00fab256dc1376", size = 6711087, upload-time = "2025-04-19T22:44:51.188Z" },
    { url = "https://files.pythonhosted.org/packages/ef/94/ece8280cf4218b2bee5cec9567629e61e51b4be501e5c6840ceb593db945/numpy-2.2.5-cp313-cp313t-manylinux_2_17_aarch64.manylinux2014_aarch64.whl", hash = "sha256:8b4c0773b6ada798f51f0f8e30c054d32304ccc6e9c5d93d46cb26f3d385ab19", size = 14059964, upload-time = "2025-04-19T22:45:12.451Z" },
    { url = "https://files.pythonhosted.org/packages/39/41/c5377dac0514aaeec69115830a39d905b1882819c8e65d97fc60e177e19e/numpy-2.2.5-cp313-cp313t-manylinux_2_17_x86_64.manylinux2014_x86_64.whl", hash = "sha256:55f09e00d4dccd76b179c0f18a44f041e5332fd0e022886ba1c0bbf3ea4a18d0", size = 16121214, upload-time = "2025-04-19T22:45:37.734Z" },
    { url = "https://files.pythonhosted.org/packages/db/54/3b9f89a943257bc8e187145c6bc0eb8e3d615655f7b14e9b490b053e8149/numpy-2.2.5-cp313-cp313t-musllinux_1_2_aarch64.whl", hash = "sha256:02f226baeefa68f7d579e213d0f3493496397d8f1cff5e2b222af274c86a552a", size = 15575788, upload-time = "2025-04-19T22:46:01.908Z" },
    { url = "https://files.pythonhosted.org/packages/b1/c4/2e407e85df35b29f79945751b8f8e671057a13a376497d7fb2151ba0d290/numpy-2.2.5-cp313-cp313t-musllinux_1_2_x86_64.whl", hash = "sha256:c26843fd58f65da9491165072da2cccc372530681de481ef670dcc8e27cfb066", size = 17893672, upload-time = "2025-04-19T22:46:28.585Z" },
    { url = "https://files.pythonhosted.org/packages/29/7e/d0b44e129d038dba453f00d0e29ebd6eaf2f06055d72b95b9947998aca14/numpy-2.2.5-cp313-cp313t-win32.whl", hash = "sha256:1a161c2c79ab30fe4501d5a2bbfe8b162490757cf90b7f05be8b80bc02f7bb8e", size = 6377102, upload-time = "2025-04-19T22:46:39.949Z" },
    { url = "https://files.pythonhosted.org/packages/63/be/b85e4aa4bf42c6502851b971f1c326d583fcc68227385f92089cf50a7b45/numpy-2.2.5-cp313-cp313t-win_amd64.whl", hash = "sha256:d403c84991b5ad291d3809bace5e85f4bbf44a04bdc9a88ed2bb1807b3360bb8", size = 12750096, upload-time = "2025-04-19T22:47:00.147Z" },
]

[[package]]
name = "ollama"
version = "0.4.8"
source = { registry = "https://pypi.org/simple" }
dependencies = [
    { name = "httpx" },
    { name = "pydantic" },
]
sdist = { url = "https://files.pythonhosted.org/packages/e2/64/709dc99030f8f46ec552f0a7da73bbdcc2da58666abfec4742ccdb2e800e/ollama-0.4.8.tar.gz", hash = "sha256:1121439d49b96fa8339842965d0616eba5deb9f8c790786cdf4c0b3df4833802", size = 12972, upload-time = "2025-04-16T21:55:14.101Z" }
wheels = [
    { url = "https://files.pythonhosted.org/packages/33/3f/164de150e983b3a16e8bf3d4355625e51a357e7b3b1deebe9cc1f7cb9af8/ollama-0.4.8-py3-none-any.whl", hash = "sha256:04312af2c5e72449aaebac4a2776f52ef010877c554103419d3f36066fe8af4c", size = 13325, upload-time = "2025-04-16T21:55:12.779Z" },
]

[[package]]
name = "openai"
version = "1.76.2"
source = { registry = "https://pypi.org/simple" }
dependencies = [
    { name = "anyio" },
    { name = "distro" },
    { name = "httpx" },
    { name = "jiter" },
    { name = "pydantic" },
    { name = "sniffio" },
    { name = "tqdm" },
    { name = "typing-extensions" },
]
sdist = { url = "https://files.pythonhosted.org/packages/d5/48/e767710b07acc1fca1f6b8cacd743102c71b8fdeca603876de0749ec00f1/openai-1.76.2.tar.gz", hash = "sha256:f430c8b848775907405c6eff54621254c96f6444c593c097e0cc3a9f8fdda96f", size = 434922, upload-time = "2025-04-29T20:02:56.294Z" }
wheels = [
    { url = "https://files.pythonhosted.org/packages/00/5f/aecb820917e93ca9fcac408e998dc22ee0561c308ed58dc8f328e3f7ef14/openai-1.76.2-py3-none-any.whl", hash = "sha256:9c1d9ad59e6e3bea7205eedc9ca66eeebae18d47b527e505a2b0d2fb1538e26e", size = 661253, upload-time = "2025-04-29T20:02:54.362Z" },
]

[[package]]
name = "packaging"
version = "25.0"
source = { registry = "https://pypi.org/simple" }
sdist = { url = "https://files.pythonhosted.org/packages/a1/d4/1fc4078c65507b51b96ca8f8c3ba19e6a61c8253c72794544580a7b6c24d/packaging-25.0.tar.gz", hash = "sha256:d443872c98d677bf60f6a1f2f8c1cb748e8fe762d2bf9d3148b5599295b0fc4f", size = 165727, upload-time = "2025-04-19T11:48:59.673Z" }
wheels = [
    { url = "https://files.pythonhosted.org/packages/20/12/38679034af332785aac8774540895e234f4d07f7545804097de4b666afd8/packaging-25.0-py3-none-any.whl", hash = "sha256:29572ef2b1f17581046b3a2227d5c611fb25ec70ca1ba8554b24b0e69331a484", size = 66469, upload-time = "2025-04-19T11:48:57.875Z" },
]

[[package]]
name = "paginate"
version = "0.5.7"
source = { registry = "https://pypi.org/simple" }
sdist = { url = "https://files.pythonhosted.org/packages/ec/46/68dde5b6bc00c1296ec6466ab27dddede6aec9af1b99090e1107091b3b84/paginate-0.5.7.tar.gz", hash = "sha256:22bd083ab41e1a8b4f3690544afb2c60c25e5c9a63a30fa2f483f6c60c8e5945", size = 19252, upload-time = "2024-08-25T14:17:24.139Z" }
wheels = [
    { url = "https://files.pythonhosted.org/packages/90/96/04b8e52da071d28f5e21a805b19cb9390aa17a47462ac87f5e2696b9566d/paginate-0.5.7-py2.py3-none-any.whl", hash = "sha256:b885e2af73abcf01d9559fd5216b57ef722f8c42affbb63942377668e35c7591", size = 13746, upload-time = "2024-08-25T14:17:22.55Z" },
]

[[package]]
name = "pathspec"
version = "0.12.1"
source = { registry = "https://pypi.org/simple" }
sdist = { url = "https://files.pythonhosted.org/packages/ca/bc/f35b8446f4531a7cb215605d100cd88b7ac6f44ab3fc94870c120ab3adbf/pathspec-0.12.1.tar.gz", hash = "sha256:a482d51503a1ab33b1c67a6c3813a26953dbdc71c31dacaef9a838c4e29f5712", size = 51043, upload-time = "2023-12-10T22:30:45Z" }
wheels = [
    { url = "https://files.pythonhosted.org/packages/cc/20/ff623b09d963f88bfde16306a54e12ee5ea43e9b597108672ff3a408aad6/pathspec-0.12.1-py3-none-any.whl", hash = "sha256:a0d503e138a4c123b27490a4f7beda6a01c6f288df0e4a8b79c7eb0dc7b4cc08", size = 31191, upload-time = "2023-12-10T22:30:43.14Z" },
]

[[package]]
name = "pillow"
version = "11.2.1"
source = { registry = "https://pypi.org/simple" }
sdist = { url = "https://files.pythonhosted.org/packages/af/cb/bb5c01fcd2a69335b86c22142b2bccfc3464087efb7fd382eee5ffc7fdf7/pillow-11.2.1.tar.gz", hash = "sha256:a64dd61998416367b7ef979b73d3a85853ba9bec4c2925f74e588879a58716b6", size = 47026707, upload-time = "2025-04-12T17:50:03.289Z" }
wheels = [
    { url = "https://files.pythonhosted.org/packages/c7/40/052610b15a1b8961f52537cc8326ca6a881408bc2bdad0d852edeb6ed33b/pillow-11.2.1-cp312-cp312-macosx_10_13_x86_64.whl", hash = "sha256:78afba22027b4accef10dbd5eed84425930ba41b3ea0a86fa8d20baaf19d807f", size = 3190185, upload-time = "2025-04-12T17:48:00.417Z" },
    { url = "https://files.pythonhosted.org/packages/e5/7e/b86dbd35a5f938632093dc40d1682874c33dcfe832558fc80ca56bfcb774/pillow-11.2.1-cp312-cp312-macosx_11_0_arm64.whl", hash = "sha256:78092232a4ab376a35d68c4e6d5e00dfd73454bd12b230420025fbe178ee3b0b", size = 3030306, upload-time = "2025-04-12T17:48:02.391Z" },
    { url = "https://files.pythonhosted.org/packages/a4/5c/467a161f9ed53e5eab51a42923c33051bf8d1a2af4626ac04f5166e58e0c/pillow-11.2.1-cp312-cp312-manylinux_2_17_aarch64.manylinux2014_aarch64.whl", hash = "sha256:25a5f306095c6780c52e6bbb6109624b95c5b18e40aab1c3041da3e9e0cd3e2d", size = 4416121, upload-time = "2025-04-12T17:48:04.554Z" },
    { url = "https://files.pythonhosted.org/packages/62/73/972b7742e38ae0e2ac76ab137ca6005dcf877480da0d9d61d93b613065b4/pillow-11.2.1-cp312-cp312-manylinux_2_17_x86_64.manylinux2014_x86_64.whl", hash = "sha256:0c7b29dbd4281923a2bfe562acb734cee96bbb129e96e6972d315ed9f232bef4", size = 4501707, upload-time = "2025-04-12T17:48:06.831Z" },
    { url = "https://files.pythonhosted.org/packages/e4/3a/427e4cb0b9e177efbc1a84798ed20498c4f233abde003c06d2650a6d60cb/pillow-11.2.1-cp312-cp312-manylinux_2_28_aarch64.whl", hash = "sha256:3e645b020f3209a0181a418bffe7b4a93171eef6c4ef6cc20980b30bebf17b7d", size = 4522921, upload-time = "2025-04-12T17:48:09.229Z" },
    { url = "https://files.pythonhosted.org/packages/fe/7c/d8b1330458e4d2f3f45d9508796d7caf0c0d3764c00c823d10f6f1a3b76d/pillow-11.2.1-cp312-cp312-manylinux_2_28_x86_64.whl", hash = "sha256:b2dbea1012ccb784a65349f57bbc93730b96e85b42e9bf7b01ef40443db720b4", size = 4612523, upload-time = "2025-04-12T17:48:11.631Z" },
    { url = "https://files.pythonhosted.org/packages/b3/2f/65738384e0b1acf451de5a573d8153fe84103772d139e1e0bdf1596be2ea/pillow-11.2.1-cp312-cp312-musllinux_1_2_aarch64.whl", hash = "sha256:da3104c57bbd72948d75f6a9389e6727d2ab6333c3617f0a89d72d4940aa0443", size = 4587836, upload-time = "2025-04-12T17:48:13.592Z" },
    { url = "https://files.pythonhosted.org/packages/6a/c5/e795c9f2ddf3debb2dedd0df889f2fe4b053308bb59a3cc02a0cd144d641/pillow-11.2.1-cp312-cp312-musllinux_1_2_x86_64.whl", hash = "sha256:598174aef4589af795f66f9caab87ba4ff860ce08cd5bb447c6fc553ffee603c", size = 4669390, upload-time = "2025-04-12T17:48:15.938Z" },
    { url = "https://files.pythonhosted.org/packages/96/ae/ca0099a3995976a9fce2f423166f7bff9b12244afdc7520f6ed38911539a/pillow-11.2.1-cp312-cp312-win32.whl", hash = "sha256:1d535df14716e7f8776b9e7fee118576d65572b4aad3ed639be9e4fa88a1cad3", size = 2332309, upload-time = "2025-04-12T17:48:17.885Z" },
    { url = "https://files.pythonhosted.org/packages/7c/18/24bff2ad716257fc03da964c5e8f05d9790a779a8895d6566e493ccf0189/pillow-11.2.1-cp312-cp312-win_amd64.whl", hash = "sha256:14e33b28bf17c7a38eede290f77db7c664e4eb01f7869e37fa98a5aa95978941", size = 2676768, upload-time = "2025-04-12T17:48:19.655Z" },
    { url = "https://files.pythonhosted.org/packages/da/bb/e8d656c9543276517ee40184aaa39dcb41e683bca121022f9323ae11b39d/pillow-11.2.1-cp312-cp312-win_arm64.whl", hash = "sha256:21e1470ac9e5739ff880c211fc3af01e3ae505859392bf65458c224d0bf283eb", size = 2415087, upload-time = "2025-04-12T17:48:21.991Z" },
    { url = "https://files.pythonhosted.org/packages/36/9c/447528ee3776e7ab8897fe33697a7ff3f0475bb490c5ac1456a03dc57956/pillow-11.2.1-cp313-cp313-macosx_10_13_x86_64.whl", hash = "sha256:fdec757fea0b793056419bca3e9932eb2b0ceec90ef4813ea4c1e072c389eb28", size = 3190098, upload-time = "2025-04-12T17:48:23.915Z" },
    { url = "https://files.pythonhosted.org/packages/b5/09/29d5cd052f7566a63e5b506fac9c60526e9ecc553825551333e1e18a4858/pillow-11.2.1-cp313-cp313-macosx_11_0_arm64.whl", hash = "sha256:b0e130705d568e2f43a17bcbe74d90958e8a16263868a12c3e0d9c8162690830", size = 3030166, upload-time = "2025-04-12T17:48:25.738Z" },
    { url = "https://files.pythonhosted.org/packages/71/5d/446ee132ad35e7600652133f9c2840b4799bbd8e4adba881284860da0a36/pillow-11.2.1-cp313-cp313-manylinux_2_17_aarch64.manylinux2014_aarch64.whl", hash = "sha256:7bdb5e09068332578214cadd9c05e3d64d99e0e87591be22a324bdbc18925be0", size = 4408674, upload-time = "2025-04-12T17:48:27.908Z" },
    { url = "https://files.pythonhosted.org/packages/69/5f/cbe509c0ddf91cc3a03bbacf40e5c2339c4912d16458fcb797bb47bcb269/pillow-11.2.1-cp313-cp313-manylinux_2_17_x86_64.manylinux2014_x86_64.whl", hash = "sha256:d189ba1bebfbc0c0e529159631ec72bb9e9bc041f01ec6d3233d6d82eb823bc1", size = 4496005, upload-time = "2025-04-12T17:48:29.888Z" },
    { url = "https://files.pythonhosted.org/packages/f9/b3/dd4338d8fb8a5f312021f2977fb8198a1184893f9b00b02b75d565c33b51/pillow-11.2.1-cp313-cp313-manylinux_2_28_aarch64.whl", hash = "sha256:191955c55d8a712fab8934a42bfefbf99dd0b5875078240943f913bb66d46d9f", size = 4518707, upload-time = "2025-04-12T17:48:31.874Z" },
    { url = "https://files.pythonhosted.org/packages/13/eb/2552ecebc0b887f539111c2cd241f538b8ff5891b8903dfe672e997529be/pillow-11.2.1-cp313-cp313-manylinux_2_28_x86_64.whl", hash = "sha256:ad275964d52e2243430472fc5d2c2334b4fc3ff9c16cb0a19254e25efa03a155", size = 4610008, upload-time = "2025-04-12T17:48:34.422Z" },
    { url = "https://files.pythonhosted.org/packages/72/d1/924ce51bea494cb6e7959522d69d7b1c7e74f6821d84c63c3dc430cbbf3b/pillow-11.2.1-cp313-cp313-musllinux_1_2_aarch64.whl", hash = "sha256:750f96efe0597382660d8b53e90dd1dd44568a8edb51cb7f9d5d918b80d4de14", size = 4585420, upload-time = "2025-04-12T17:48:37.641Z" },
    { url = "https://files.pythonhosted.org/packages/43/ab/8f81312d255d713b99ca37479a4cb4b0f48195e530cdc1611990eb8fd04b/pillow-11.2.1-cp313-cp313-musllinux_1_2_x86_64.whl", hash = "sha256:fe15238d3798788d00716637b3d4e7bb6bde18b26e5d08335a96e88564a36b6b", size = 4667655, upload-time = "2025-04-12T17:48:39.652Z" },
    { url = "https://files.pythonhosted.org/packages/94/86/8f2e9d2dc3d308dfd137a07fe1cc478df0a23d42a6c4093b087e738e4827/pillow-11.2.1-cp313-cp313-win32.whl", hash = "sha256:3fe735ced9a607fee4f481423a9c36701a39719252a9bb251679635f99d0f7d2", size = 2332329, upload-time = "2025-04-12T17:48:41.765Z" },
    { url = "https://files.pythonhosted.org/packages/6d/ec/1179083b8d6067a613e4d595359b5fdea65d0a3b7ad623fee906e1b3c4d2/pillow-11.2.1-cp313-cp313-win_amd64.whl", hash = "sha256:74ee3d7ecb3f3c05459ba95eed5efa28d6092d751ce9bf20e3e253a4e497e691", size = 2676388, upload-time = "2025-04-12T17:48:43.625Z" },
    { url = "https://files.pythonhosted.org/packages/23/f1/2fc1e1e294de897df39fa8622d829b8828ddad938b0eaea256d65b84dd72/pillow-11.2.1-cp313-cp313-win_arm64.whl", hash = "sha256:5119225c622403afb4b44bad4c1ca6c1f98eed79db8d3bc6e4e160fc6339d66c", size = 2414950, upload-time = "2025-04-12T17:48:45.475Z" },
    { url = "https://files.pythonhosted.org/packages/c4/3e/c328c48b3f0ead7bab765a84b4977acb29f101d10e4ef57a5e3400447c03/pillow-11.2.1-cp313-cp313t-macosx_10_13_x86_64.whl", hash = "sha256:8ce2e8411c7aaef53e6bb29fe98f28cd4fbd9a1d9be2eeea434331aac0536b22", size = 3192759, upload-time = "2025-04-12T17:48:47.866Z" },
    { url = "https://files.pythonhosted.org/packages/18/0e/1c68532d833fc8b9f404d3a642991441d9058eccd5606eab31617f29b6d4/pillow-11.2.1-cp313-cp313t-macosx_11_0_arm64.whl", hash = "sha256:9ee66787e095127116d91dea2143db65c7bb1e232f617aa5957c0d9d2a3f23a7", size = 3033284, upload-time = "2025-04-12T17:48:50.189Z" },
    { url = "https://files.pythonhosted.org/packages/b7/cb/6faf3fb1e7705fd2db74e070f3bf6f88693601b0ed8e81049a8266de4754/pillow-11.2.1-cp313-cp313t-manylinux_2_17_aarch64.manylinux2014_aarch64.whl", hash = "sha256:9622e3b6c1d8b551b6e6f21873bdcc55762b4b2126633014cea1803368a9aa16", size = 4445826, upload-time = "2025-04-12T17:48:52.346Z" },
    { url = "https://files.pythonhosted.org/packages/07/94/8be03d50b70ca47fb434a358919d6a8d6580f282bbb7af7e4aa40103461d/pillow-11.2.1-cp313-cp313t-manylinux_2_17_x86_64.manylinux2014_x86_64.whl", hash = "sha256:63b5dff3a68f371ea06025a1a6966c9a1e1ee452fc8020c2cd0ea41b83e9037b", size = 4527329, upload-time = "2025-04-12T17:48:54.403Z" },
    { url = "https://files.pythonhosted.org/packages/fd/a4/bfe78777076dc405e3bd2080bc32da5ab3945b5a25dc5d8acaa9de64a162/pillow-11.2.1-cp313-cp313t-manylinux_2_28_aarch64.whl", hash = "sha256:31df6e2d3d8fc99f993fd253e97fae451a8db2e7207acf97859732273e108406", size = 4549049, upload-time = "2025-04-12T17:48:56.383Z" },
    { url = "https://files.pythonhosted.org/packages/65/4d/eaf9068dc687c24979e977ce5677e253624bd8b616b286f543f0c1b91662/pillow-11.2.1-cp313-cp313t-manylinux_2_28_x86_64.whl", hash = "sha256:062b7a42d672c45a70fa1f8b43d1d38ff76b63421cbbe7f88146b39e8a558d91", size = 4635408, upload-time = "2025-04-12T17:48:58.782Z" },
    { url = "https://files.pythonhosted.org/packages/1d/26/0fd443365d9c63bc79feb219f97d935cd4b93af28353cba78d8e77b61719/pillow-11.2.1-cp313-cp313t-musllinux_1_2_aarch64.whl", hash = "sha256:4eb92eca2711ef8be42fd3f67533765d9fd043b8c80db204f16c8ea62ee1a751", size = 4614863, upload-time = "2025-04-12T17:49:00.709Z" },
    { url = "https://files.pythonhosted.org/packages/49/65/dca4d2506be482c2c6641cacdba5c602bc76d8ceb618fd37de855653a419/pillow-11.2.1-cp313-cp313t-musllinux_1_2_x86_64.whl", hash = "sha256:f91ebf30830a48c825590aede79376cb40f110b387c17ee9bd59932c961044f9", size = 4692938, upload-time = "2025-04-12T17:49:02.946Z" },
    { url = "https://files.pythonhosted.org/packages/b3/92/1ca0c3f09233bd7decf8f7105a1c4e3162fb9142128c74adad0fb361b7eb/pillow-11.2.1-cp313-cp313t-win32.whl", hash = "sha256:e0b55f27f584ed623221cfe995c912c61606be8513bfa0e07d2c674b4516d9dd", size = 2335774, upload-time = "2025-04-12T17:49:04.889Z" },
    { url = "https://files.pythonhosted.org/packages/a5/ac/77525347cb43b83ae905ffe257bbe2cc6fd23acb9796639a1f56aa59d191/pillow-11.2.1-cp313-cp313t-win_amd64.whl", hash = "sha256:36d6b82164c39ce5482f649b437382c0fb2395eabc1e2b1702a6deb8ad647d6e", size = 2681895, upload-time = "2025-04-12T17:49:06.635Z" },
    { url = "https://files.pythonhosted.org/packages/67/32/32dc030cfa91ca0fc52baebbba2e009bb001122a1daa8b6a79ad830b38d3/pillow-11.2.1-cp313-cp313t-win_arm64.whl", hash = "sha256:225c832a13326e34f212d2072982bb1adb210e0cc0b153e688743018c94a2681", size = 2417234, upload-time = "2025-04-12T17:49:08.399Z" },
]

[[package]]
name = "pip"
version = "25.1"
source = { registry = "https://pypi.org/simple" }
sdist = { url = "https://files.pythonhosted.org/packages/79/67/c06f625e2968c417052b3a4a0eef40656d5d4d44033e57b40ec474af1d28/pip-25.1.tar.gz", hash = "sha256:272bdd1289f80165e9070a4f881e8f9e1001bbb50378561d1af20e49bf5a2200", size = 1939624, upload-time = "2025-04-26T09:45:36.149Z" }
wheels = [
    { url = "https://files.pythonhosted.org/packages/e0/f0/8a2806114cd36e282823fd4d8e88e3b94dc943c2569c350d0c826a49db38/pip-25.1-py3-none-any.whl", hash = "sha256:13b4aa0aaad055020a11bec8a1c2a70a2b2d080e12d89b962266029fff0a16ba", size = 1824948, upload-time = "2025-04-26T09:45:33.871Z" },
]

[[package]]
name = "platformdirs"
version = "4.3.7"
source = { registry = "https://pypi.org/simple" }
sdist = { url = "https://files.pythonhosted.org/packages/b6/2d/7d512a3913d60623e7eb945c6d1b4f0bddf1d0b7ada5225274c87e5b53d1/platformdirs-4.3.7.tar.gz", hash = "sha256:eb437d586b6a0986388f0d6f74aa0cde27b48d0e3d66843640bfb6bdcdb6e351", size = 21291, upload-time = "2025-03-19T20:36:10.989Z" }
wheels = [
    { url = "https://files.pythonhosted.org/packages/6d/45/59578566b3275b8fd9157885918fcd0c4d74162928a5310926887b856a51/platformdirs-4.3.7-py3-none-any.whl", hash = "sha256:a03875334331946f13c549dbd8f4bac7a13a50a895a0eb1e8c6a8ace80d40a94", size = 18499, upload-time = "2025-03-19T20:36:09.038Z" },
]

[[package]]
name = "pluggy"
version = "1.5.0"
source = { registry = "https://pypi.org/simple" }
sdist = { url = "https://files.pythonhosted.org/packages/96/2d/02d4312c973c6050a18b314a5ad0b3210edb65a906f868e31c111dede4a6/pluggy-1.5.0.tar.gz", hash = "sha256:2cffa88e94fdc978c4c574f15f9e59b7f4201d439195c3715ca9e2486f1d0cf1", size = 67955, upload-time = "2024-04-20T21:34:42.531Z" }
wheels = [
    { url = "https://files.pythonhosted.org/packages/88/5f/e351af9a41f866ac3f1fac4ca0613908d9a41741cfcf2228f4ad853b697d/pluggy-1.5.0-py3-none-any.whl", hash = "sha256:44e1ad92c8ca002de6377e165f3e0f1be63266ab4d554740532335b9d75ea669", size = 20556, upload-time = "2024-04-20T21:34:40.434Z" },
]

[[package]]
name = "primp"
version = "0.15.0"
source = { registry = "https://pypi.org/simple" }
sdist = { url = "https://files.pythonhosted.org/packages/56/0b/a87556189da4de1fc6360ca1aa05e8335509633f836cdd06dd17f0743300/primp-0.15.0.tar.gz", hash = "sha256:1af8ea4b15f57571ff7fc5e282a82c5eb69bc695e19b8ddeeda324397965b30a", size = 113022, upload-time = "2025-04-17T11:41:05.315Z" }
wheels = [
    { url = "https://files.pythonhosted.org/packages/f5/5a/146ac964b99ea7657ad67eb66f770be6577dfe9200cb28f9a95baffd6c3f/primp-0.15.0-cp38-abi3-macosx_10_12_x86_64.whl", hash = "sha256:1b281f4ca41a0c6612d4c6e68b96e28acfe786d226a427cd944baa8d7acd644f", size = 3178914, upload-time = "2025-04-17T11:40:59.558Z" },
    { url = "https://files.pythonhosted.org/packages/bc/8a/cc2321e32db3ce64d6e32950d5bcbea01861db97bfb20b5394affc45b387/primp-0.15.0-cp38-abi3-macosx_11_0_arm64.whl", hash = "sha256:489cbab55cd793ceb8f90bb7423c6ea64ebb53208ffcf7a044138e3c66d77299", size = 2955079, upload-time = "2025-04-17T11:40:57.398Z" },
    { url = "https://files.pythonhosted.org/packages/c3/7b/cbd5d999a07ff2a21465975d4eb477ae6f69765e8fe8c9087dab250180d8/primp-0.15.0-cp38-abi3-manylinux_2_17_x86_64.manylinux2014_x86_64.whl", hash = "sha256:c18b45c23f94016215f62d2334552224236217aaeb716871ce0e4dcfa08eb161", size = 3281018, upload-time = "2025-04-17T11:40:55.308Z" },
    { url = "https://files.pythonhosted.org/packages/1b/6e/a6221c612e61303aec2bcac3f0a02e8b67aee8c0db7bdc174aeb8010f975/primp-0.15.0-cp38-abi3-manylinux_2_34_aarch64.whl", hash = "sha256:e985a9cba2e3f96a323722e5440aa9eccaac3178e74b884778e926b5249df080", size = 3255229, upload-time = "2025-04-17T11:40:47.811Z" },
    { url = "https://files.pythonhosted.org/packages/3b/54/bfeef5aca613dc660a69d0760a26c6b8747d8fdb5a7f20cb2cee53c9862f/primp-0.15.0-cp38-abi3-manylinux_2_34_armv7l.whl", hash = "sha256:6b84a6ffa083e34668ff0037221d399c24d939b5629cd38223af860de9e17a83", size = 3014522, upload-time = "2025-04-17T11:40:50.191Z" },
    { url = "https://files.pythonhosted.org/packages/ac/96/84078e09f16a1dad208f2fe0f8a81be2cf36e024675b0f9eec0c2f6e2182/primp-0.15.0-cp38-abi3-musllinux_1_2_aarch64.whl", hash = "sha256:592f6079646bdf5abbbfc3b0a28dac8de943f8907a250ce09398cda5eaebd260", size = 3418567, upload-time = "2025-04-17T11:41:01.595Z" },
    { url = "https://files.pythonhosted.org/packages/6c/80/8a7a9587d3eb85be3d0b64319f2f690c90eb7953e3f73a9ddd9e46c8dc42/primp-0.15.0-cp38-abi3-musllinux_1_2_x86_64.whl", hash = "sha256:5a728e5a05f37db6189eb413d22c78bd143fa59dd6a8a26dacd43332b3971fe8", size = 3606279, upload-time = "2025-04-17T11:41:03.61Z" },
    { url = "https://files.pythonhosted.org/packages/0c/dd/f0183ed0145e58cf9d286c1b2c14f63ccee987a4ff79ac85acc31b5d86bd/primp-0.15.0-cp38-abi3-win_amd64.whl", hash = "sha256:aeb6bd20b06dfc92cfe4436939c18de88a58c640752cf7f30d9e4ae893cdec32", size = 3149967, upload-time = "2025-04-17T11:41:07.067Z" },
]

[[package]]
name = "pydantic"
version = "2.11.4"
source = { registry = "https://pypi.org/simple" }
dependencies = [
    { name = "annotated-types" },
    { name = "pydantic-core" },
    { name = "typing-extensions" },
    { name = "typing-inspection" },
]
sdist = { url = "https://files.pythonhosted.org/packages/77/ab/5250d56ad03884ab5efd07f734203943c8a8ab40d551e208af81d0257bf2/pydantic-2.11.4.tar.gz", hash = "sha256:32738d19d63a226a52eed76645a98ee07c1f410ee41d93b4afbfa85ed8111c2d", size = 786540, upload-time = "2025-04-29T20:38:55.02Z" }
wheels = [
    { url = "https://files.pythonhosted.org/packages/e7/12/46b65f3534d099349e38ef6ec98b1a5a81f42536d17e0ba382c28c67ba67/pydantic-2.11.4-py3-none-any.whl", hash = "sha256:d9615eaa9ac5a063471da949c8fc16376a84afb5024688b3ff885693506764eb", size = 443900, upload-time = "2025-04-29T20:38:52.724Z" },
]

[[package]]
name = "pydantic-core"
version = "2.33.2"
source = { registry = "https://pypi.org/simple" }
dependencies = [
    { name = "typing-extensions" },
]
sdist = { url = "https://files.pythonhosted.org/packages/ad/88/5f2260bdfae97aabf98f1778d43f69574390ad787afb646292a638c923d4/pydantic_core-2.33.2.tar.gz", hash = "sha256:7cb8bc3605c29176e1b105350d2e6474142d7c1bd1d9327c4a9bdb46bf827acc", size = 435195, upload-time = "2025-04-23T18:33:52.104Z" }
wheels = [
    { url = "https://files.pythonhosted.org/packages/18/8a/2b41c97f554ec8c71f2a8a5f85cb56a8b0956addfe8b0efb5b3d77e8bdc3/pydantic_core-2.33.2-cp312-cp312-macosx_10_12_x86_64.whl", hash = "sha256:a7ec89dc587667f22b6a0b6579c249fca9026ce7c333fc142ba42411fa243cdc", size = 2009000, upload-time = "2025-04-23T18:31:25.863Z" },
    { url = "https://files.pythonhosted.org/packages/a1/02/6224312aacb3c8ecbaa959897af57181fb6cf3a3d7917fd44d0f2917e6f2/pydantic_core-2.33.2-cp312-cp312-macosx_11_0_arm64.whl", hash = "sha256:3c6db6e52c6d70aa0d00d45cdb9b40f0433b96380071ea80b09277dba021ddf7", size = 1847996, upload-time = "2025-04-23T18:31:27.341Z" },
    { url = "https://files.pythonhosted.org/packages/d6/46/6dcdf084a523dbe0a0be59d054734b86a981726f221f4562aed313dbcb49/pydantic_core-2.33.2-cp312-cp312-manylinux_2_17_aarch64.manylinux2014_aarch64.whl", hash = "sha256:4e61206137cbc65e6d5256e1166f88331d3b6238e082d9f74613b9b765fb9025", size = 1880957, upload-time = "2025-04-23T18:31:28.956Z" },
    { url = "https://files.pythonhosted.org/packages/ec/6b/1ec2c03837ac00886ba8160ce041ce4e325b41d06a034adbef11339ae422/pydantic_core-2.33.2-cp312-cp312-manylinux_2_17_armv7l.manylinux2014_armv7l.whl", hash = "sha256:eb8c529b2819c37140eb51b914153063d27ed88e3bdc31b71198a198e921e011", size = 1964199, upload-time = "2025-04-23T18:31:31.025Z" },
    { url = "https://files.pythonhosted.org/packages/2d/1d/6bf34d6adb9debd9136bd197ca72642203ce9aaaa85cfcbfcf20f9696e83/pydantic_core-2.33.2-cp312-cp312-manylinux_2_17_ppc64le.manylinux2014_ppc64le.whl", hash = "sha256:c52b02ad8b4e2cf14ca7b3d918f3eb0ee91e63b3167c32591e57c4317e134f8f", size = 2120296, upload-time = "2025-04-23T18:31:32.514Z" },
    { url = "https://files.pythonhosted.org/packages/e0/94/2bd0aaf5a591e974b32a9f7123f16637776c304471a0ab33cf263cf5591a/pydantic_core-2.33.2-cp312-cp312-manylinux_2_17_s390x.manylinux2014_s390x.whl", hash = "sha256:96081f1605125ba0855dfda83f6f3df5ec90c61195421ba72223de35ccfb2f88", size = 2676109, upload-time = "2025-04-23T18:31:33.958Z" },
    { url = "https://files.pythonhosted.org/packages/f9/41/4b043778cf9c4285d59742281a769eac371b9e47e35f98ad321349cc5d61/pydantic_core-2.33.2-cp312-cp312-manylinux_2_17_x86_64.manylinux2014_x86_64.whl", hash = "sha256:8f57a69461af2a5fa6e6bbd7a5f60d3b7e6cebb687f55106933188e79ad155c1", size = 2002028, upload-time = "2025-04-23T18:31:39.095Z" },
    { url = "https://files.pythonhosted.org/packages/cb/d5/7bb781bf2748ce3d03af04d5c969fa1308880e1dca35a9bd94e1a96a922e/pydantic_core-2.33.2-cp312-cp312-manylinux_2_5_i686.manylinux1_i686.whl", hash = "sha256:572c7e6c8bb4774d2ac88929e3d1f12bc45714ae5ee6d9a788a9fb35e60bb04b", size = 2100044, upload-time = "2025-04-23T18:31:41.034Z" },
    { url = "https://files.pythonhosted.org/packages/fe/36/def5e53e1eb0ad896785702a5bbfd25eed546cdcf4087ad285021a90ed53/pydantic_core-2.33.2-cp312-cp312-musllinux_1_1_aarch64.whl", hash = "sha256:db4b41f9bd95fbe5acd76d89920336ba96f03e149097365afe1cb092fceb89a1", size = 2058881, upload-time = "2025-04-23T18:31:42.757Z" },
    { url = "https://files.pythonhosted.org/packages/01/6c/57f8d70b2ee57fc3dc8b9610315949837fa8c11d86927b9bb044f8705419/pydantic_core-2.33.2-cp312-cp312-musllinux_1_1_armv7l.whl", hash = "sha256:fa854f5cf7e33842a892e5c73f45327760bc7bc516339fda888c75ae60edaeb6", size = 2227034, upload-time = "2025-04-23T18:31:44.304Z" },
    { url = "https://files.pythonhosted.org/packages/27/b9/9c17f0396a82b3d5cbea4c24d742083422639e7bb1d5bf600e12cb176a13/pydantic_core-2.33.2-cp312-cp312-musllinux_1_1_x86_64.whl", hash = "sha256:5f483cfb75ff703095c59e365360cb73e00185e01aaea067cd19acffd2ab20ea", size = 2234187, upload-time = "2025-04-23T18:31:45.891Z" },
    { url = "https://files.pythonhosted.org/packages/b0/6a/adf5734ffd52bf86d865093ad70b2ce543415e0e356f6cacabbc0d9ad910/pydantic_core-2.33.2-cp312-cp312-win32.whl", hash = "sha256:9cb1da0f5a471435a7bc7e439b8a728e8b61e59784b2af70d7c169f8dd8ae290", size = 1892628, upload-time = "2025-04-23T18:31:47.819Z" },
    { url = "https://files.pythonhosted.org/packages/43/e4/5479fecb3606c1368d496a825d8411e126133c41224c1e7238be58b87d7e/pydantic_core-2.33.2-cp312-cp312-win_amd64.whl", hash = "sha256:f941635f2a3d96b2973e867144fde513665c87f13fe0e193c158ac51bfaaa7b2", size = 1955866, upload-time = "2025-04-23T18:31:49.635Z" },
    { url = "https://files.pythonhosted.org/packages/0d/24/8b11e8b3e2be9dd82df4b11408a67c61bb4dc4f8e11b5b0fc888b38118b5/pydantic_core-2.33.2-cp312-cp312-win_arm64.whl", hash = "sha256:cca3868ddfaccfbc4bfb1d608e2ccaaebe0ae628e1416aeb9c4d88c001bb45ab", size = 1888894, upload-time = "2025-04-23T18:31:51.609Z" },
    { url = "https://files.pythonhosted.org/packages/46/8c/99040727b41f56616573a28771b1bfa08a3d3fe74d3d513f01251f79f172/pydantic_core-2.33.2-cp313-cp313-macosx_10_12_x86_64.whl", hash = "sha256:1082dd3e2d7109ad8b7da48e1d4710c8d06c253cbc4a27c1cff4fbcaa97a9e3f", size = 2015688, upload-time = "2025-04-23T18:31:53.175Z" },
    { url = "https://files.pythonhosted.org/packages/3a/cc/5999d1eb705a6cefc31f0b4a90e9f7fc400539b1a1030529700cc1b51838/pydantic_core-2.33.2-cp313-cp313-macosx_11_0_arm64.whl", hash = "sha256:f517ca031dfc037a9c07e748cefd8d96235088b83b4f4ba8939105d20fa1dcd6", size = 1844808, upload-time = "2025-04-23T18:31:54.79Z" },
    { url = "https://files.pythonhosted.org/packages/6f/5e/a0a7b8885c98889a18b6e376f344da1ef323d270b44edf8174d6bce4d622/pydantic_core-2.33.2-cp313-cp313-manylinux_2_17_aarch64.manylinux2014_aarch64.whl", hash = "sha256:0a9f2c9dd19656823cb8250b0724ee9c60a82f3cdf68a080979d13092a3b0fef", size = 1885580, upload-time = "2025-04-23T18:31:57.393Z" },
    { url = "https://files.pythonhosted.org/packages/3b/2a/953581f343c7d11a304581156618c3f592435523dd9d79865903272c256a/pydantic_core-2.33.2-cp313-cp313-manylinux_2_17_armv7l.manylinux2014_armv7l.whl", hash = "sha256:2b0a451c263b01acebe51895bfb0e1cc842a5c666efe06cdf13846c7418caa9a", size = 1973859, upload-time = "2025-04-23T18:31:59.065Z" },
    { url = "https://files.pythonhosted.org/packages/e6/55/f1a813904771c03a3f97f676c62cca0c0a4138654107c1b61f19c644868b/pydantic_core-2.33.2-cp313-cp313-manylinux_2_17_ppc64le.manylinux2014_ppc64le.whl", hash = "sha256:1ea40a64d23faa25e62a70ad163571c0b342b8bf66d5fa612ac0dec4f069d916", size = 2120810, upload-time = "2025-04-23T18:32:00.78Z" },
    { url = "https://files.pythonhosted.org/packages/aa/c3/053389835a996e18853ba107a63caae0b9deb4a276c6b472931ea9ae6e48/pydantic_core-2.33.2-cp313-cp313-manylinux_2_17_s390x.manylinux2014_s390x.whl", hash = "sha256:0fb2d542b4d66f9470e8065c5469ec676978d625a8b7a363f07d9a501a9cb36a", size = 2676498, upload-time = "2025-04-23T18:32:02.418Z" },
    { url = "https://files.pythonhosted.org/packages/eb/3c/f4abd740877a35abade05e437245b192f9d0ffb48bbbbd708df33d3cda37/pydantic_core-2.33.2-cp313-cp313-manylinux_2_17_x86_64.manylinux2014_x86_64.whl", hash = "sha256:9fdac5d6ffa1b5a83bca06ffe7583f5576555e6c8b3a91fbd25ea7780f825f7d", size = 2000611, upload-time = "2025-04-23T18:32:04.152Z" },
    { url = "https://files.pythonhosted.org/packages/59/a7/63ef2fed1837d1121a894d0ce88439fe3e3b3e48c7543b2a4479eb99c2bd/pydantic_core-2.33.2-cp313-cp313-manylinux_2_5_i686.manylinux1_i686.whl", hash = "sha256:04a1a413977ab517154eebb2d326da71638271477d6ad87a769102f7c2488c56", size = 2107924, upload-time = "2025-04-23T18:32:06.129Z" },
    { url = "https://files.pythonhosted.org/packages/04/8f/2551964ef045669801675f1cfc3b0d74147f4901c3ffa42be2ddb1f0efc4/pydantic_core-2.33.2-cp313-cp313-musllinux_1_1_aarch64.whl", hash = "sha256:c8e7af2f4e0194c22b5b37205bfb293d166a7344a5b0d0eaccebc376546d77d5", size = 2063196, upload-time = "2025-04-23T18:32:08.178Z" },
    { url = "https://files.pythonhosted.org/packages/26/bd/d9602777e77fc6dbb0c7db9ad356e9a985825547dce5ad1d30ee04903918/pydantic_core-2.33.2-cp313-cp313-musllinux_1_1_armv7l.whl", hash = "sha256:5c92edd15cd58b3c2d34873597a1e20f13094f59cf88068adb18947df5455b4e", size = 2236389, upload-time = "2025-04-23T18:32:10.242Z" },
    { url = "https://files.pythonhosted.org/packages/42/db/0e950daa7e2230423ab342ae918a794964b053bec24ba8af013fc7c94846/pydantic_core-2.33.2-cp313-cp313-musllinux_1_1_x86_64.whl", hash = "sha256:65132b7b4a1c0beded5e057324b7e16e10910c106d43675d9bd87d4f38dde162", size = 2239223, upload-time = "2025-04-23T18:32:12.382Z" },
    { url = "https://files.pythonhosted.org/packages/58/4d/4f937099c545a8a17eb52cb67fe0447fd9a373b348ccfa9a87f141eeb00f/pydantic_core-2.33.2-cp313-cp313-win32.whl", hash = "sha256:52fb90784e0a242bb96ec53f42196a17278855b0f31ac7c3cc6f5c1ec4811849", size = 1900473, upload-time = "2025-04-23T18:32:14.034Z" },
    { url = "https://files.pythonhosted.org/packages/a0/75/4a0a9bac998d78d889def5e4ef2b065acba8cae8c93696906c3a91f310ca/pydantic_core-2.33.2-cp313-cp313-win_amd64.whl", hash = "sha256:c083a3bdd5a93dfe480f1125926afcdbf2917ae714bdb80b36d34318b2bec5d9", size = 1955269, upload-time = "2025-04-23T18:32:15.783Z" },
    { url = "https://files.pythonhosted.org/packages/f9/86/1beda0576969592f1497b4ce8e7bc8cbdf614c352426271b1b10d5f0aa64/pydantic_core-2.33.2-cp313-cp313-win_arm64.whl", hash = "sha256:e80b087132752f6b3d714f041ccf74403799d3b23a72722ea2e6ba2e892555b9", size = 1893921, upload-time = "2025-04-23T18:32:18.473Z" },
    { url = "https://files.pythonhosted.org/packages/a4/7d/e09391c2eebeab681df2b74bfe6c43422fffede8dc74187b2b0bf6fd7571/pydantic_core-2.33.2-cp313-cp313t-macosx_11_0_arm64.whl", hash = "sha256:61c18fba8e5e9db3ab908620af374db0ac1baa69f0f32df4f61ae23f15e586ac", size = 1806162, upload-time = "2025-04-23T18:32:20.188Z" },
    { url = "https://files.pythonhosted.org/packages/f1/3d/847b6b1fed9f8ed3bb95a9ad04fbd0b212e832d4f0f50ff4d9ee5a9f15cf/pydantic_core-2.33.2-cp313-cp313t-manylinux_2_17_x86_64.manylinux2014_x86_64.whl", hash = "sha256:95237e53bb015f67b63c91af7518a62a8660376a6a0db19b89acc77a4d6199f5", size = 1981560, upload-time = "2025-04-23T18:32:22.354Z" },
    { url = "https://files.pythonhosted.org/packages/6f/9a/e73262f6c6656262b5fdd723ad90f518f579b7bc8622e43a942eec53c938/pydantic_core-2.33.2-cp313-cp313t-win_amd64.whl", hash = "sha256:c2fc0a768ef76c15ab9238afa6da7f69895bb5d1ee83aeea2e3509af4472d0b9", size = 1935777, upload-time = "2025-04-23T18:32:25.088Z" },
]

[[package]]
name = "pygments"
version = "2.19.1"
source = { registry = "https://pypi.org/simple" }
sdist = { url = "https://files.pythonhosted.org/packages/7c/2d/c3338d48ea6cc0feb8446d8e6937e1408088a72a39937982cc6111d17f84/pygments-2.19.1.tar.gz", hash = "sha256:61c16d2a8576dc0649d9f39e089b5f02bcd27fba10d8fb4dcc28173f7a45151f", size = 4968581, upload-time = "2025-01-06T17:26:30.443Z" }
wheels = [
    { url = "https://files.pythonhosted.org/packages/8a/0b/9fcc47d19c48b59121088dd6da2488a49d5f72dacf8262e2790a1d2c7d15/pygments-2.19.1-py3-none-any.whl", hash = "sha256:9ea1544ad55cecf4b8242fab6dd35a93bbce657034b0611ee383099054ab6d8c", size = 1225293, upload-time = "2025-01-06T17:26:25.553Z" },
]

[[package]]
name = "pymdown-extensions"
version = "10.15"
source = { registry = "https://pypi.org/simple" }
dependencies = [
    { name = "markdown" },
    { name = "pyyaml" },
]
sdist = { url = "https://files.pythonhosted.org/packages/08/92/a7296491dbf5585b3a987f3f3fc87af0e632121ff3e490c14b5f2d2b4eb5/pymdown_extensions-10.15.tar.gz", hash = "sha256:0e5994e32155f4b03504f939e501b981d306daf7ec2aa1cd2eb6bd300784f8f7", size = 852320, upload-time = "2025-04-27T23:48:29.183Z" }
wheels = [
    { url = "https://files.pythonhosted.org/packages/a7/d1/c54e608505776ce4e7966d03358ae635cfd51dff1da6ee421c090dbc797b/pymdown_extensions-10.15-py3-none-any.whl", hash = "sha256:46e99bb272612b0de3b7e7caf6da8dd5f4ca5212c0b273feb9304e236c484e5f", size = 265845, upload-time = "2025-04-27T23:48:27.359Z" },
]

[[package]]
name = "pyright"
version = "1.1.400"
source = { registry = "https://pypi.org/simple" }
dependencies = [
    { name = "nodeenv" },
    { name = "typing-extensions" },
]
sdist = { url = "https://files.pythonhosted.org/packages/6c/cb/c306618a02d0ee8aed5fb8d0fe0ecfed0dbf075f71468f03a30b5f4e1fe0/pyright-1.1.400.tar.gz", hash = "sha256:b8a3ba40481aa47ba08ffb3228e821d22f7d391f83609211335858bf05686bdb", size = 3846546, upload-time = "2025-04-24T12:55:18.907Z" }
wheels = [
    { url = "https://files.pythonhosted.org/packages/c8/a5/5d285e4932cf149c90e3c425610c5efaea005475d5f96f1bfdb452956c62/pyright-1.1.400-py3-none-any.whl", hash = "sha256:c80d04f98b5a4358ad3a35e241dbf2a408eee33a40779df365644f8054d2517e", size = 5563460, upload-time = "2025-04-24T12:55:17.002Z" },
]

[[package]]
name = "pytest"
version = "8.3.5"
source = { registry = "https://pypi.org/simple" }
dependencies = [
    { name = "colorama", marker = "sys_platform == 'win32'" },
    { name = "iniconfig" },
    { name = "packaging" },
    { name = "pluggy" },
]
sdist = { url = "https://files.pythonhosted.org/packages/ae/3c/c9d525a414d506893f0cd8a8d0de7706446213181570cdbd766691164e40/pytest-8.3.5.tar.gz", hash = "sha256:f4efe70cc14e511565ac476b57c279e12a855b11f48f212af1080ef2263d3845", size = 1450891, upload-time = "2025-03-02T12:54:54.503Z" }
wheels = [
    { url = "https://files.pythonhosted.org/packages/30/3d/64ad57c803f1fa1e963a7946b6e0fea4a70df53c1a7fed304586539c2bac/pytest-8.3.5-py3-none-any.whl", hash = "sha256:c69214aa47deac29fad6c2a4f590b9c4a9fdb16a403176fe154b79c0b4d4d820", size = 343634, upload-time = "2025-03-02T12:54:52.069Z" },
]

[[package]]
name = "pytest-mock"
version = "3.14.0"
source = { registry = "https://pypi.org/simple" }
dependencies = [
    { name = "pytest" },
]
sdist = { url = "https://files.pythonhosted.org/packages/c6/90/a955c3ab35ccd41ad4de556596fa86685bf4fc5ffcc62d22d856cfd4e29a/pytest-mock-3.14.0.tar.gz", hash = "sha256:2719255a1efeceadbc056d6bf3df3d1c5015530fb40cf347c0f9afac88410bd0", size = 32814, upload-time = "2024-03-21T22:14:04.964Z" }
wheels = [
    { url = "https://files.pythonhosted.org/packages/f2/3b/b26f90f74e2986a82df6e7ac7e319b8ea7ccece1caec9f8ab6104dc70603/pytest_mock-3.14.0-py3-none-any.whl", hash = "sha256:0b72c38033392a5f4621342fe11e9219ac11ec9d375f8e2a0c164539e0d70f6f", size = 9863, upload-time = "2024-03-21T22:14:02.694Z" },
]

[[package]]
name = "pytest-xdist"
version = "3.6.1"
source = { registry = "https://pypi.org/simple" }
dependencies = [
    { name = "execnet" },
    { name = "pytest" },
]
sdist = { url = "https://files.pythonhosted.org/packages/41/c4/3c310a19bc1f1e9ef50075582652673ef2bfc8cd62afef9585683821902f/pytest_xdist-3.6.1.tar.gz", hash = "sha256:ead156a4db231eec769737f57668ef58a2084a34b2e55c4a8fa20d861107300d", size = 84060, upload-time = "2024-04-28T19:29:54.414Z" }
wheels = [
    { url = "https://files.pythonhosted.org/packages/6d/82/1d96bf03ee4c0fdc3c0cbe61470070e659ca78dc0086fb88b66c185e2449/pytest_xdist-3.6.1-py3-none-any.whl", hash = "sha256:9ed4adfb68a016610848639bb7e02c9352d5d9f03d04809919e2dafc3be4cca7", size = 46108, upload-time = "2024-04-28T19:29:52.813Z" },
]

[[package]]
name = "python-dateutil"
version = "2.9.0.post0"
source = { registry = "https://pypi.org/simple" }
dependencies = [
    { name = "six" },
]
sdist = { url = "https://files.pythonhosted.org/packages/66/c0/0c8b6ad9f17a802ee498c46e004a0eb49bc148f2fd230864601a86dcf6db/python-dateutil-2.9.0.post0.tar.gz", hash = "sha256:37dd54208da7e1cd875388217d5e00ebd4179249f90fb72437e91a35459a0ad3", size = 342432, upload-time = "2024-03-01T18:36:20.211Z" }
wheels = [
    { url = "https://files.pythonhosted.org/packages/ec/57/56b9bcc3c9c6a792fcbaf139543cee77261f3651ca9da0c93f5c1221264b/python_dateutil-2.9.0.post0-py2.py3-none-any.whl", hash = "sha256:a8b2bc7bffae282281c8140a97d3aa9c14da0b136dfe83f850eea9a5f7470427", size = 229892, upload-time = "2024-03-01T18:36:18.57Z" },
]

[[package]]
name = "python-dotenv"
version = "1.1.0"
source = { registry = "https://pypi.org/simple" }
sdist = { url = "https://files.pythonhosted.org/packages/88/2c/7bb1416c5620485aa793f2de31d3df393d3686aa8a8506d11e10e13c5baf/python_dotenv-1.1.0.tar.gz", hash = "sha256:41f90bc6f5f177fb41f53e87666db362025010eb28f60a01c9143bfa33a2b2d5", size = 39920, upload-time = "2025-03-25T10:14:56.835Z" }
wheels = [
    { url = "https://files.pythonhosted.org/packages/1e/18/98a99ad95133c6a6e2005fe89faedf294a748bd5dc803008059409ac9b1e/python_dotenv-1.1.0-py3-none-any.whl", hash = "sha256:d7c01d9e2293916c18baf562d95698754b0dbbb5e74d457c45d4f6561fb9d55d", size = 20256, upload-time = "2025-03-25T10:14:55.034Z" },
]

[[package]]
name = "pytz"
version = "2025.2"
source = { registry = "https://pypi.org/simple" }
sdist = { url = "https://files.pythonhosted.org/packages/f8/bf/abbd3cdfb8fbc7fb3d4d38d320f2441b1e7cbe29be4f23797b4a2b5d8aac/pytz-2025.2.tar.gz", hash = "sha256:360b9e3dbb49a209c21ad61809c7fb453643e048b38924c765813546746e81c3", size = 320884, upload-time = "2025-03-25T02:25:00.538Z" }
wheels = [
    { url = "https://files.pythonhosted.org/packages/81/c4/34e93fe5f5429d7570ec1fa436f1986fb1f00c3e0f43a589fe2bbcd22c3f/pytz-2025.2-py2.py3-none-any.whl", hash = "sha256:5ddf76296dd8c44c26eb8f4b6f35488f3ccbf6fbbd7adee0b7262d43f0ec2f00", size = 509225, upload-time = "2025-03-25T02:24:58.468Z" },
]

[[package]]
name = "pyyaml"
version = "6.0.2"
source = { registry = "https://pypi.org/simple" }
sdist = { url = "https://files.pythonhosted.org/packages/54/ed/79a089b6be93607fa5cdaedf301d7dfb23af5f25c398d5ead2525b063e17/pyyaml-6.0.2.tar.gz", hash = "sha256:d584d9ec91ad65861cc08d42e834324ef890a082e591037abe114850ff7bbc3e", size = 130631, upload-time = "2024-08-06T20:33:50.674Z" }
wheels = [
    { url = "https://files.pythonhosted.org/packages/86/0c/c581167fc46d6d6d7ddcfb8c843a4de25bdd27e4466938109ca68492292c/PyYAML-6.0.2-cp312-cp312-macosx_10_9_x86_64.whl", hash = "sha256:c70c95198c015b85feafc136515252a261a84561b7b1d51e3384e0655ddf25ab", size = 183873, upload-time = "2024-08-06T20:32:25.131Z" },
    { url = "https://files.pythonhosted.org/packages/a8/0c/38374f5bb272c051e2a69281d71cba6fdb983413e6758b84482905e29a5d/PyYAML-6.0.2-cp312-cp312-macosx_11_0_arm64.whl", hash = "sha256:ce826d6ef20b1bc864f0a68340c8b3287705cae2f8b4b1d932177dcc76721725", size = 173302, upload-time = "2024-08-06T20:32:26.511Z" },
    { url = "https://files.pythonhosted.org/packages/c3/93/9916574aa8c00aa06bbac729972eb1071d002b8e158bd0e83a3b9a20a1f7/PyYAML-6.0.2-cp312-cp312-manylinux_2_17_aarch64.manylinux2014_aarch64.whl", hash = "sha256:1f71ea527786de97d1a0cc0eacd1defc0985dcf6b3f17bb77dcfc8c34bec4dc5", size = 739154, upload-time = "2024-08-06T20:32:28.363Z" },
    { url = "https://files.pythonhosted.org/packages/95/0f/b8938f1cbd09739c6da569d172531567dbcc9789e0029aa070856f123984/PyYAML-6.0.2-cp312-cp312-manylinux_2_17_s390x.manylinux2014_s390x.whl", hash = "sha256:9b22676e8097e9e22e36d6b7bda33190d0d400f345f23d4065d48f4ca7ae0425", size = 766223, upload-time = "2024-08-06T20:32:30.058Z" },
    { url = "https://files.pythonhosted.org/packages/b9/2b/614b4752f2e127db5cc206abc23a8c19678e92b23c3db30fc86ab731d3bd/PyYAML-6.0.2-cp312-cp312-manylinux_2_17_x86_64.manylinux2014_x86_64.whl", hash = "sha256:80bab7bfc629882493af4aa31a4cfa43a4c57c83813253626916b8c7ada83476", size = 767542, upload-time = "2024-08-06T20:32:31.881Z" },
    { url = "https://files.pythonhosted.org/packages/d4/00/dd137d5bcc7efea1836d6264f049359861cf548469d18da90cd8216cf05f/PyYAML-6.0.2-cp312-cp312-musllinux_1_1_aarch64.whl", hash = "sha256:0833f8694549e586547b576dcfaba4a6b55b9e96098b36cdc7ebefe667dfed48", size = 731164, upload-time = "2024-08-06T20:32:37.083Z" },
    { url = "https://files.pythonhosted.org/packages/c9/1f/4f998c900485e5c0ef43838363ba4a9723ac0ad73a9dc42068b12aaba4e4/PyYAML-6.0.2-cp312-cp312-musllinux_1_1_x86_64.whl", hash = "sha256:8b9c7197f7cb2738065c481a0461e50ad02f18c78cd75775628afb4d7137fb3b", size = 756611, upload-time = "2024-08-06T20:32:38.898Z" },
    { url = "https://files.pythonhosted.org/packages/df/d1/f5a275fdb252768b7a11ec63585bc38d0e87c9e05668a139fea92b80634c/PyYAML-6.0.2-cp312-cp312-win32.whl", hash = "sha256:ef6107725bd54b262d6dedcc2af448a266975032bc85ef0172c5f059da6325b4", size = 140591, upload-time = "2024-08-06T20:32:40.241Z" },
    { url = "https://files.pythonhosted.org/packages/0c/e8/4f648c598b17c3d06e8753d7d13d57542b30d56e6c2dedf9c331ae56312e/PyYAML-6.0.2-cp312-cp312-win_amd64.whl", hash = "sha256:7e7401d0de89a9a855c839bc697c079a4af81cf878373abd7dc625847d25cbd8", size = 156338, upload-time = "2024-08-06T20:32:41.93Z" },
    { url = "https://files.pythonhosted.org/packages/ef/e3/3af305b830494fa85d95f6d95ef7fa73f2ee1cc8ef5b495c7c3269fb835f/PyYAML-6.0.2-cp313-cp313-macosx_10_13_x86_64.whl", hash = "sha256:efdca5630322a10774e8e98e1af481aad470dd62c3170801852d752aa7a783ba", size = 181309, upload-time = "2024-08-06T20:32:43.4Z" },
    { url = "https://files.pythonhosted.org/packages/45/9f/3b1c20a0b7a3200524eb0076cc027a970d320bd3a6592873c85c92a08731/PyYAML-6.0.2-cp313-cp313-macosx_11_0_arm64.whl", hash = "sha256:50187695423ffe49e2deacb8cd10510bc361faac997de9efef88badc3bb9e2d1", size = 171679, upload-time = "2024-08-06T20:32:44.801Z" },
    { url = "https://files.pythonhosted.org/packages/7c/9a/337322f27005c33bcb656c655fa78325b730324c78620e8328ae28b64d0c/PyYAML-6.0.2-cp313-cp313-manylinux_2_17_aarch64.manylinux2014_aarch64.whl", hash = "sha256:0ffe8360bab4910ef1b9e87fb812d8bc0a308b0d0eef8c8f44e0254ab3b07133", size = 733428, upload-time = "2024-08-06T20:32:46.432Z" },
    { url = "https://files.pythonhosted.org/packages/a3/69/864fbe19e6c18ea3cc196cbe5d392175b4cf3d5d0ac1403ec3f2d237ebb5/PyYAML-6.0.2-cp313-cp313-manylinux_2_17_s390x.manylinux2014_s390x.whl", hash = "sha256:17e311b6c678207928d649faa7cb0d7b4c26a0ba73d41e99c4fff6b6c3276484", size = 763361, upload-time = "2024-08-06T20:32:51.188Z" },
    { url = "https://files.pythonhosted.org/packages/04/24/b7721e4845c2f162d26f50521b825fb061bc0a5afcf9a386840f23ea19fa/PyYAML-6.0.2-cp313-cp313-manylinux_2_17_x86_64.manylinux2014_x86_64.whl", hash = "sha256:70b189594dbe54f75ab3a1acec5f1e3faa7e8cf2f1e08d9b561cb41b845f69d5", size = 759523, upload-time = "2024-08-06T20:32:53.019Z" },
    { url = "https://files.pythonhosted.org/packages/2b/b2/e3234f59ba06559c6ff63c4e10baea10e5e7df868092bf9ab40e5b9c56b6/PyYAML-6.0.2-cp313-cp313-musllinux_1_1_aarch64.whl", hash = "sha256:41e4e3953a79407c794916fa277a82531dd93aad34e29c2a514c2c0c5fe971cc", size = 726660, upload-time = "2024-08-06T20:32:54.708Z" },
    { url = "https://files.pythonhosted.org/packages/fe/0f/25911a9f080464c59fab9027482f822b86bf0608957a5fcc6eaac85aa515/PyYAML-6.0.2-cp313-cp313-musllinux_1_1_x86_64.whl", hash = "sha256:68ccc6023a3400877818152ad9a1033e3db8625d899c72eacb5a668902e4d652", size = 751597, upload-time = "2024-08-06T20:32:56.985Z" },
    { url = "https://files.pythonhosted.org/packages/14/0d/e2c3b43bbce3cf6bd97c840b46088a3031085179e596d4929729d8d68270/PyYAML-6.0.2-cp313-cp313-win32.whl", hash = "sha256:bc2fa7c6b47d6bc618dd7fb02ef6fdedb1090ec036abab80d4681424b84c1183", size = 140527, upload-time = "2024-08-06T20:33:03.001Z" },
    { url = "https://files.pythonhosted.org/packages/fa/de/02b54f42487e3d3c6efb3f89428677074ca7bf43aae402517bc7cca949f3/PyYAML-6.0.2-cp313-cp313-win_amd64.whl", hash = "sha256:8388ee1976c416731879ac16da0aff3f63b286ffdd57cdeb95f3f2e085687563", size = 156446, upload-time = "2024-08-06T20:33:04.33Z" },
]

[[package]]
name = "pyyaml-env-tag"
version = "0.1"
source = { registry = "https://pypi.org/simple" }
dependencies = [
    { name = "pyyaml" },
]
sdist = { url = "https://files.pythonhosted.org/packages/fb/8e/da1c6c58f751b70f8ceb1eb25bc25d524e8f14fe16edcce3f4e3ba08629c/pyyaml_env_tag-0.1.tar.gz", hash = "sha256:70092675bda14fdec33b31ba77e7543de9ddc88f2e5b99160396572d11525bdb", size = 5631, upload-time = "2020-11-12T02:38:26.239Z" }
wheels = [
    { url = "https://files.pythonhosted.org/packages/5a/66/bbb1dd374f5c870f59c5bb1db0e18cbe7fa739415a24cbd95b2d1f5ae0c4/pyyaml_env_tag-0.1-py3-none-any.whl", hash = "sha256:af31106dec8a4d68c60207c1886031cbf839b68aa7abccdb19868200532c2069", size = 3911, upload-time = "2020-11-12T02:38:24.638Z" },
]

[[package]]
name = "regex"
version = "2024.11.6"
source = { registry = "https://pypi.org/simple" }
sdist = { url = "https://files.pythonhosted.org/packages/8e/5f/bd69653fbfb76cf8604468d3b4ec4c403197144c7bfe0e6a5fc9e02a07cb/regex-2024.11.6.tar.gz", hash = "sha256:7ab159b063c52a0333c884e4679f8d7a85112ee3078fe3d9004b2dd875585519", size = 399494, upload-time = "2024-11-06T20:12:31.635Z" }
wheels = [
    { url = "https://files.pythonhosted.org/packages/ba/30/9a87ce8336b172cc232a0db89a3af97929d06c11ceaa19d97d84fa90a8f8/regex-2024.11.6-cp312-cp312-macosx_10_13_universal2.whl", hash = "sha256:52fb28f528778f184f870b7cf8f225f5eef0a8f6e3778529bdd40c7b3920796a", size = 483781, upload-time = "2024-11-06T20:10:07.07Z" },
    { url = "https://files.pythonhosted.org/packages/01/e8/00008ad4ff4be8b1844786ba6636035f7ef926db5686e4c0f98093612add/regex-2024.11.6-cp312-cp312-macosx_10_13_x86_64.whl", hash = "sha256:fdd6028445d2460f33136c55eeb1f601ab06d74cb3347132e1c24250187500d9", size = 288455, upload-time = "2024-11-06T20:10:09.117Z" },
    { url = "https://files.pythonhosted.org/packages/60/85/cebcc0aff603ea0a201667b203f13ba75d9fc8668fab917ac5b2de3967bc/regex-2024.11.6-cp312-cp312-macosx_11_0_arm64.whl", hash = "sha256:805e6b60c54bf766b251e94526ebad60b7de0c70f70a4e6210ee2891acb70bf2", size = 284759, upload-time = "2024-11-06T20:10:11.155Z" },
    { url = "https://files.pythonhosted.org/packages/94/2b/701a4b0585cb05472a4da28ee28fdfe155f3638f5e1ec92306d924e5faf0/regex-2024.11.6-cp312-cp312-manylinux_2_17_aarch64.manylinux2014_aarch64.whl", hash = "sha256:b85c2530be953a890eaffde05485238f07029600e8f098cdf1848d414a8b45e4", size = 794976, upload-time = "2024-11-06T20:10:13.24Z" },
    { url = "https://files.pythonhosted.org/packages/4b/bf/fa87e563bf5fee75db8915f7352e1887b1249126a1be4813837f5dbec965/regex-2024.11.6-cp312-cp312-manylinux_2_17_ppc64le.manylinux2014_ppc64le.whl", hash = "sha256:bb26437975da7dc36b7efad18aa9dd4ea569d2357ae6b783bf1118dabd9ea577", size = 833077, upload-time = "2024-11-06T20:10:15.37Z" },
    { url = "https://files.pythonhosted.org/packages/a1/56/7295e6bad94b047f4d0834e4779491b81216583c00c288252ef625c01d23/regex-2024.11.6-cp312-cp312-manylinux_2_17_s390x.manylinux2014_s390x.whl", hash = "sha256:abfa5080c374a76a251ba60683242bc17eeb2c9818d0d30117b4486be10c59d3", size = 823160, upload-time = "2024-11-06T20:10:19.027Z" },
    { url = "https://files.pythonhosted.org/packages/fb/13/e3b075031a738c9598c51cfbc4c7879e26729c53aa9cca59211c44235314/regex-2024.11.6-cp312-cp312-manylinux_2_17_x86_64.manylinux2014_x86_64.whl", hash = "sha256:70b7fa6606c2881c1db9479b0eaa11ed5dfa11c8d60a474ff0e095099f39d98e", size = 796896, upload-time = "2024-11-06T20:10:21.85Z" },
    { url = "https://files.pythonhosted.org/packages/24/56/0b3f1b66d592be6efec23a795b37732682520b47c53da5a32c33ed7d84e3/regex-2024.11.6-cp312-cp312-manylinux_2_5_i686.manylinux1_i686.manylinux_2_17_i686.manylinux2014_i686.whl", hash = "sha256:0c32f75920cf99fe6b6c539c399a4a128452eaf1af27f39bce8909c9a3fd8cbe", size = 783997, upload-time = "2024-11-06T20:10:24.329Z" },
    { url = "https://files.pythonhosted.org/packages/f9/a1/eb378dada8b91c0e4c5f08ffb56f25fcae47bf52ad18f9b2f33b83e6d498/regex-2024.11.6-cp312-cp312-musllinux_1_2_aarch64.whl", hash = "sha256:982e6d21414e78e1f51cf595d7f321dcd14de1f2881c5dc6a6e23bbbbd68435e", size = 781725, upload-time = "2024-11-06T20:10:28.067Z" },
    { url = "https://files.pythonhosted.org/packages/83/f2/033e7dec0cfd6dda93390089864732a3409246ffe8b042e9554afa9bff4e/regex-2024.11.6-cp312-cp312-musllinux_1_2_i686.whl", hash = "sha256:a7c2155f790e2fb448faed6dd241386719802296ec588a8b9051c1f5c481bc29", size = 789481, upload-time = "2024-11-06T20:10:31.612Z" },
    { url = "https://files.pythonhosted.org/packages/83/23/15d4552ea28990a74e7696780c438aadd73a20318c47e527b47a4a5a596d/regex-2024.11.6-cp312-cp312-musllinux_1_2_ppc64le.whl", hash = "sha256:149f5008d286636e48cd0b1dd65018548944e495b0265b45e1bffecce1ef7f39", size = 852896, upload-time = "2024-11-06T20:10:34.054Z" },
    { url = "https://files.pythonhosted.org/packages/e3/39/ed4416bc90deedbfdada2568b2cb0bc1fdb98efe11f5378d9892b2a88f8f/regex-2024.11.6-cp312-cp312-musllinux_1_2_s390x.whl", hash = "sha256:e5364a4502efca094731680e80009632ad6624084aff9a23ce8c8c6820de3e51", size = 860138, upload-time = "2024-11-06T20:10:36.142Z" },
    { url = "https://files.pythonhosted.org/packages/93/2d/dd56bb76bd8e95bbce684326302f287455b56242a4f9c61f1bc76e28360e/regex-2024.11.6-cp312-cp312-musllinux_1_2_x86_64.whl", hash = "sha256:0a86e7eeca091c09e021db8eb72d54751e527fa47b8d5787caf96d9831bd02ad", size = 787692, upload-time = "2024-11-06T20:10:38.394Z" },
    { url = "https://files.pythonhosted.org/packages/0b/55/31877a249ab7a5156758246b9c59539abbeba22461b7d8adc9e8475ff73e/regex-2024.11.6-cp312-cp312-win32.whl", hash = "sha256:32f9a4c643baad4efa81d549c2aadefaeba12249b2adc5af541759237eee1c54", size = 262135, upload-time = "2024-11-06T20:10:40.367Z" },
    { url = "https://files.pythonhosted.org/packages/38/ec/ad2d7de49a600cdb8dd78434a1aeffe28b9d6fc42eb36afab4a27ad23384/regex-2024.11.6-cp312-cp312-win_amd64.whl", hash = "sha256:a93c194e2df18f7d264092dc8539b8ffb86b45b899ab976aa15d48214138e81b", size = 273567, upload-time = "2024-11-06T20:10:43.467Z" },
    { url = "https://files.pythonhosted.org/packages/90/73/bcb0e36614601016552fa9344544a3a2ae1809dc1401b100eab02e772e1f/regex-2024.11.6-cp313-cp313-macosx_10_13_universal2.whl", hash = "sha256:a6ba92c0bcdf96cbf43a12c717eae4bc98325ca3730f6b130ffa2e3c3c723d84", size = 483525, upload-time = "2024-11-06T20:10:45.19Z" },
    { url = "https://files.pythonhosted.org/packages/0f/3f/f1a082a46b31e25291d830b369b6b0c5576a6f7fb89d3053a354c24b8a83/regex-2024.11.6-cp313-cp313-macosx_10_13_x86_64.whl", hash = "sha256:525eab0b789891ac3be914d36893bdf972d483fe66551f79d3e27146191a37d4", size = 288324, upload-time = "2024-11-06T20:10:47.177Z" },
    { url = "https://files.pythonhosted.org/packages/09/c9/4e68181a4a652fb3ef5099e077faf4fd2a694ea6e0f806a7737aff9e758a/regex-2024.11.6-cp313-cp313-macosx_11_0_arm64.whl", hash = "sha256:086a27a0b4ca227941700e0b31425e7a28ef1ae8e5e05a33826e17e47fbfdba0", size = 284617, upload-time = "2024-11-06T20:10:49.312Z" },
    { url = "https://files.pythonhosted.org/packages/fc/fd/37868b75eaf63843165f1d2122ca6cb94bfc0271e4428cf58c0616786dce/regex-2024.11.6-cp313-cp313-manylinux_2_17_aarch64.manylinux2014_aarch64.whl", hash = "sha256:bde01f35767c4a7899b7eb6e823b125a64de314a8ee9791367c9a34d56af18d0", size = 795023, upload-time = "2024-11-06T20:10:51.102Z" },
    { url = "https://files.pythonhosted.org/packages/c4/7c/d4cd9c528502a3dedb5c13c146e7a7a539a3853dc20209c8e75d9ba9d1b2/regex-2024.11.6-cp313-cp313-manylinux_2_17_ppc64le.manylinux2014_ppc64le.whl", hash = "sha256:b583904576650166b3d920d2bcce13971f6f9e9a396c673187f49811b2769dc7", size = 833072, upload-time = "2024-11-06T20:10:52.926Z" },
    { url = "https://files.pythonhosted.org/packages/4f/db/46f563a08f969159c5a0f0e722260568425363bea43bb7ae370becb66a67/regex-2024.11.6-cp313-cp313-manylinux_2_17_s390x.manylinux2014_s390x.whl", hash = "sha256:1c4de13f06a0d54fa0d5ab1b7138bfa0d883220965a29616e3ea61b35d5f5fc7", size = 823130, upload-time = "2024-11-06T20:10:54.828Z" },
    { url = "https://files.pythonhosted.org/packages/db/60/1eeca2074f5b87df394fccaa432ae3fc06c9c9bfa97c5051aed70e6e00c2/regex-2024.11.6-cp313-cp313-manylinux_2_17_x86_64.manylinux2014_x86_64.whl", hash = "sha256:3cde6e9f2580eb1665965ce9bf17ff4952f34f5b126beb509fee8f4e994f143c", size = 796857, upload-time = "2024-11-06T20:10:56.634Z" },
    { url = "https://files.pythonhosted.org/packages/10/db/ac718a08fcee981554d2f7bb8402f1faa7e868c1345c16ab1ebec54b0d7b/regex-2024.11.6-cp313-cp313-manylinux_2_5_i686.manylinux1_i686.manylinux_2_17_i686.manylinux2014_i686.whl", hash = "sha256:0d7f453dca13f40a02b79636a339c5b62b670141e63efd511d3f8f73fba162b3", size = 784006, upload-time = "2024-11-06T20:10:59.369Z" },
    { url = "https://files.pythonhosted.org/packages/c2/41/7da3fe70216cea93144bf12da2b87367590bcf07db97604edeea55dac9ad/regex-2024.11.6-cp313-cp313-musllinux_1_2_aarch64.whl", hash = "sha256:59dfe1ed21aea057a65c6b586afd2a945de04fc7db3de0a6e3ed5397ad491b07", size = 781650, upload-time = "2024-11-06T20:11:02.042Z" },
    { url = "https://files.pythonhosted.org/packages/a7/d5/880921ee4eec393a4752e6ab9f0fe28009435417c3102fc413f3fe81c4e5/regex-2024.11.6-cp313-cp313-musllinux_1_2_i686.whl", hash = "sha256:b97c1e0bd37c5cd7902e65f410779d39eeda155800b65fc4d04cc432efa9bc6e", size = 789545, upload-time = "2024-11-06T20:11:03.933Z" },
    { url = "https://files.pythonhosted.org/packages/dc/96/53770115e507081122beca8899ab7f5ae28ae790bfcc82b5e38976df6a77/regex-2024.11.6-cp313-cp313-musllinux_1_2_ppc64le.whl", hash = "sha256:f9d1e379028e0fc2ae3654bac3cbbef81bf3fd571272a42d56c24007979bafb6", size = 853045, upload-time = "2024-11-06T20:11:06.497Z" },
    { url = "https://files.pythonhosted.org/packages/31/d3/1372add5251cc2d44b451bd94f43b2ec78e15a6e82bff6a290ef9fd8f00a/regex-2024.11.6-cp313-cp313-musllinux_1_2_s390x.whl", hash = "sha256:13291b39131e2d002a7940fb176e120bec5145f3aeb7621be6534e46251912c4", size = 860182, upload-time = "2024-11-06T20:11:09.06Z" },
    { url = "https://files.pythonhosted.org/packages/ed/e3/c446a64984ea9f69982ba1a69d4658d5014bc7a0ea468a07e1a1265db6e2/regex-2024.11.6-cp313-cp313-musllinux_1_2_x86_64.whl", hash = "sha256:4f51f88c126370dcec4908576c5a627220da6c09d0bff31cfa89f2523843316d", size = 787733, upload-time = "2024-11-06T20:11:11.256Z" },
    { url = "https://files.pythonhosted.org/packages/2b/f1/e40c8373e3480e4f29f2692bd21b3e05f296d3afebc7e5dcf21b9756ca1c/regex-2024.11.6-cp313-cp313-win32.whl", hash = "sha256:63b13cfd72e9601125027202cad74995ab26921d8cd935c25f09c630436348ff", size = 262122, upload-time = "2024-11-06T20:11:13.161Z" },
    { url = "https://files.pythonhosted.org/packages/45/94/bc295babb3062a731f52621cdc992d123111282e291abaf23faa413443ea/regex-2024.11.6-cp313-cp313-win_amd64.whl", hash = "sha256:2b3361af3198667e99927da8b84c1b010752fa4b1115ee30beaa332cabc3ef1a", size = 273545, upload-time = "2024-11-06T20:11:15Z" },
]

[[package]]
name = "requests"
version = "2.32.3"
source = { registry = "https://pypi.org/simple" }
dependencies = [
    { name = "certifi" },
    { name = "charset-normalizer" },
    { name = "idna" },
    { name = "urllib3" },
]
sdist = { url = "https://files.pythonhosted.org/packages/63/70/2bf7780ad2d390a8d301ad0b550f1581eadbd9a20f896afe06353c2a2913/requests-2.32.3.tar.gz", hash = "sha256:55365417734eb18255590a9ff9eb97e9e1da868d4ccd6402399eaf68af20a760", size = 131218, upload-time = "2024-05-29T15:37:49.536Z" }
wheels = [
    { url = "https://files.pythonhosted.org/packages/f9/9b/335f9764261e915ed497fcdeb11df5dfd6f7bf257d4a6a2a686d80da4d54/requests-2.32.3-py3-none-any.whl", hash = "sha256:70761cfe03c773ceb22aa2f671b4757976145175cdfca038c02654d061d6dcc6", size = 64928, upload-time = "2024-05-29T15:37:47.027Z" },
]

[[package]]
name = "rich"
version = "14.0.0"
source = { registry = "https://pypi.org/simple" }
dependencies = [
    { name = "markdown-it-py" },
    { name = "pygments" },
]
sdist = { url = "https://files.pythonhosted.org/packages/a1/53/830aa4c3066a8ab0ae9a9955976fb770fe9c6102117c8ec4ab3ea62d89e8/rich-14.0.0.tar.gz", hash = "sha256:82f1bc23a6a21ebca4ae0c45af9bdbc492ed20231dcb63f297d6d1021a9d5725", size = 224078, upload-time = "2025-03-30T14:15:14.23Z" }
wheels = [
    { url = "https://files.pythonhosted.org/packages/0d/9b/63f4c7ebc259242c89b3acafdb37b41d1185c07ff0011164674e9076b491/rich-14.0.0-py3-none-any.whl", hash = "sha256:1c9491e1951aac09caffd42f448ee3d04e58923ffe14993f6e83068dc395d7e0", size = 243229, upload-time = "2025-03-30T14:15:12.283Z" },
]

[[package]]
name = "ruamel-yaml"
version = "0.18.10"
source = { registry = "https://pypi.org/simple" }
dependencies = [
    { name = "ruamel-yaml-clib", marker = "python_full_version < '3.13' and platform_python_implementation == 'CPython'" },
]
sdist = { url = "https://files.pythonhosted.org/packages/ea/46/f44d8be06b85bc7c4d8c95d658be2b68f27711f279bf9dd0612a5e4794f5/ruamel.yaml-0.18.10.tar.gz", hash = "sha256:20c86ab29ac2153f80a428e1254a8adf686d3383df04490514ca3b79a362db58", size = 143447, upload-time = "2025-01-06T14:08:51.334Z" }
wheels = [
    { url = "https://files.pythonhosted.org/packages/c2/36/dfc1ebc0081e6d39924a2cc53654497f967a084a436bb64402dfce4254d9/ruamel.yaml-0.18.10-py3-none-any.whl", hash = "sha256:30f22513ab2301b3d2b577adc121c6471f28734d3d9728581245f1e76468b4f1", size = 117729, upload-time = "2025-01-06T14:08:47.471Z" },
]

[[package]]
name = "ruamel-yaml-clib"
version = "0.2.12"
source = { registry = "https://pypi.org/simple" }
sdist = { url = "https://files.pythonhosted.org/packages/20/84/80203abff8ea4993a87d823a5f632e4d92831ef75d404c9fc78d0176d2b5/ruamel.yaml.clib-0.2.12.tar.gz", hash = "sha256:6c8fbb13ec503f99a91901ab46e0b07ae7941cd527393187039aec586fdfd36f", size = 225315, upload-time = "2024-10-20T10:10:56.22Z" }
wheels = [
    { url = "https://files.pythonhosted.org/packages/48/41/e7a405afbdc26af961678474a55373e1b323605a4f5e2ddd4a80ea80f628/ruamel.yaml.clib-0.2.12-cp312-cp312-macosx_14_0_arm64.whl", hash = "sha256:20b0f8dc160ba83b6dcc0e256846e1a02d044e13f7ea74a3d1d56ede4e48c632", size = 133433, upload-time = "2024-10-20T10:12:55.657Z" },
    { url = "https://files.pythonhosted.org/packages/ec/b0/b850385604334c2ce90e3ee1013bd911aedf058a934905863a6ea95e9eb4/ruamel.yaml.clib-0.2.12-cp312-cp312-manylinux2014_aarch64.whl", hash = "sha256:943f32bc9dedb3abff9879edc134901df92cfce2c3d5c9348f172f62eb2d771d", size = 647362, upload-time = "2024-10-20T10:12:57.155Z" },
    { url = "https://files.pythonhosted.org/packages/44/d0/3f68a86e006448fb6c005aee66565b9eb89014a70c491d70c08de597f8e4/ruamel.yaml.clib-0.2.12-cp312-cp312-manylinux_2_17_x86_64.manylinux2014_x86_64.whl", hash = "sha256:95c3829bb364fdb8e0332c9931ecf57d9be3519241323c5274bd82f709cebc0c", size = 754118, upload-time = "2024-10-20T10:12:58.501Z" },
    { url = "https://files.pythonhosted.org/packages/52/a9/d39f3c5ada0a3bb2870d7db41901125dbe2434fa4f12ca8c5b83a42d7c53/ruamel.yaml.clib-0.2.12-cp312-cp312-manylinux_2_5_i686.manylinux1_i686.manylinux_2_17_i686.manylinux2014_i686.whl", hash = "sha256:749c16fcc4a2b09f28843cda5a193e0283e47454b63ec4b81eaa2242f50e4ccd", size = 706497, upload-time = "2024-10-20T10:13:00.211Z" },
    { url = "https://files.pythonhosted.org/packages/b0/fa/097e38135dadd9ac25aecf2a54be17ddf6e4c23e43d538492a90ab3d71c6/ruamel.yaml.clib-0.2.12-cp312-cp312-musllinux_1_1_i686.whl", hash = "sha256:bf165fef1f223beae7333275156ab2022cffe255dcc51c27f066b4370da81e31", size = 698042, upload-time = "2024-10-21T11:26:46.038Z" },
    { url = "https://files.pythonhosted.org/packages/ec/d5/a659ca6f503b9379b930f13bc6b130c9f176469b73b9834296822a83a132/ruamel.yaml.clib-0.2.12-cp312-cp312-musllinux_1_1_x86_64.whl", hash = "sha256:32621c177bbf782ca5a18ba4d7af0f1082a3f6e517ac2a18b3974d4edf349680", size = 745831, upload-time = "2024-10-21T11:26:47.487Z" },
    { url = "https://files.pythonhosted.org/packages/db/5d/36619b61ffa2429eeaefaab4f3374666adf36ad8ac6330d855848d7d36fd/ruamel.yaml.clib-0.2.12-cp312-cp312-musllinux_1_2_aarch64.whl", hash = "sha256:b82a7c94a498853aa0b272fd5bc67f29008da798d4f93a2f9f289feb8426a58d", size = 715692, upload-time = "2024-12-11T19:58:17.252Z" },
    { url = "https://files.pythonhosted.org/packages/b1/82/85cb92f15a4231c89b95dfe08b09eb6adca929ef7df7e17ab59902b6f589/ruamel.yaml.clib-0.2.12-cp312-cp312-win32.whl", hash = "sha256:e8c4ebfcfd57177b572e2040777b8abc537cdef58a2120e830124946aa9b42c5", size = 98777, upload-time = "2024-10-20T10:13:01.395Z" },
    { url = "https://files.pythonhosted.org/packages/d7/8f/c3654f6f1ddb75daf3922c3d8fc6005b1ab56671ad56ffb874d908bfa668/ruamel.yaml.clib-0.2.12-cp312-cp312-win_amd64.whl", hash = "sha256:0467c5965282c62203273b838ae77c0d29d7638c8a4e3a1c8bdd3602c10904e4", size = 115523, upload-time = "2024-10-20T10:13:02.768Z" },
    { url = "https://files.pythonhosted.org/packages/29/00/4864119668d71a5fa45678f380b5923ff410701565821925c69780356ffa/ruamel.yaml.clib-0.2.12-cp313-cp313-macosx_14_0_arm64.whl", hash = "sha256:4c8c5d82f50bb53986a5e02d1b3092b03622c02c2eb78e29bec33fd9593bae1a", size = 132011, upload-time = "2024-10-20T10:13:04.377Z" },
    { url = "https://files.pythonhosted.org/packages/7f/5e/212f473a93ae78c669ffa0cb051e3fee1139cb2d385d2ae1653d64281507/ruamel.yaml.clib-0.2.12-cp313-cp313-manylinux2014_aarch64.whl", hash = "sha256:e7e3736715fbf53e9be2a79eb4db68e4ed857017344d697e8b9749444ae57475", size = 642488, upload-time = "2024-10-20T10:13:05.906Z" },
    { url = "https://files.pythonhosted.org/packages/1f/8f/ecfbe2123ade605c49ef769788f79c38ddb1c8fa81e01f4dbf5cf1a44b16/ruamel.yaml.clib-0.2.12-cp313-cp313-manylinux_2_17_x86_64.manylinux2014_x86_64.whl", hash = "sha256:0b7e75b4965e1d4690e93021adfcecccbca7d61c7bddd8e22406ef2ff20d74ef", size = 745066, upload-time = "2024-10-20T10:13:07.26Z" },
    { url = "https://files.pythonhosted.org/packages/e2/a9/28f60726d29dfc01b8decdb385de4ced2ced9faeb37a847bd5cf26836815/ruamel.yaml.clib-0.2.12-cp313-cp313-manylinux_2_5_i686.manylinux1_i686.manylinux_2_17_i686.manylinux2014_i686.whl", hash = "sha256:96777d473c05ee3e5e3c3e999f5d23c6f4ec5b0c38c098b3a5229085f74236c6", size = 701785, upload-time = "2024-10-20T10:13:08.504Z" },
    { url = "https://files.pythonhosted.org/packages/84/7e/8e7ec45920daa7f76046578e4f677a3215fe8f18ee30a9cb7627a19d9b4c/ruamel.yaml.clib-0.2.12-cp313-cp313-musllinux_1_1_i686.whl", hash = "sha256:3bc2a80e6420ca8b7d3590791e2dfc709c88ab9152c00eeb511c9875ce5778bf", size = 693017, upload-time = "2024-10-21T11:26:48.866Z" },
    { url = "https://files.pythonhosted.org/packages/c5/b3/d650eaade4ca225f02a648321e1ab835b9d361c60d51150bac49063b83fa/ruamel.yaml.clib-0.2.12-cp313-cp313-musllinux_1_1_x86_64.whl", hash = "sha256:e188d2699864c11c36cdfdada94d781fd5d6b0071cd9c427bceb08ad3d7c70e1", size = 741270, upload-time = "2024-10-21T11:26:50.213Z" },
    { url = "https://files.pythonhosted.org/packages/87/b8/01c29b924dcbbed75cc45b30c30d565d763b9c4d540545a0eeecffb8f09c/ruamel.yaml.clib-0.2.12-cp313-cp313-musllinux_1_2_aarch64.whl", hash = "sha256:4f6f3eac23941b32afccc23081e1f50612bdbe4e982012ef4f5797986828cd01", size = 709059, upload-time = "2024-12-11T19:58:18.846Z" },
    { url = "https://files.pythonhosted.org/packages/30/8c/ed73f047a73638257aa9377ad356bea4d96125b305c34a28766f4445cc0f/ruamel.yaml.clib-0.2.12-cp313-cp313-win32.whl", hash = "sha256:6442cb36270b3afb1b4951f060eccca1ce49f3d087ca1ca4563a6eb479cb3de6", size = 98583, upload-time = "2024-10-20T10:13:09.658Z" },
    { url = "https://files.pythonhosted.org/packages/b0/85/e8e751d8791564dd333d5d9a4eab0a7a115f7e349595417fd50ecae3395c/ruamel.yaml.clib-0.2.12-cp313-cp313-win_amd64.whl", hash = "sha256:e5b8daf27af0b90da7bb903a876477a9e6d7270be6146906b276605997c7e9a3", size = 115190, upload-time = "2024-10-20T10:13:10.66Z" },
]

[[package]]
name = "ruff"
version = "0.11.7"
source = { registry = "https://pypi.org/simple" }
sdist = { url = "https://files.pythonhosted.org/packages/5b/89/6f9c9674818ac2e9cc2f2b35b704b7768656e6b7c139064fc7ba8fbc99f1/ruff-0.11.7.tar.gz", hash = "sha256:655089ad3224070736dc32844fde783454f8558e71f501cb207485fe4eee23d4", size = 4054861, upload-time = "2025-04-24T18:49:37.007Z" }
wheels = [
    { url = "https://files.pythonhosted.org/packages/b4/ec/21927cb906c5614b786d1621dba405e3d44f6e473872e6df5d1a6bca0455/ruff-0.11.7-py3-none-linux_armv6l.whl", hash = "sha256:d29e909d9a8d02f928d72ab7837b5cbc450a5bdf578ab9ebee3263d0a525091c", size = 10245403, upload-time = "2025-04-24T18:48:40.459Z" },
    { url = "https://files.pythonhosted.org/packages/e2/af/fec85b6c2c725bcb062a354dd7cbc1eed53c33ff3aa665165871c9c16ddf/ruff-0.11.7-py3-none-macosx_10_12_x86_64.whl", hash = "sha256:dd1fb86b168ae349fb01dd497d83537b2c5541fe0626e70c786427dd8363aaee", size = 11007166, upload-time = "2025-04-24T18:48:44.742Z" },
    { url = "https://files.pythonhosted.org/packages/31/9a/2d0d260a58e81f388800343a45898fd8df73c608b8261c370058b675319a/ruff-0.11.7-py3-none-macosx_11_0_arm64.whl", hash = "sha256:d3d7d2e140a6fbbc09033bce65bd7ea29d6a0adeb90b8430262fbacd58c38ada", size = 10378076, upload-time = "2025-04-24T18:48:47.918Z" },
    { url = "https://files.pythonhosted.org/packages/c2/c4/9b09b45051404d2e7dd6d9dbcbabaa5ab0093f9febcae664876a77b9ad53/ruff-0.11.7-py3-none-manylinux_2_17_aarch64.manylinux2014_aarch64.whl", hash = "sha256:4809df77de390a1c2077d9b7945d82f44b95d19ceccf0c287c56e4dc9b91ca64", size = 10557138, upload-time = "2025-04-24T18:48:51.707Z" },
    { url = "https://files.pythonhosted.org/packages/5e/5e/f62a1b6669870a591ed7db771c332fabb30f83c967f376b05e7c91bccd14/ruff-0.11.7-py3-none-manylinux_2_17_armv7l.manylinux2014_armv7l.whl", hash = "sha256:f3a0c2e169e6b545f8e2dba185eabbd9db4f08880032e75aa0e285a6d3f48201", size = 10095726, upload-time = "2025-04-24T18:48:54.243Z" },
    { url = "https://files.pythonhosted.org/packages/45/59/a7aa8e716f4cbe07c3500a391e58c52caf665bb242bf8be42c62adef649c/ruff-0.11.7-py3-none-manylinux_2_17_i686.manylinux2014_i686.whl", hash = "sha256:49b888200a320dd96a68e86736cf531d6afba03e4f6cf098401406a257fcf3d6", size = 11672265, upload-time = "2025-04-24T18:48:57.639Z" },
    { url = "https://files.pythonhosted.org/packages/dd/e3/101a8b707481f37aca5f0fcc3e42932fa38b51add87bfbd8e41ab14adb24/ruff-0.11.7-py3-none-manylinux_2_17_ppc64.manylinux2014_ppc64.whl", hash = "sha256:2b19cdb9cf7dae00d5ee2e7c013540cdc3b31c4f281f1dacb5a799d610e90db4", size = 12331418, upload-time = "2025-04-24T18:49:00.697Z" },
    { url = "https://files.pythonhosted.org/packages/dd/71/037f76cbe712f5cbc7b852e4916cd3cf32301a30351818d32ab71580d1c0/ruff-0.11.7-py3-none-manylinux_2_17_ppc64le.manylinux2014_ppc64le.whl", hash = "sha256:64e0ee994c9e326b43539d133a36a455dbaab477bc84fe7bfbd528abe2f05c1e", size = 11794506, upload-time = "2025-04-24T18:49:03.545Z" },
    { url = "https://files.pythonhosted.org/packages/ca/de/e450b6bab1fc60ef263ef8fcda077fb4977601184877dce1c59109356084/ruff-0.11.7-py3-none-manylinux_2_17_s390x.manylinux2014_s390x.whl", hash = "sha256:bad82052311479a5865f52c76ecee5d468a58ba44fb23ee15079f17dd4c8fd63", size = 13939084, upload-time = "2025-04-24T18:49:07.159Z" },
    { url = "https://files.pythonhosted.org/packages/0e/2c/1e364cc92970075d7d04c69c928430b23e43a433f044474f57e425cbed37/ruff-0.11.7-py3-none-manylinux_2_17_x86_64.manylinux2014_x86_64.whl", hash = "sha256:7940665e74e7b65d427b82bffc1e46710ec7f30d58b4b2d5016e3f0321436502", size = 11450441, upload-time = "2025-04-24T18:49:11.41Z" },
    { url = "https://files.pythonhosted.org/packages/9d/7d/1b048eb460517ff9accd78bca0fa6ae61df2b276010538e586f834f5e402/ruff-0.11.7-py3-none-musllinux_1_2_aarch64.whl", hash = "sha256:169027e31c52c0e36c44ae9a9c7db35e505fee0b39f8d9fca7274a6305295a92", size = 10441060, upload-time = "2025-04-24T18:49:14.184Z" },
    { url = "https://files.pythonhosted.org/packages/3a/57/8dc6ccfd8380e5ca3d13ff7591e8ba46a3b330323515a4996b991b10bd5d/ruff-0.11.7-py3-none-musllinux_1_2_armv7l.whl", hash = "sha256:305b93f9798aee582e91e34437810439acb28b5fc1fee6b8205c78c806845a94", size = 10058689, upload-time = "2025-04-24T18:49:17.559Z" },
    { url = "https://files.pythonhosted.org/packages/23/bf/20487561ed72654147817885559ba2aa705272d8b5dee7654d3ef2dbf912/ruff-0.11.7-py3-none-musllinux_1_2_i686.whl", hash = "sha256:a681db041ef55550c371f9cd52a3cf17a0da4c75d6bd691092dfc38170ebc4b6", size = 11073703, upload-time = "2025-04-24T18:49:20.247Z" },
    { url = "https://files.pythonhosted.org/packages/9d/27/04f2db95f4ef73dccedd0c21daf9991cc3b7f29901a4362057b132075aa4/ruff-0.11.7-py3-none-musllinux_1_2_x86_64.whl", hash = "sha256:07f1496ad00a4a139f4de220b0c97da6d4c85e0e4aa9b2624167b7d4d44fd6b6", size = 11532822, upload-time = "2025-04-24T18:49:23.765Z" },
    { url = "https://files.pythonhosted.org/packages/e1/72/43b123e4db52144c8add336581de52185097545981ff6e9e58a21861c250/ruff-0.11.7-py3-none-win32.whl", hash = "sha256:f25dfb853ad217e6e5f1924ae8a5b3f6709051a13e9dad18690de6c8ff299e26", size = 10362436, upload-time = "2025-04-24T18:49:27.377Z" },
    { url = "https://files.pythonhosted.org/packages/c5/a0/3e58cd76fdee53d5c8ce7a56d84540833f924ccdf2c7d657cb009e604d82/ruff-0.11.7-py3-none-win_amd64.whl", hash = "sha256:0a931d85959ceb77e92aea4bbedfded0a31534ce191252721128f77e5ae1f98a", size = 11566676, upload-time = "2025-04-24T18:49:30.938Z" },
    { url = "https://files.pythonhosted.org/packages/68/ca/69d7c7752bce162d1516e5592b1cc6b6668e9328c0d270609ddbeeadd7cf/ruff-0.11.7-py3-none-win_arm64.whl", hash = "sha256:778c1e5d6f9e91034142dfd06110534ca13220bfaad5c3735f6cb844654f6177", size = 10677936, upload-time = "2025-04-24T18:49:34.392Z" },
]

[[package]]
name = "s3transfer"
version = "0.12.0"
source = { registry = "https://pypi.org/simple" }
dependencies = [
    { name = "botocore" },
]
sdist = { url = "https://files.pythonhosted.org/packages/fc/9e/73b14aed38ee1f62cd30ab93cd0072dec7fb01f3033d116875ae3e7b8b44/s3transfer-0.12.0.tar.gz", hash = "sha256:8ac58bc1989a3fdb7c7f3ee0918a66b160d038a147c7b5db1500930a607e9a1c", size = 149178, upload-time = "2025-04-22T21:08:09.787Z" }
wheels = [
    { url = "https://files.pythonhosted.org/packages/89/64/d2b49620039b82688aeebd510bd62ff4cdcdb86cbf650cc72ae42c5254a3/s3transfer-0.12.0-py3-none-any.whl", hash = "sha256:35b314d7d82865756edab59f7baebc6b477189e6ab4c53050e28c1de4d9cce18", size = 84773, upload-time = "2025-04-22T21:08:08.265Z" },
]

[[package]]
name = "schema"
version = "0.7.7"
source = { registry = "https://pypi.org/simple" }
sdist = { url = "https://files.pythonhosted.org/packages/d4/01/0ea2e66bad2f13271e93b729c653747614784d3ebde219679e41ccdceecd/schema-0.7.7.tar.gz", hash = "sha256:7da553abd2958a19dc2547c388cde53398b39196175a9be59ea1caf5ab0a1807", size = 44245, upload-time = "2024-05-04T10:56:17.318Z" }
wheels = [
    { url = "https://files.pythonhosted.org/packages/ad/1b/81855a88c6db2b114d5b2e9f96339190d5ee4d1b981d217fa32127bb00e0/schema-0.7.7-py2.py3-none-any.whl", hash = "sha256:5d976a5b50f36e74e2157b47097b60002bd4d42e65425fcc9c9befadb4255dde", size = 18632, upload-time = "2024-05-04T10:56:13.86Z" },
]

[[package]]
name = "six"
version = "1.17.0"
source = { registry = "https://pypi.org/simple" }
sdist = { url = "https://files.pythonhosted.org/packages/94/e7/b2c673351809dca68a0e064b6af791aa332cf192da575fd474ed7d6f16a2/six-1.17.0.tar.gz", hash = "sha256:ff70335d468e7eb6ec65b95b99d3a2836546063f63acc5171de367e834932a81", size = 34031, upload-time = "2024-12-04T17:35:28.174Z" }
wheels = [
    { url = "https://files.pythonhosted.org/packages/b7/ce/149a00dd41f10bc29e5921b496af8b574d8413afcd5e30dfa0ed46c2cc5e/six-1.17.0-py2.py3-none-any.whl", hash = "sha256:4721f391ed90541fddacab5acf947aa0d3dc7d27b2e1e8eda2be8970586c3274", size = 11050, upload-time = "2024-12-04T17:35:26.475Z" },
]

[[package]]
name = "sniffio"
version = "1.3.1"
source = { registry = "https://pypi.org/simple" }
sdist = { url = "https://files.pythonhosted.org/packages/a2/87/a6771e1546d97e7e041b6ae58d80074f81b7d5121207425c964ddf5cfdbd/sniffio-1.3.1.tar.gz", hash = "sha256:f4324edc670a0f49750a81b895f35c3adb843cca46f0530f79fc1babb23789dc", size = 20372, upload-time = "2024-02-25T23:20:04.057Z" }
wheels = [
    { url = "https://files.pythonhosted.org/packages/e9/44/75a9c9421471a6c4805dbf2356f7c181a29c1879239abab1ea2cc8f38b40/sniffio-1.3.1-py3-none-any.whl", hash = "sha256:2f6da418d1f1e0fddd844478f41680e794e6051915791a034ff65e5f100525a2", size = 10235, upload-time = "2024-02-25T23:20:01.196Z" },
]

[[package]]
name = "starlette"
version = "0.46.2"
source = { registry = "https://pypi.org/simple" }
dependencies = [
    { name = "anyio" },
]
sdist = { url = "https://files.pythonhosted.org/packages/ce/20/08dfcd9c983f6a6f4a1000d934b9e6d626cff8d2eeb77a89a68eef20a2b7/starlette-0.46.2.tar.gz", hash = "sha256:7f7361f34eed179294600af672f565727419830b54b7b084efe44bb82d2fccd5", size = 2580846, upload-time = "2025-04-13T13:56:17.942Z" }
wheels = [
    { url = "https://files.pythonhosted.org/packages/8b/0c/9d30a4ebeb6db2b25a841afbb80f6ef9a854fc3b41be131d249a977b4959/starlette-0.46.2-py3-none-any.whl", hash = "sha256:595633ce89f8ffa71a015caed34a5b2dc1c0cdb3f0f1fbd1e69339cf2abeec35", size = 72037, upload-time = "2025-04-13T13:56:16.21Z" },
]

[[package]]
name = "tenacity"
version = "9.1.2"
source = { registry = "https://pypi.org/simple" }
sdist = { url = "https://files.pythonhosted.org/packages/0a/d4/2b0cd0fe285e14b36db076e78c93766ff1d529d70408bd1d2a5a84f1d929/tenacity-9.1.2.tar.gz", hash = "sha256:1169d376c297e7de388d18b4481760d478b0e99a777cad3a9c86e556f4b697cb", size = 48036, upload-time = "2025-04-02T08:25:09.966Z" }
wheels = [
    { url = "https://files.pythonhosted.org/packages/e5/30/643397144bfbfec6f6ef821f36f33e57d35946c44a2352d3c9f0ae847619/tenacity-9.1.2-py3-none-any.whl", hash = "sha256:f77bf36710d8b73a50b2dd155c97b870017ad21afe6ab300326b0371b3b05138", size = 28248, upload-time = "2025-04-02T08:25:07.678Z" },
]

[[package]]
name = "tiktoken"
version = "0.9.0"
source = { registry = "https://pypi.org/simple" }
dependencies = [
    { name = "regex" },
    { name = "requests" },
]
sdist = { url = "https://files.pythonhosted.org/packages/ea/cf/756fedf6981e82897f2d570dd25fa597eb3f4459068ae0572d7e888cfd6f/tiktoken-0.9.0.tar.gz", hash = "sha256:d02a5ca6a938e0490e1ff957bc48c8b078c88cb83977be1625b1fd8aac792c5d", size = 35991, upload-time = "2025-02-14T06:03:01.003Z" }
wheels = [
    { url = "https://files.pythonhosted.org/packages/cf/e5/21ff33ecfa2101c1bb0f9b6df750553bd873b7fb532ce2cb276ff40b197f/tiktoken-0.9.0-cp312-cp312-macosx_10_13_x86_64.whl", hash = "sha256:e88f121c1c22b726649ce67c089b90ddda8b9662545a8aeb03cfef15967ddd03", size = 1065073, upload-time = "2025-02-14T06:02:24.768Z" },
    { url = "https://files.pythonhosted.org/packages/8e/03/a95e7b4863ee9ceec1c55983e4cc9558bcfd8f4f80e19c4f8a99642f697d/tiktoken-0.9.0-cp312-cp312-macosx_11_0_arm64.whl", hash = "sha256:a6600660f2f72369acb13a57fb3e212434ed38b045fd8cc6cdd74947b4b5d210", size = 1008075, upload-time = "2025-02-14T06:02:26.92Z" },
    { url = "https://files.pythonhosted.org/packages/40/10/1305bb02a561595088235a513ec73e50b32e74364fef4de519da69bc8010/tiktoken-0.9.0-cp312-cp312-manylinux_2_17_aarch64.manylinux2014_aarch64.whl", hash = "sha256:95e811743b5dfa74f4b227927ed86cbc57cad4df859cb3b643be797914e41794", size = 1140754, upload-time = "2025-02-14T06:02:28.124Z" },
    { url = "https://files.pythonhosted.org/packages/1b/40/da42522018ca496432ffd02793c3a72a739ac04c3794a4914570c9bb2925/tiktoken-0.9.0-cp312-cp312-manylinux_2_17_x86_64.manylinux2014_x86_64.whl", hash = "sha256:99376e1370d59bcf6935c933cb9ba64adc29033b7e73f5f7569f3aad86552b22", size = 1196678, upload-time = "2025-02-14T06:02:29.845Z" },
    { url = "https://files.pythonhosted.org/packages/5c/41/1e59dddaae270ba20187ceb8aa52c75b24ffc09f547233991d5fd822838b/tiktoken-0.9.0-cp312-cp312-musllinux_1_2_x86_64.whl", hash = "sha256:badb947c32739fb6ddde173e14885fb3de4d32ab9d8c591cbd013c22b4c31dd2", size = 1259283, upload-time = "2025-02-14T06:02:33.838Z" },
    { url = "https://files.pythonhosted.org/packages/5b/64/b16003419a1d7728d0d8c0d56a4c24325e7b10a21a9dd1fc0f7115c02f0a/tiktoken-0.9.0-cp312-cp312-win_amd64.whl", hash = "sha256:5a62d7a25225bafed786a524c1b9f0910a1128f4232615bf3f8257a73aaa3b16", size = 894897, upload-time = "2025-02-14T06:02:36.265Z" },
    { url = "https://files.pythonhosted.org/packages/7a/11/09d936d37f49f4f494ffe660af44acd2d99eb2429d60a57c71318af214e0/tiktoken-0.9.0-cp313-cp313-macosx_10_13_x86_64.whl", hash = "sha256:2b0e8e05a26eda1249e824156d537015480af7ae222ccb798e5234ae0285dbdb", size = 1064919, upload-time = "2025-02-14T06:02:37.494Z" },
    { url = "https://files.pythonhosted.org/packages/80/0e/f38ba35713edb8d4197ae602e80837d574244ced7fb1b6070b31c29816e0/tiktoken-0.9.0-cp313-cp313-macosx_11_0_arm64.whl", hash = "sha256:27d457f096f87685195eea0165a1807fae87b97b2161fe8c9b1df5bd74ca6f63", size = 1007877, upload-time = "2025-02-14T06:02:39.516Z" },
    { url = "https://files.pythonhosted.org/packages/fe/82/9197f77421e2a01373e27a79dd36efdd99e6b4115746ecc553318ecafbf0/tiktoken-0.9.0-cp313-cp313-manylinux_2_17_aarch64.manylinux2014_aarch64.whl", hash = "sha256:2cf8ded49cddf825390e36dd1ad35cd49589e8161fdcb52aa25f0583e90a3e01", size = 1140095, upload-time = "2025-02-14T06:02:41.791Z" },
    { url = "https://files.pythonhosted.org/packages/f2/bb/4513da71cac187383541facd0291c4572b03ec23c561de5811781bbd988f/tiktoken-0.9.0-cp313-cp313-manylinux_2_17_x86_64.manylinux2014_x86_64.whl", hash = "sha256:cc156cb314119a8bb9748257a2eaebd5cc0753b6cb491d26694ed42fc7cb3139", size = 1195649, upload-time = "2025-02-14T06:02:43Z" },
    { url = "https://files.pythonhosted.org/packages/fa/5c/74e4c137530dd8504e97e3a41729b1103a4ac29036cbfd3250b11fd29451/tiktoken-0.9.0-cp313-cp313-musllinux_1_2_x86_64.whl", hash = "sha256:cd69372e8c9dd761f0ab873112aba55a0e3e506332dd9f7522ca466e817b1b7a", size = 1258465, upload-time = "2025-02-14T06:02:45.046Z" },
    { url = "https://files.pythonhosted.org/packages/de/a8/8f499c179ec900783ffe133e9aab10044481679bb9aad78436d239eee716/tiktoken-0.9.0-cp313-cp313-win_amd64.whl", hash = "sha256:5ea0edb6f83dc56d794723286215918c1cde03712cbbafa0348b33448faf5b95", size = 894669, upload-time = "2025-02-14T06:02:47.341Z" },
]

[[package]]
name = "tld"
version = "0.13"
source = { registry = "https://pypi.org/simple" }
sdist = { url = "https://files.pythonhosted.org/packages/19/2b/678082222bc1d2823ea8384c6806085b85226ff73885c703fe0c7143ef64/tld-0.13.tar.gz", hash = "sha256:93dde5e1c04bdf1844976eae440706379d21f4ab235b73c05d7483e074fb5629", size = 446824, upload-time = "2023-02-27T21:06:48.888Z" }
wheels = [
    { url = "https://files.pythonhosted.org/packages/ea/75/779ddeaf4d847ba0021ad99d1b615a853f2a5762bd5d118273c7f7673c38/tld-0.13-py2.py3-none-any.whl", hash = "sha256:f75b2be080f767ed17c2338a339eaa4fab5792586319ca819119da252f9f3749", size = 263789, upload-time = "2023-02-27T21:06:46.27Z" },
]

[[package]]
name = "tokenizers"
version = "0.21.1"
source = { registry = "https://pypi.org/simple" }
dependencies = [
    { name = "huggingface-hub" },
]
sdist = { url = "https://files.pythonhosted.org/packages/92/76/5ac0c97f1117b91b7eb7323dcd61af80d72f790b4df71249a7850c195f30/tokenizers-0.21.1.tar.gz", hash = "sha256:a1bb04dc5b448985f86ecd4b05407f5a8d97cb2c0532199b2a302a604a0165ab", size = 343256, upload-time = "2025-03-13T10:51:18.189Z" }
wheels = [
    { url = "https://files.pythonhosted.org/packages/a5/1f/328aee25f9115bf04262e8b4e5a2050b7b7cf44b59c74e982db7270c7f30/tokenizers-0.21.1-cp39-abi3-macosx_10_12_x86_64.whl", hash = "sha256:e78e413e9e668ad790a29456e677d9d3aa50a9ad311a40905d6861ba7692cf41", size = 2780767, upload-time = "2025-03-13T10:51:09.459Z" },
    { url = "https://files.pythonhosted.org/packages/ae/1a/4526797f3719b0287853f12c5ad563a9be09d446c44ac784cdd7c50f76ab/tokenizers-0.21.1-cp39-abi3-macosx_11_0_arm64.whl", hash = "sha256:cd51cd0a91ecc801633829fcd1fda9cf8682ed3477c6243b9a095539de4aecf3", size = 2650555, upload-time = "2025-03-13T10:51:07.692Z" },
    { url = "https://files.pythonhosted.org/packages/4d/7a/a209b29f971a9fdc1da86f917fe4524564924db50d13f0724feed37b2a4d/tokenizers-0.21.1-cp39-abi3-manylinux_2_17_aarch64.manylinux2014_aarch64.whl", hash = "sha256:28da6b72d4fb14ee200a1bd386ff74ade8992d7f725f2bde2c495a9a98cf4d9f", size = 2937541, upload-time = "2025-03-13T10:50:56.679Z" },
    { url = "https://files.pythonhosted.org/packages/3c/1e/b788b50ffc6191e0b1fc2b0d49df8cff16fe415302e5ceb89f619d12c5bc/tokenizers-0.21.1-cp39-abi3-manylinux_2_17_armv7l.manylinux2014_armv7l.whl", hash = "sha256:34d8cfde551c9916cb92014e040806122295a6800914bab5865deb85623931cf", size = 2819058, upload-time = "2025-03-13T10:50:59.525Z" },
    { url = "https://files.pythonhosted.org/packages/36/aa/3626dfa09a0ecc5b57a8c58eeaeb7dd7ca9a37ad9dd681edab5acd55764c/tokenizers-0.21.1-cp39-abi3-manylinux_2_17_i686.manylinux2014_i686.whl", hash = "sha256:aaa852d23e125b73d283c98f007e06d4595732104b65402f46e8ef24b588d9f8", size = 3133278, upload-time = "2025-03-13T10:51:04.678Z" },
    { url = "https://files.pythonhosted.org/packages/a4/4d/8fbc203838b3d26269f944a89459d94c858f5b3f9a9b6ee9728cdcf69161/tokenizers-0.21.1-cp39-abi3-manylinux_2_17_ppc64le.manylinux2014_ppc64le.whl", hash = "sha256:a21a15d5c8e603331b8a59548bbe113564136dc0f5ad8306dd5033459a226da0", size = 3144253, upload-time = "2025-03-13T10:51:01.261Z" },
    { url = "https://files.pythonhosted.org/packages/d8/1b/2bd062adeb7c7511b847b32e356024980c0ffcf35f28947792c2d8ad2288/tokenizers-0.21.1-cp39-abi3-manylinux_2_17_s390x.manylinux2014_s390x.whl", hash = "sha256:2fdbd4c067c60a0ac7eca14b6bd18a5bebace54eb757c706b47ea93204f7a37c", size = 3398225, upload-time = "2025-03-13T10:51:03.243Z" },
    { url = "https://files.pythonhosted.org/packages/8a/63/38be071b0c8e06840bc6046991636bcb30c27f6bb1e670f4f4bc87cf49cc/tokenizers-0.21.1-cp39-abi3-manylinux_2_17_x86_64.manylinux2014_x86_64.whl", hash = "sha256:2dd9a0061e403546f7377df940e866c3e678d7d4e9643d0461ea442b4f89e61a", size = 3038874, upload-time = "2025-03-13T10:51:06.235Z" },
    { url = "https://files.pythonhosted.org/packages/ec/83/afa94193c09246417c23a3c75a8a0a96bf44ab5630a3015538d0c316dd4b/tokenizers-0.21.1-cp39-abi3-musllinux_1_2_aarch64.whl", hash = "sha256:db9484aeb2e200c43b915a1a0150ea885e35f357a5a8fabf7373af333dcc8dbf", size = 9014448, upload-time = "2025-03-13T10:51:10.927Z" },
    { url = "https://files.pythonhosted.org/packages/ae/b3/0e1a37d4f84c0f014d43701c11eb8072704f6efe8d8fc2dcdb79c47d76de/tokenizers-0.21.1-cp39-abi3-musllinux_1_2_armv7l.whl", hash = "sha256:ed248ab5279e601a30a4d67bdb897ecbe955a50f1e7bb62bd99f07dd11c2f5b6", size = 8937877, upload-time = "2025-03-13T10:51:12.688Z" },
    { url = "https://files.pythonhosted.org/packages/ac/33/ff08f50e6d615eb180a4a328c65907feb6ded0b8f990ec923969759dc379/tokenizers-0.21.1-cp39-abi3-musllinux_1_2_i686.whl", hash = "sha256:9ac78b12e541d4ce67b4dfd970e44c060a2147b9b2a21f509566d556a509c67d", size = 9186645, upload-time = "2025-03-13T10:51:14.723Z" },
    { url = "https://files.pythonhosted.org/packages/5f/aa/8ae85f69a9f6012c6f8011c6f4aa1c96154c816e9eea2e1b758601157833/tokenizers-0.21.1-cp39-abi3-musllinux_1_2_x86_64.whl", hash = "sha256:e5a69c1a4496b81a5ee5d2c1f3f7fbdf95e90a0196101b0ee89ed9956b8a168f", size = 9384380, upload-time = "2025-03-13T10:51:16.526Z" },
    { url = "https://files.pythonhosted.org/packages/e8/5b/a5d98c89f747455e8b7a9504910c865d5e51da55e825a7ae641fb5ff0a58/tokenizers-0.21.1-cp39-abi3-win32.whl", hash = "sha256:1039a3a5734944e09de1d48761ade94e00d0fa760c0e0551151d4dd851ba63e3", size = 2239506, upload-time = "2025-03-13T10:51:20.643Z" },
    { url = "https://files.pythonhosted.org/packages/e6/b6/072a8e053ae600dcc2ac0da81a23548e3b523301a442a6ca900e92ac35be/tokenizers-0.21.1-cp39-abi3-win_amd64.whl", hash = "sha256:0f0dcbcc9f6e13e675a66d7a5f2f225a736745ce484c1a4e07476a89ccdad382", size = 2435481, upload-time = "2025-03-13T10:51:19.243Z" },
]

[[package]]
name = "tomlkit"
version = "0.13.2"
source = { registry = "https://pypi.org/simple" }
sdist = { url = "https://files.pythonhosted.org/packages/b1/09/a439bec5888f00a54b8b9f05fa94d7f901d6735ef4e55dcec9bc37b5d8fa/tomlkit-0.13.2.tar.gz", hash = "sha256:fff5fe59a87295b278abd31bec92c15d9bc4a06885ab12bcea52c71119392e79", size = 192885, upload-time = "2024-08-14T08:19:41.488Z" }
wheels = [
    { url = "https://files.pythonhosted.org/packages/f9/b6/a447b5e4ec71e13871be01ba81f5dfc9d0af7e473da256ff46bc0e24026f/tomlkit-0.13.2-py3-none-any.whl", hash = "sha256:7a974427f6e119197f670fbbbeae7bef749a6c14e793db934baefc1b5f03efde", size = 37955, upload-time = "2024-08-14T08:19:40.05Z" },
]

[[package]]
name = "tqdm"
version = "4.67.1"
source = { registry = "https://pypi.org/simple" }
dependencies = [
    { name = "colorama", marker = "sys_platform == 'win32'" },
]
sdist = { url = "https://files.pythonhosted.org/packages/a8/4b/29b4ef32e036bb34e4ab51796dd745cdba7ed47ad142a9f4a1eb8e0c744d/tqdm-4.67.1.tar.gz", hash = "sha256:f8aef9c52c08c13a65f30ea34f4e5aac3fd1a34959879d7e59e63027286627f2", size = 169737, upload-time = "2024-11-24T20:12:22.481Z" }
wheels = [
    { url = "https://files.pythonhosted.org/packages/d0/30/dc54f88dd4a2b5dc8a0279bdd7270e735851848b762aeb1c1184ed1f6b14/tqdm-4.67.1-py3-none-any.whl", hash = "sha256:26445eca388f82e72884e0d580d5464cd801a3ea01e63e5601bdff9ba6a48de2", size = 78540, upload-time = "2024-11-24T20:12:19.698Z" },
]

[[package]]
name = "trafilatura"
version = "2.0.0"
source = { registry = "https://pypi.org/simple" }
dependencies = [
    { name = "certifi" },
    { name = "charset-normalizer" },
    { name = "courlan" },
    { name = "htmldate" },
    { name = "justext" },
    { name = "lxml" },
    { name = "urllib3" },
]
sdist = { url = "https://files.pythonhosted.org/packages/06/25/e3ebeefdebfdfae8c4a4396f5a6ea51fc6fa0831d63ce338e5090a8003dc/trafilatura-2.0.0.tar.gz", hash = "sha256:ceb7094a6ecc97e72fea73c7dba36714c5c5b577b6470e4520dca893706d6247", size = 253404, upload-time = "2024-12-03T15:23:24.16Z" }
wheels = [
    { url = "https://files.pythonhosted.org/packages/8a/b6/097367f180b6383a3581ca1b86fcae284e52075fa941d1232df35293363c/trafilatura-2.0.0-py3-none-any.whl", hash = "sha256:77eb5d1e993747f6f20938e1de2d840020719735690c840b9a1024803a4cd51d", size = 132557, upload-time = "2024-12-03T15:23:21.41Z" },
]

[[package]]
name = "types-requests"
version = "2.32.0.20250328"
source = { registry = "https://pypi.org/simple" }
dependencies = [
    { name = "urllib3" },
]
sdist = { url = "https://files.pythonhosted.org/packages/00/7d/eb174f74e3f5634eaacb38031bbe467dfe2e545bc255e5c90096ec46bc46/types_requests-2.32.0.20250328.tar.gz", hash = "sha256:c9e67228ea103bd811c96984fac36ed2ae8da87a36a633964a21f199d60baf32", size = 22995, upload-time = "2025-03-28T02:55:13.271Z" }
wheels = [
    { url = "https://files.pythonhosted.org/packages/cc/15/3700282a9d4ea3b37044264d3e4d1b1f0095a4ebf860a99914fd544e3be3/types_requests-2.32.0.20250328-py3-none-any.whl", hash = "sha256:72ff80f84b15eb3aa7a8e2625fffb6a93f2ad5a0c20215fc1dcfa61117bcb2a2", size = 20663, upload-time = "2025-03-28T02:55:11.946Z" },
]

[[package]]
name = "typing-extensions"
version = "4.13.2"
source = { registry = "https://pypi.org/simple" }
sdist = { url = "https://files.pythonhosted.org/packages/f6/37/23083fcd6e35492953e8d2aaaa68b860eb422b34627b13f2ce3eb6106061/typing_extensions-4.13.2.tar.gz", hash = "sha256:e6c81219bd689f51865d9e372991c540bda33a0379d5573cddb9a3a23f7caaef", size = 106967, upload-time = "2025-04-10T14:19:05.416Z" }
wheels = [
    { url = "https://files.pythonhosted.org/packages/8b/54/b1ae86c0973cc6f0210b53d508ca3641fb6d0c56823f288d108bc7ab3cc8/typing_extensions-4.13.2-py3-none-any.whl", hash = "sha256:a439e7c04b49fec3e5d3e2beaa21755cadbbdc391694e28ccdd36ca4a1408f8c", size = 45806, upload-time = "2025-04-10T14:19:03.967Z" },
]

[[package]]
name = "typing-inspection"
version = "0.4.0"
source = { registry = "https://pypi.org/simple" }
dependencies = [
    { name = "typing-extensions" },
]
sdist = { url = "https://files.pythonhosted.org/packages/82/5c/e6082df02e215b846b4b8c0b887a64d7d08ffaba30605502639d44c06b82/typing_inspection-0.4.0.tar.gz", hash = "sha256:9765c87de36671694a67904bf2c96e395be9c6439bb6c87b5142569dcdd65122", size = 76222, upload-time = "2025-02-25T17:27:59.638Z" }
wheels = [
    { url = "https://files.pythonhosted.org/packages/31/08/aa4fdfb71f7de5176385bd9e90852eaf6b5d622735020ad600f2bab54385/typing_inspection-0.4.0-py3-none-any.whl", hash = "sha256:50e72559fcd2a6367a19f7a7e610e6afcb9fac940c650290eed893d61386832f", size = 14125, upload-time = "2025-02-25T17:27:57.754Z" },
]

[[package]]
name = "typos"
version = "1.31.2"
source = { registry = "https://pypi.org/simple" }
sdist = { url = "https://files.pythonhosted.org/packages/4b/f0/4927f1d0cfbd1434149a0626fdab16e59d8565d20e0977102411c0425dbf/typos-1.31.2.tar.gz", hash = "sha256:73915e430a9acd9f90f950163f9d470b4ea84489f169f6b920d61c481672acc4", size = 1498621, upload-time = "2025-04-28T15:19:53.899Z" }
wheels = [
    { url = "https://files.pythonhosted.org/packages/6a/30/2f3c2d6510fdab5abadb6608700694e4098e0edc4a5bde6bc78d2b3272ec/typos-1.31.2-py3-none-macosx_10_12_x86_64.whl", hash = "sha256:925e6c642473ab047e2090352a875d0bb64e47df59320fe1110711fe7ff82a49", size = 3127312, upload-time = "2025-04-28T15:19:38.25Z" },
    { url = "https://files.pythonhosted.org/packages/09/e4/5a694a61263e89bee0aead73ad08bb91744e8427b4c4638469a80d077de2/typos-1.31.2-py3-none-macosx_11_0_arm64.whl", hash = "sha256:7d65a64c6d9c03c801ae7241402adefc7ede2fc4432abea7d42406733b339600", size = 3005957, upload-time = "2025-04-28T15:19:40.078Z" },
    { url = "https://files.pythonhosted.org/packages/78/87/17f3e40fe035dd8681ffb020d44e9f55c5cd251ad6f1efdb4f5d3f17c782/typos-1.31.2-py3-none-manylinux_2_17_aarch64.manylinux2014_aarch64.whl", hash = "sha256:46c776f8e0ca76a47a4a8bcf95451d1d3a67ec99bf9ccade297a5ddfda12dc49", size = 7597511, upload-time = "2025-04-28T15:19:41.808Z" },
    { url = "https://files.pythonhosted.org/packages/0f/63/bbb82d592ed3bb75acdd8758e0a936fdf4dc2000e5cc66471d49302010f3/typos-1.31.2-py3-none-manylinux_2_17_i686.manylinux2014_i686.whl", hash = "sha256:66f1b6fff10118f329ab87f4943aff422ba55332cdee7f6cb8121ab468b11082", size = 6792402, upload-time = "2025-04-28T15:19:43.393Z" },
    { url = "https://files.pythonhosted.org/packages/4b/00/47b071eacceba0eb4680708e747d749c60864c1f41e94144b82a3a9c78ed/typos-1.31.2-py3-none-manylinux_2_17_x86_64.manylinux2014_x86_64.whl", hash = "sha256:c5678f7672ad8fffb83d72ce76102a0e5809b0d8e57045595943883c0430d2ea", size = 7496906, upload-time = "2025-04-28T15:19:45.809Z" },
    { url = "https://files.pythonhosted.org/packages/aa/47/ce70f1492bcb601d386b3a178d019bfc56991da347b16c30b18e9922311f/typos-1.31.2-py3-none-musllinux_1_2_aarch64.whl", hash = "sha256:c02c001f78ac7f22959f5c7aff2d2e16c1d9b83a4cbe1448ba3cba848b4d6582", size = 6720012, upload-time = "2025-04-28T15:19:47.638Z" },
    { url = "https://files.pythonhosted.org/packages/a5/78/1a45cc065045f809215d05863d95ceceaa91ae691d7d33ba34037f325e9f/typos-1.31.2-py3-none-musllinux_1_2_x86_64.whl", hash = "sha256:4492edbb3515de33d65e97888e9acd801c3a0c12b9ecbf6b67e849fe896817ba", size = 7586200, upload-time = "2025-04-28T15:19:49.601Z" },
    { url = "https://files.pythonhosted.org/packages/93/82/68094959d7876d60fada825138a7595d4e0e856528ad0fd80bace2e0228c/typos-1.31.2-py3-none-win32.whl", hash = "sha256:ac9b36ee9bfba0a2d342f5fcea16554b216f2cc481eca212fd3c19e07542ad45", size = 2746037, upload-time = "2025-04-28T15:19:51.363Z" },
    { url = "https://files.pythonhosted.org/packages/ec/c1/1b0d6fccd498c748e028a501058d62c078b5da1dc296e35d32910f2480b8/typos-1.31.2-py3-none-win_amd64.whl", hash = "sha256:3cbde5b26302f4e3342647c5b7b40b206f572856e7cf65793f6b5db1b0ce59e3", size = 2895685, upload-time = "2025-04-28T15:19:52.62Z" },
]

[[package]]
name = "tzdata"
version = "2025.2"
source = { registry = "https://pypi.org/simple" }
sdist = { url = "https://files.pythonhosted.org/packages/95/32/1a225d6164441be760d75c2c42e2780dc0873fe382da3e98a2e1e48361e5/tzdata-2025.2.tar.gz", hash = "sha256:b60a638fcc0daffadf82fe0f57e53d06bdec2f36c4df66280ae79bce6bd6f2b9", size = 196380, upload-time = "2025-03-23T13:54:43.652Z" }
wheels = [
    { url = "https://files.pythonhosted.org/packages/5c/23/c7abc0ca0a1526a0774eca151daeb8de62ec457e77262b66b359c3c7679e/tzdata-2025.2-py2.py3-none-any.whl", hash = "sha256:1a403fada01ff9221ca8044d701868fa132215d84beb92242d9acd2147f667a8", size = 347839, upload-time = "2025-03-23T13:54:41.845Z" },
]

[[package]]
name = "tzlocal"
version = "5.3.1"
source = { registry = "https://pypi.org/simple" }
dependencies = [
    { name = "tzdata", marker = "sys_platform == 'win32'" },
]
sdist = { url = "https://files.pythonhosted.org/packages/8b/2e/c14812d3d4d9cd1773c6be938f89e5735a1f11a9f184ac3639b93cef35d5/tzlocal-5.3.1.tar.gz", hash = "sha256:cceffc7edecefea1f595541dbd6e990cb1ea3d19bf01b2809f362a03dd7921fd", size = 30761, upload-time = "2025-03-05T21:17:41.549Z" }
wheels = [
    { url = "https://files.pythonhosted.org/packages/c2/14/e2a54fabd4f08cd7af1c07030603c3356b74da07f7cc056e600436edfa17/tzlocal-5.3.1-py3-none-any.whl", hash = "sha256:eb1a66c3ef5847adf7a834f1be0800581b683b5608e74f86ecbcef8ab91bb85d", size = 18026, upload-time = "2025-03-05T21:17:39.857Z" },
]

[[package]]
name = "urllib3"
version = "2.4.0"
source = { registry = "https://pypi.org/simple" }
sdist = { url = "https://files.pythonhosted.org/packages/8a/78/16493d9c386d8e60e442a35feac5e00f0913c0f4b7c217c11e8ec2ff53e0/urllib3-2.4.0.tar.gz", hash = "sha256:414bc6535b787febd7567804cc015fee39daab8ad86268f1310a9250697de466", size = 390672, upload-time = "2025-04-10T15:23:39.232Z" }
wheels = [
    { url = "https://files.pythonhosted.org/packages/6b/11/cc635220681e93a0183390e26485430ca2c7b5f9d33b15c74c2861cb8091/urllib3-2.4.0-py3-none-any.whl", hash = "sha256:4e16665048960a0900c702d4a66415956a584919c03361cac9f1df5c5dd7e813", size = 128680, upload-time = "2025-04-10T15:23:37.377Z" },
]

[[package]]
name = "uv"
version = "0.7.2"
source = { registry = "https://pypi.org/simple" }
sdist = { url = "https://files.pythonhosted.org/packages/fd/d4/c1104ee4d8a69e4834888cd850eb4f9327c585e5e60da108fda788d3872d/uv-0.7.2.tar.gz", hash = "sha256:45e619bb076916b79df8c5ecc28d1be04d1ccd0b63b080c44ae973b8deb33b25", size = 3293566, upload-time = "2025-04-30T19:25:33.065Z" }
wheels = [
    { url = "https://files.pythonhosted.org/packages/22/c3/68291a239dbedc0389fa5ce5b5b6c7c2a54c52bc11e9503276f376faa9e7/uv-0.7.2-py3-none-linux_armv6l.whl", hash = "sha256:e1e4394b54bc387f227ca1b2aa0348d35f6455b6168ca1826c1dc5f4fc3e8d20", size = 16590159, upload-time = "2025-04-30T19:24:45.58Z" },
    { url = "https://files.pythonhosted.org/packages/6c/ac/3c7e8df1d6bb84a805aa773ea4f6a006682f8241f331c9c359eb5310f042/uv-0.7.2-py3-none-macosx_10_12_x86_64.whl", hash = "sha256:c0edb194c35f1f12c75bec4fe2d7d4d09f0c2cec3a16102217a772620ce1d6e6", size = 16753976, upload-time = "2025-04-30T19:24:49.223Z" },
    { url = "https://files.pythonhosted.org/packages/42/ca/6a3f3c094794d482e3418f6a46c2753fa4f6ed2fe5b7ecf299db8cfed9ea/uv-0.7.2-py3-none-macosx_11_0_arm64.whl", hash = "sha256:be2e8d033936ba8ed9ccf85eb2d15c7a8db3bb3e9c4960bdf7c3c98034a6dbda", size = 15513631, upload-time = "2025-04-30T19:24:52.042Z" },
    { url = "https://files.pythonhosted.org/packages/1e/65/6fae29e0eb884fa1cab89b0fa865d409e0e2bcada8316cd50b4c81e8706c/uv-0.7.2-py3-none-manylinux_2_17_aarch64.manylinux2014_aarch64.musllinux_1_1_aarch64.whl", hash = "sha256:a314a94b42bc6014f18c877f723292306b76c10b455c2b385728e1470e661ced", size = 15972100, upload-time = "2025-04-30T19:24:54.847Z" },
    { url = "https://files.pythonhosted.org/packages/a6/92/3d8da1efc7f3272ccc65c50cb13abd9e6a32246bb6c258175c68a91d0d80/uv-0.7.2-py3-none-manylinux_2_17_armv7l.manylinux2014_armv7l.whl", hash = "sha256:e4d1652fe3608fa564dbeaeb2465208f691ac04b57f655ebef62e9ec6d37103d", size = 16288666, upload-time = "2025-04-30T19:24:57.368Z" },
    { url = "https://files.pythonhosted.org/packages/2c/5e/7d6a788c45d5e2686d01c4886ebb21149892a59bcfa15b66d0646e73aafa/uv-0.7.2-py3-none-manylinux_2_17_i686.manylinux2014_i686.whl", hash = "sha256:48c115a3c13c3b29748e325093ee04fd48eaf91145bedc68727f78e6a1c34ab8", size = 17165785, upload-time = "2025-04-30T19:25:00.28Z" },
    { url = "https://files.pythonhosted.org/packages/e4/9e/4d0a947ffa4b377c6e34935c23164c7914d7239154d254aa5938db6a7e83/uv-0.7.2-py3-none-manylinux_2_17_ppc64.manylinux2014_ppc64.whl", hash = "sha256:c388172209ca5a47706666d570a45fef3dd39db9258682e10b2f62ca521f0e91", size = 18014800, upload-time = "2025-04-30T19:25:03.394Z" },
    { url = "https://files.pythonhosted.org/packages/c7/31/781288f9f53e1770128f7830841d7d269097ed70a4afa71578d45721bfa2/uv-0.7.2-py3-none-manylinux_2_17_ppc64le.manylinux2014_ppc64le.whl", hash = "sha256:63c97cc5e8029a8dc0e1fc39f15f746be931345bc0aeae85feceaa1828f0de87", size = 17745484, upload-time = "2025-04-30T19:25:06.41Z" },
    { url = "https://files.pythonhosted.org/packages/6d/04/030eec46217225b77ccff1f2808e64074873d86fe445be3784649506e65e/uv-0.7.2-py3-none-manylinux_2_17_s390x.manylinux2014_s390x.whl", hash = "sha256:1fa315366ee36ad1f734734f3153e2f334342900061fc0ed18b06f3b9bb2dfe2", size = 22103174, upload-time = "2025-04-30T19:25:09.57Z" },
    { url = "https://files.pythonhosted.org/packages/5c/07/9d85d0a9ddd49dbec18bde741ffb33d0c671a153461b094a9c73504e1b92/uv-0.7.2-py3-none-manylinux_2_17_x86_64.manylinux2014_x86_64.whl", hash = "sha256:7236ec776c559fbc3ae4389b7cd506a2428ad9dd0402ac3d9446200ea3dc45f6", size = 17369922, upload-time = "2025-04-30T19:25:12.399Z" },
    { url = "https://files.pythonhosted.org/packages/11/18/cfef0efe3c4ebdd81422f35215bb915fd599fc946b40306186d87e90678b/uv-0.7.2-py3-none-manylinux_2_28_aarch64.whl", hash = "sha256:78ec372b2f5c7ff8a034e16dd04bc579a62561a5eac4b6dfc96af60298a97d31", size = 16209878, upload-time = "2025-04-30T19:25:15.336Z" },
    { url = "https://files.pythonhosted.org/packages/31/ed/2ddd7547203ddd368b9ec56b245e09931f868daf2d2b0e29c0b69584466d/uv-0.7.2-py3-none-musllinux_1_1_armv7l.whl", hash = "sha256:28fd5d689ae4f8f16533f091a6dd63e1ddf3b7c782003ac8a18584ddb8823cbe", size = 16271878, upload-time = "2025-04-30T19:25:17.758Z" },
    { url = "https://files.pythonhosted.org/packages/f0/9c/30a48a9d875b91b486286d1a4ccc081dad130acea0dca683c1786ddd7c84/uv-0.7.2-py3-none-musllinux_1_1_i686.whl", hash = "sha256:9aaacb143622cd437a446a4b316a546c02403b438cd7fd7556d62f47a9fd0a99", size = 16742005, upload-time = "2025-04-30T19:25:20.596Z" },
    { url = "https://files.pythonhosted.org/packages/a5/b3/5550a721a1e8a99117d960f16c05ad8d39aff79a3fc1aadf2ed13da4385f/uv-0.7.2-py3-none-musllinux_1_1_x86_64.whl", hash = "sha256:81b86fff996c302be6aa1c1ac6eb72b97a7277c319e52c0def50d40b1ffaa617", size = 17443927, upload-time = "2025-04-30T19:25:23.134Z" },
    { url = "https://files.pythonhosted.org/packages/52/1f/71a7c3e9c79718647fea1e6fe85ccc82d2629cd858b437ae2081190045cc/uv-0.7.2-py3-none-win32.whl", hash = "sha256:19a64c38657c4fbe7c945055755500116fdaac8e121381a5245ea66823f8c500", size = 16869579, upload-time = "2025-04-30T19:25:25.745Z" },
    { url = "https://files.pythonhosted.org/packages/44/f0/4424cf64533b7576610f7de5c94183d810743b08e81072a2bb2d98316947/uv-0.7.2-py3-none-win_amd64.whl", hash = "sha256:dc1ee6114c824f5880c584a96b2947a35817fdd3a0b752d1adbd926ae6872d1c", size = 18287842, upload-time = "2025-04-30T19:25:28.408Z" },
    { url = "https://files.pythonhosted.org/packages/0a/5c/12ce48cab21fb0f9bde4ea0c19ec2ab88d4aa9a53e148a52cfb9a41578c9/uv-0.7.2-py3-none-win_arm64.whl", hash = "sha256:0445e56d3f9651ad84d5a7f16efabba83bf305b73594f1c1bc0659aeab952040", size = 16929582, upload-time = "2025-04-30T19:25:31.021Z" },
]

[[package]]
name = "uvicorn"
version = "0.34.2"
source = { registry = "https://pypi.org/simple" }
dependencies = [
    { name = "click" },
    { name = "h11" },
]
sdist = { url = "https://files.pythonhosted.org/packages/a6/ae/9bbb19b9e1c450cf9ecaef06463e40234d98d95bf572fab11b4f19ae5ded/uvicorn-0.34.2.tar.gz", hash = "sha256:0e929828f6186353a80b58ea719861d2629d766293b6d19baf086ba31d4f3328", size = 76815, upload-time = "2025-04-19T06:02:50.101Z" }
wheels = [
    { url = "https://files.pythonhosted.org/packages/b1/4b/4cef6ce21a2aaca9d852a6e84ef4f135d99fcd74fa75105e2fc0c8308acd/uvicorn-0.34.2-py3-none-any.whl", hash = "sha256:deb49af569084536d269fe0a6d67e3754f104cf03aba7c11c40f01aadf33c403", size = 62483, upload-time = "2025-04-19T06:02:48.42Z" },
]

[[package]]
name = "watchdog"
version = "6.0.0"
source = { registry = "https://pypi.org/simple" }
sdist = { url = "https://files.pythonhosted.org/packages/db/7d/7f3d619e951c88ed75c6037b246ddcf2d322812ee8ea189be89511721d54/watchdog-6.0.0.tar.gz", hash = "sha256:9ddf7c82fda3ae8e24decda1338ede66e1c99883db93711d8fb941eaa2d8c282", size = 131220, upload-time = "2024-11-01T14:07:13.037Z" }
wheels = [
    { url = "https://files.pythonhosted.org/packages/39/ea/3930d07dafc9e286ed356a679aa02d777c06e9bfd1164fa7c19c288a5483/watchdog-6.0.0-cp312-cp312-macosx_10_13_universal2.whl", hash = "sha256:bdd4e6f14b8b18c334febb9c4425a878a2ac20efd1e0b231978e7b150f92a948", size = 96471, upload-time = "2024-11-01T14:06:37.745Z" },
    { url = "https://files.pythonhosted.org/packages/12/87/48361531f70b1f87928b045df868a9fd4e253d9ae087fa4cf3f7113be363/watchdog-6.0.0-cp312-cp312-macosx_10_13_x86_64.whl", hash = "sha256:c7c15dda13c4eb00d6fb6fc508b3c0ed88b9d5d374056b239c4ad1611125c860", size = 88449, upload-time = "2024-11-01T14:06:39.748Z" },
    { url = "https://files.pythonhosted.org/packages/5b/7e/8f322f5e600812e6f9a31b75d242631068ca8f4ef0582dd3ae6e72daecc8/watchdog-6.0.0-cp312-cp312-macosx_11_0_arm64.whl", hash = "sha256:6f10cb2d5902447c7d0da897e2c6768bca89174d0c6e1e30abec5421af97a5b0", size = 89054, upload-time = "2024-11-01T14:06:41.009Z" },
    { url = "https://files.pythonhosted.org/packages/68/98/b0345cabdce2041a01293ba483333582891a3bd5769b08eceb0d406056ef/watchdog-6.0.0-cp313-cp313-macosx_10_13_universal2.whl", hash = "sha256:490ab2ef84f11129844c23fb14ecf30ef3d8a6abafd3754a6f75ca1e6654136c", size = 96480, upload-time = "2024-11-01T14:06:42.952Z" },
    { url = "https://files.pythonhosted.org/packages/85/83/cdf13902c626b28eedef7ec4f10745c52aad8a8fe7eb04ed7b1f111ca20e/watchdog-6.0.0-cp313-cp313-macosx_10_13_x86_64.whl", hash = "sha256:76aae96b00ae814b181bb25b1b98076d5fc84e8a53cd8885a318b42b6d3a5134", size = 88451, upload-time = "2024-11-01T14:06:45.084Z" },
    { url = "https://files.pythonhosted.org/packages/fe/c4/225c87bae08c8b9ec99030cd48ae9c4eca050a59bf5c2255853e18c87b50/watchdog-6.0.0-cp313-cp313-macosx_11_0_arm64.whl", hash = "sha256:a175f755fc2279e0b7312c0035d52e27211a5bc39719dd529625b1930917345b", size = 89057, upload-time = "2024-11-01T14:06:47.324Z" },
    { url = "https://files.pythonhosted.org/packages/a9/c7/ca4bf3e518cb57a686b2feb4f55a1892fd9a3dd13f470fca14e00f80ea36/watchdog-6.0.0-py3-none-manylinux2014_aarch64.whl", hash = "sha256:7607498efa04a3542ae3e05e64da8202e58159aa1fa4acddf7678d34a35d4f13", size = 79079, upload-time = "2024-11-01T14:06:59.472Z" },
    { url = "https://files.pythonhosted.org/packages/5c/51/d46dc9332f9a647593c947b4b88e2381c8dfc0942d15b8edc0310fa4abb1/watchdog-6.0.0-py3-none-manylinux2014_armv7l.whl", hash = "sha256:9041567ee8953024c83343288ccc458fd0a2d811d6a0fd68c4c22609e3490379", size = 79078, upload-time = "2024-11-01T14:07:01.431Z" },
    { url = "https://files.pythonhosted.org/packages/d4/57/04edbf5e169cd318d5f07b4766fee38e825d64b6913ca157ca32d1a42267/watchdog-6.0.0-py3-none-manylinux2014_i686.whl", hash = "sha256:82dc3e3143c7e38ec49d61af98d6558288c415eac98486a5c581726e0737c00e", size = 79076, upload-time = "2024-11-01T14:07:02.568Z" },
    { url = "https://files.pythonhosted.org/packages/ab/cc/da8422b300e13cb187d2203f20b9253e91058aaf7db65b74142013478e66/watchdog-6.0.0-py3-none-manylinux2014_ppc64.whl", hash = "sha256:212ac9b8bf1161dc91bd09c048048a95ca3a4c4f5e5d4a7d1b1a7d5752a7f96f", size = 79077, upload-time = "2024-11-01T14:07:03.893Z" },
    { url = "https://files.pythonhosted.org/packages/2c/3b/b8964e04ae1a025c44ba8e4291f86e97fac443bca31de8bd98d3263d2fcf/watchdog-6.0.0-py3-none-manylinux2014_ppc64le.whl", hash = "sha256:e3df4cbb9a450c6d49318f6d14f4bbc80d763fa587ba46ec86f99f9e6876bb26", size = 79078, upload-time = "2024-11-01T14:07:05.189Z" },
    { url = "https://files.pythonhosted.org/packages/62/ae/a696eb424bedff7407801c257d4b1afda455fe40821a2be430e173660e81/watchdog-6.0.0-py3-none-manylinux2014_s390x.whl", hash = "sha256:2cce7cfc2008eb51feb6aab51251fd79b85d9894e98ba847408f662b3395ca3c", size = 79077, upload-time = "2024-11-01T14:07:06.376Z" },
    { url = "https://files.pythonhosted.org/packages/b5/e8/dbf020b4d98251a9860752a094d09a65e1b436ad181faf929983f697048f/watchdog-6.0.0-py3-none-manylinux2014_x86_64.whl", hash = "sha256:20ffe5b202af80ab4266dcd3e91aae72bf2da48c0d33bdb15c66658e685e94e2", size = 79078, upload-time = "2024-11-01T14:07:07.547Z" },
    { url = "https://files.pythonhosted.org/packages/07/f6/d0e5b343768e8bcb4cda79f0f2f55051bf26177ecd5651f84c07567461cf/watchdog-6.0.0-py3-none-win32.whl", hash = "sha256:07df1fdd701c5d4c8e55ef6cf55b8f0120fe1aef7ef39a1c6fc6bc2e606d517a", size = 79065, upload-time = "2024-11-01T14:07:09.525Z" },
    { url = "https://files.pythonhosted.org/packages/db/d9/c495884c6e548fce18a8f40568ff120bc3a4b7b99813081c8ac0c936fa64/watchdog-6.0.0-py3-none-win_amd64.whl", hash = "sha256:cbafb470cf848d93b5d013e2ecb245d4aa1c8fd0504e863ccefa32445359d680", size = 79070, upload-time = "2024-11-01T14:07:10.686Z" },
    { url = "https://files.pythonhosted.org/packages/33/e8/e40370e6d74ddba47f002a32919d91310d6074130fe4e17dabcafc15cbf1/watchdog-6.0.0-py3-none-win_ia64.whl", hash = "sha256:a1914259fa9e1454315171103c6a30961236f508b9b623eae470268bbcc6a22f", size = 79067, upload-time = "2024-11-01T14:07:11.845Z" },
]

[[package]]
name = "wcwidth"
version = "0.2.13"
source = { registry = "https://pypi.org/simple" }
sdist = { url = "https://files.pythonhosted.org/packages/6c/63/53559446a878410fc5a5974feb13d31d78d752eb18aeba59c7fef1af7598/wcwidth-0.2.13.tar.gz", hash = "sha256:72ea0c06399eb286d978fdedb6923a9eb47e1c486ce63e9b4e64fc18303972b5", size = 101301, upload-time = "2024-01-06T02:10:57.829Z" }
wheels = [
    { url = "https://files.pythonhosted.org/packages/fd/84/fd2ba7aafacbad3c4201d395674fc6348826569da3c0937e75505ead3528/wcwidth-0.2.13-py2.py3-none-any.whl", hash = "sha256:3da69048e4540d84af32131829ff948f1e022c1c6bdb8d6102117aac784f6859", size = 34166, upload-time = "2024-01-06T02:10:55.763Z" },
]

[[package]]
name = "websockets"
version = "15.0.1"
source = { registry = "https://pypi.org/simple" }
sdist = { url = "https://files.pythonhosted.org/packages/21/e6/26d09fab466b7ca9c7737474c52be4f76a40301b08362eb2dbc19dcc16c1/websockets-15.0.1.tar.gz", hash = "sha256:82544de02076bafba038ce055ee6412d68da13ab47f0c60cab827346de828dee", size = 177016, upload-time = "2025-03-05T20:03:41.606Z" }
wheels = [
    { url = "https://files.pythonhosted.org/packages/51/6b/4545a0d843594f5d0771e86463606a3988b5a09ca5123136f8a76580dd63/websockets-15.0.1-cp312-cp312-macosx_10_13_universal2.whl", hash = "sha256:3e90baa811a5d73f3ca0bcbf32064d663ed81318ab225ee4f427ad4e26e5aff3", size = 175437, upload-time = "2025-03-05T20:02:16.706Z" },
    { url = "https://files.pythonhosted.org/packages/f4/71/809a0f5f6a06522af902e0f2ea2757f71ead94610010cf570ab5c98e99ed/websockets-15.0.1-cp312-cp312-macosx_10_13_x86_64.whl", hash = "sha256:592f1a9fe869c778694f0aa806ba0374e97648ab57936f092fd9d87f8bc03665", size = 173096, upload-time = "2025-03-05T20:02:18.832Z" },
    { url = "https://files.pythonhosted.org/packages/3d/69/1a681dd6f02180916f116894181eab8b2e25b31e484c5d0eae637ec01f7c/websockets-15.0.1-cp312-cp312-macosx_11_0_arm64.whl", hash = "sha256:0701bc3cfcb9164d04a14b149fd74be7347a530ad3bbf15ab2c678a2cd3dd9a2", size = 173332, upload-time = "2025-03-05T20:02:20.187Z" },
    { url = "https://files.pythonhosted.org/packages/a6/02/0073b3952f5bce97eafbb35757f8d0d54812b6174ed8dd952aa08429bcc3/websockets-15.0.1-cp312-cp312-manylinux_2_17_aarch64.manylinux2014_aarch64.whl", hash = "sha256:e8b56bdcdb4505c8078cb6c7157d9811a85790f2f2b3632c7d1462ab5783d215", size = 183152, upload-time = "2025-03-05T20:02:22.286Z" },
    { url = "https://files.pythonhosted.org/packages/74/45/c205c8480eafd114b428284840da0b1be9ffd0e4f87338dc95dc6ff961a1/websockets-15.0.1-cp312-cp312-manylinux_2_5_i686.manylinux1_i686.manylinux_2_17_i686.manylinux2014_i686.whl", hash = "sha256:0af68c55afbd5f07986df82831c7bff04846928ea8d1fd7f30052638788bc9b5", size = 182096, upload-time = "2025-03-05T20:02:24.368Z" },
    { url = "https://files.pythonhosted.org/packages/14/8f/aa61f528fba38578ec553c145857a181384c72b98156f858ca5c8e82d9d3/websockets-15.0.1-cp312-cp312-manylinux_2_5_x86_64.manylinux1_x86_64.manylinux_2_17_x86_64.manylinux2014_x86_64.whl", hash = "sha256:64dee438fed052b52e4f98f76c5790513235efaa1ef7f3f2192c392cd7c91b65", size = 182523, upload-time = "2025-03-05T20:02:25.669Z" },
    { url = "https://files.pythonhosted.org/packages/ec/6d/0267396610add5bc0d0d3e77f546d4cd287200804fe02323797de77dbce9/websockets-15.0.1-cp312-cp312-musllinux_1_2_aarch64.whl", hash = "sha256:d5f6b181bb38171a8ad1d6aa58a67a6aa9d4b38d0f8c5f496b9e42561dfc62fe", size = 182790, upload-time = "2025-03-05T20:02:26.99Z" },
    { url = "https://files.pythonhosted.org/packages/02/05/c68c5adbf679cf610ae2f74a9b871ae84564462955d991178f95a1ddb7dd/websockets-15.0.1-cp312-cp312-musllinux_1_2_i686.whl", hash = "sha256:5d54b09eba2bada6011aea5375542a157637b91029687eb4fdb2dab11059c1b4", size = 182165, upload-time = "2025-03-05T20:02:30.291Z" },
    { url = "https://files.pythonhosted.org/packages/29/93/bb672df7b2f5faac89761cb5fa34f5cec45a4026c383a4b5761c6cea5c16/websockets-15.0.1-cp312-cp312-musllinux_1_2_x86_64.whl", hash = "sha256:3be571a8b5afed347da347bfcf27ba12b069d9d7f42cb8c7028b5e98bbb12597", size = 182160, upload-time = "2025-03-05T20:02:31.634Z" },
    { url = "https://files.pythonhosted.org/packages/ff/83/de1f7709376dc3ca9b7eeb4b9a07b4526b14876b6d372a4dc62312bebee0/websockets-15.0.1-cp312-cp312-win32.whl", hash = "sha256:c338ffa0520bdb12fbc527265235639fb76e7bc7faafbb93f6ba80d9c06578a9", size = 176395, upload-time = "2025-03-05T20:02:33.017Z" },
    { url = "https://files.pythonhosted.org/packages/7d/71/abf2ebc3bbfa40f391ce1428c7168fb20582d0ff57019b69ea20fa698043/websockets-15.0.1-cp312-cp312-win_amd64.whl", hash = "sha256:fcd5cf9e305d7b8338754470cf69cf81f420459dbae8a3b40cee57417f4614a7", size = 176841, upload-time = "2025-03-05T20:02:34.498Z" },
    { url = "https://files.pythonhosted.org/packages/cb/9f/51f0cf64471a9d2b4d0fc6c534f323b664e7095640c34562f5182e5a7195/websockets-15.0.1-cp313-cp313-macosx_10_13_universal2.whl", hash = "sha256:ee443ef070bb3b6ed74514f5efaa37a252af57c90eb33b956d35c8e9c10a1931", size = 175440, upload-time = "2025-03-05T20:02:36.695Z" },
    { url = "https://files.pythonhosted.org/packages/8a/05/aa116ec9943c718905997412c5989f7ed671bc0188ee2ba89520e8765d7b/websockets-15.0.1-cp313-cp313-macosx_10_13_x86_64.whl", hash = "sha256:5a939de6b7b4e18ca683218320fc67ea886038265fd1ed30173f5ce3f8e85675", size = 173098, upload-time = "2025-03-05T20:02:37.985Z" },
    { url = "https://files.pythonhosted.org/packages/ff/0b/33cef55ff24f2d92924923c99926dcce78e7bd922d649467f0eda8368923/websockets-15.0.1-cp313-cp313-macosx_11_0_arm64.whl", hash = "sha256:746ee8dba912cd6fc889a8147168991d50ed70447bf18bcda7039f7d2e3d9151", size = 173329, upload-time = "2025-03-05T20:02:39.298Z" },
    { url = "https://files.pythonhosted.org/packages/31/1d/063b25dcc01faa8fada1469bdf769de3768b7044eac9d41f734fd7b6ad6d/websockets-15.0.1-cp313-cp313-manylinux_2_17_aarch64.manylinux2014_aarch64.whl", hash = "sha256:595b6c3969023ecf9041b2936ac3827e4623bfa3ccf007575f04c5a6aa318c22", size = 183111, upload-time = "2025-03-05T20:02:40.595Z" },
    { url = "https://files.pythonhosted.org/packages/93/53/9a87ee494a51bf63e4ec9241c1ccc4f7c2f45fff85d5bde2ff74fcb68b9e/websockets-15.0.1-cp313-cp313-manylinux_2_5_i686.manylinux1_i686.manylinux_2_17_i686.manylinux2014_i686.whl", hash = "sha256:3c714d2fc58b5ca3e285461a4cc0c9a66bd0e24c5da9911e30158286c9b5be7f", size = 182054, upload-time = "2025-03-05T20:02:41.926Z" },
    { url = "https://files.pythonhosted.org/packages/ff/b2/83a6ddf56cdcbad4e3d841fcc55d6ba7d19aeb89c50f24dd7e859ec0805f/websockets-15.0.1-cp313-cp313-manylinux_2_5_x86_64.manylinux1_x86_64.manylinux_2_17_x86_64.manylinux2014_x86_64.whl", hash = "sha256:0f3c1e2ab208db911594ae5b4f79addeb3501604a165019dd221c0bdcabe4db8", size = 182496, upload-time = "2025-03-05T20:02:43.304Z" },
    { url = "https://files.pythonhosted.org/packages/98/41/e7038944ed0abf34c45aa4635ba28136f06052e08fc2168520bb8b25149f/websockets-15.0.1-cp313-cp313-musllinux_1_2_aarch64.whl", hash = "sha256:229cf1d3ca6c1804400b0a9790dc66528e08a6a1feec0d5040e8b9eb14422375", size = 182829, upload-time = "2025-03-05T20:02:48.812Z" },
    { url = "https://files.pythonhosted.org/packages/e0/17/de15b6158680c7623c6ef0db361da965ab25d813ae54fcfeae2e5b9ef910/websockets-15.0.1-cp313-cp313-musllinux_1_2_i686.whl", hash = "sha256:756c56e867a90fb00177d530dca4b097dd753cde348448a1012ed6c5131f8b7d", size = 182217, upload-time = "2025-03-05T20:02:50.14Z" },
    { url = "https://files.pythonhosted.org/packages/33/2b/1f168cb6041853eef0362fb9554c3824367c5560cbdaad89ac40f8c2edfc/websockets-15.0.1-cp313-cp313-musllinux_1_2_x86_64.whl", hash = "sha256:558d023b3df0bffe50a04e710bc87742de35060580a293c2a984299ed83bc4e4", size = 182195, upload-time = "2025-03-05T20:02:51.561Z" },
    { url = "https://files.pythonhosted.org/packages/86/eb/20b6cdf273913d0ad05a6a14aed4b9a85591c18a987a3d47f20fa13dcc47/websockets-15.0.1-cp313-cp313-win32.whl", hash = "sha256:ba9e56e8ceeeedb2e080147ba85ffcd5cd0711b89576b83784d8605a7df455fa", size = 176393, upload-time = "2025-03-05T20:02:53.814Z" },
    { url = "https://files.pythonhosted.org/packages/1b/6c/c65773d6cab416a64d191d6ee8a8b1c68a09970ea6909d16965d26bfed1e/websockets-15.0.1-cp313-cp313-win_amd64.whl", hash = "sha256:e09473f095a819042ecb2ab9465aee615bd9c2028e4ef7d933600a8401c79561", size = 176837, upload-time = "2025-03-05T20:02:55.237Z" },
    { url = "https://files.pythonhosted.org/packages/fa/a8/5b41e0da817d64113292ab1f8247140aac61cbf6cfd085d6a0fa77f4984f/websockets-15.0.1-py3-none-any.whl", hash = "sha256:f7a866fbc1e97b5c617ee4116daaa09b722101d4a3c170c787450ba409f9736f", size = 169743, upload-time = "2025-03-05T20:03:39.41Z" },
]

[[package]]
name = "wrapt"
version = "1.17.2"
source = { registry = "https://pypi.org/simple" }
sdist = { url = "https://files.pythonhosted.org/packages/c3/fc/e91cc220803d7bc4db93fb02facd8461c37364151b8494762cc88b0fbcef/wrapt-1.17.2.tar.gz", hash = "sha256:41388e9d4d1522446fe79d3213196bd9e3b301a336965b9e27ca2788ebd122f3", size = 55531, upload-time = "2025-01-14T10:35:45.465Z" }
wheels = [
    { url = "https://files.pythonhosted.org/packages/a1/bd/ab55f849fd1f9a58ed7ea47f5559ff09741b25f00c191231f9f059c83949/wrapt-1.17.2-cp312-cp312-macosx_10_13_universal2.whl", hash = "sha256:d5e2439eecc762cd85e7bd37161d4714aa03a33c5ba884e26c81559817ca0925", size = 53799, upload-time = "2025-01-14T10:33:57.4Z" },
    { url = "https://files.pythonhosted.org/packages/53/18/75ddc64c3f63988f5a1d7e10fb204ffe5762bc663f8023f18ecaf31a332e/wrapt-1.17.2-cp312-cp312-macosx_10_13_x86_64.whl", hash = "sha256:3fc7cb4c1c744f8c05cd5f9438a3caa6ab94ce8344e952d7c45a8ed59dd88392", size = 38821, upload-time = "2025-01-14T10:33:59.334Z" },
    { url = "https://files.pythonhosted.org/packages/48/2a/97928387d6ed1c1ebbfd4efc4133a0633546bec8481a2dd5ec961313a1c7/wrapt-1.17.2-cp312-cp312-macosx_11_0_arm64.whl", hash = "sha256:8fdbdb757d5390f7c675e558fd3186d590973244fab0c5fe63d373ade3e99d40", size = 38919, upload-time = "2025-01-14T10:34:04.093Z" },
    { url = "https://files.pythonhosted.org/packages/73/54/3bfe5a1febbbccb7a2f77de47b989c0b85ed3a6a41614b104204a788c20e/wrapt-1.17.2-cp312-cp312-manylinux_2_17_aarch64.manylinux2014_aarch64.whl", hash = "sha256:5bb1d0dbf99411f3d871deb6faa9aabb9d4e744d67dcaaa05399af89d847a91d", size = 88721, upload-time = "2025-01-14T10:34:07.163Z" },
    { url = "https://files.pythonhosted.org/packages/25/cb/7262bc1b0300b4b64af50c2720ef958c2c1917525238d661c3e9a2b71b7b/wrapt-1.17.2-cp312-cp312-manylinux_2_5_i686.manylinux1_i686.manylinux_2_17_i686.manylinux2014_i686.whl", hash = "sha256:d18a4865f46b8579d44e4fe1e2bcbc6472ad83d98e22a26c963d46e4c125ef0b", size = 80899, upload-time = "2025-01-14T10:34:09.82Z" },
    { url = "https://files.pythonhosted.org/packages/2a/5a/04cde32b07a7431d4ed0553a76fdb7a61270e78c5fd5a603e190ac389f14/wrapt-1.17.2-cp312-cp312-manylinux_2_5_x86_64.manylinux1_x86_64.manylinux_2_17_x86_64.manylinux2014_x86_64.whl", hash = "sha256:bc570b5f14a79734437cb7b0500376b6b791153314986074486e0b0fa8d71d98", size = 89222, upload-time = "2025-01-14T10:34:11.258Z" },
    { url = "https://files.pythonhosted.org/packages/09/28/2e45a4f4771fcfb109e244d5dbe54259e970362a311b67a965555ba65026/wrapt-1.17.2-cp312-cp312-musllinux_1_2_aarch64.whl", hash = "sha256:6d9187b01bebc3875bac9b087948a2bccefe464a7d8f627cf6e48b1bbae30f82", size = 86707, upload-time = "2025-01-14T10:34:12.49Z" },
    { url = "https://files.pythonhosted.org/packages/c6/d2/dcb56bf5f32fcd4bd9aacc77b50a539abdd5b6536872413fd3f428b21bed/wrapt-1.17.2-cp312-cp312-musllinux_1_2_i686.whl", hash = "sha256:9e8659775f1adf02eb1e6f109751268e493c73716ca5761f8acb695e52a756ae", size = 79685, upload-time = "2025-01-14T10:34:15.043Z" },
    { url = "https://files.pythonhosted.org/packages/80/4e/eb8b353e36711347893f502ce91c770b0b0929f8f0bed2670a6856e667a9/wrapt-1.17.2-cp312-cp312-musllinux_1_2_x86_64.whl", hash = "sha256:e8b2816ebef96d83657b56306152a93909a83f23994f4b30ad4573b00bd11bb9", size = 87567, upload-time = "2025-01-14T10:34:16.563Z" },
    { url = "https://files.pythonhosted.org/packages/17/27/4fe749a54e7fae6e7146f1c7d914d28ef599dacd4416566c055564080fe2/wrapt-1.17.2-cp312-cp312-win32.whl", hash = "sha256:468090021f391fe0056ad3e807e3d9034e0fd01adcd3bdfba977b6fdf4213ea9", size = 36672, upload-time = "2025-01-14T10:34:17.727Z" },
    { url = "https://files.pythonhosted.org/packages/15/06/1dbf478ea45c03e78a6a8c4be4fdc3c3bddea5c8de8a93bc971415e47f0f/wrapt-1.17.2-cp312-cp312-win_amd64.whl", hash = "sha256:ec89ed91f2fa8e3f52ae53cd3cf640d6feff92ba90d62236a81e4e563ac0e991", size = 38865, upload-time = "2025-01-14T10:34:19.577Z" },
    { url = "https://files.pythonhosted.org/packages/ce/b9/0ffd557a92f3b11d4c5d5e0c5e4ad057bd9eb8586615cdaf901409920b14/wrapt-1.17.2-cp313-cp313-macosx_10_13_universal2.whl", hash = "sha256:6ed6ffac43aecfe6d86ec5b74b06a5be33d5bb9243d055141e8cabb12aa08125", size = 53800, upload-time = "2025-01-14T10:34:21.571Z" },
    { url = "https://files.pythonhosted.org/packages/c0/ef/8be90a0b7e73c32e550c73cfb2fa09db62234227ece47b0e80a05073b375/wrapt-1.17.2-cp313-cp313-macosx_10_13_x86_64.whl", hash = "sha256:35621ae4c00e056adb0009f8e86e28eb4a41a4bfa8f9bfa9fca7d343fe94f998", size = 38824, upload-time = "2025-01-14T10:34:22.999Z" },
    { url = "https://files.pythonhosted.org/packages/36/89/0aae34c10fe524cce30fe5fc433210376bce94cf74d05b0d68344c8ba46e/wrapt-1.17.2-cp313-cp313-macosx_11_0_arm64.whl", hash = "sha256:a604bf7a053f8362d27eb9fefd2097f82600b856d5abe996d623babd067b1ab5", size = 38920, upload-time = "2025-01-14T10:34:25.386Z" },
    { url = "https://files.pythonhosted.org/packages/3b/24/11c4510de906d77e0cfb5197f1b1445d4fec42c9a39ea853d482698ac681/wrapt-1.17.2-cp313-cp313-manylinux_2_17_aarch64.manylinux2014_aarch64.whl", hash = "sha256:5cbabee4f083b6b4cd282f5b817a867cf0b1028c54d445b7ec7cfe6505057cf8", size = 88690, upload-time = "2025-01-14T10:34:28.058Z" },
    { url = "https://files.pythonhosted.org/packages/71/d7/cfcf842291267bf455b3e266c0c29dcb675b5540ee8b50ba1699abf3af45/wrapt-1.17.2-cp313-cp313-manylinux_2_5_i686.manylinux1_i686.manylinux_2_17_i686.manylinux2014_i686.whl", hash = "sha256:49703ce2ddc220df165bd2962f8e03b84c89fee2d65e1c24a7defff6f988f4d6", size = 80861, upload-time = "2025-01-14T10:34:29.167Z" },
    { url = "https://files.pythonhosted.org/packages/d5/66/5d973e9f3e7370fd686fb47a9af3319418ed925c27d72ce16b791231576d/wrapt-1.17.2-cp313-cp313-manylinux_2_5_x86_64.manylinux1_x86_64.manylinux_2_17_x86_64.manylinux2014_x86_64.whl", hash = "sha256:8112e52c5822fc4253f3901b676c55ddf288614dc7011634e2719718eaa187dc", size = 89174, upload-time = "2025-01-14T10:34:31.702Z" },
    { url = "https://files.pythonhosted.org/packages/a7/d3/8e17bb70f6ae25dabc1aaf990f86824e4fd98ee9cadf197054e068500d27/wrapt-1.17.2-cp313-cp313-musllinux_1_2_aarch64.whl", hash = "sha256:9fee687dce376205d9a494e9c121e27183b2a3df18037f89d69bd7b35bcf59e2", size = 86721, upload-time = "2025-01-14T10:34:32.91Z" },
    { url = "https://files.pythonhosted.org/packages/6f/54/f170dfb278fe1c30d0ff864513cff526d624ab8de3254b20abb9cffedc24/wrapt-1.17.2-cp313-cp313-musllinux_1_2_i686.whl", hash = "sha256:18983c537e04d11cf027fbb60a1e8dfd5190e2b60cc27bc0808e653e7b218d1b", size = 79763, upload-time = "2025-01-14T10:34:34.903Z" },
    { url = "https://files.pythonhosted.org/packages/4a/98/de07243751f1c4a9b15c76019250210dd3486ce098c3d80d5f729cba029c/wrapt-1.17.2-cp313-cp313-musllinux_1_2_x86_64.whl", hash = "sha256:703919b1633412ab54bcf920ab388735832fdcb9f9a00ae49387f0fe67dad504", size = 87585, upload-time = "2025-01-14T10:34:36.13Z" },
    { url = "https://files.pythonhosted.org/packages/f9/f0/13925f4bd6548013038cdeb11ee2cbd4e37c30f8bfd5db9e5a2a370d6e20/wrapt-1.17.2-cp313-cp313-win32.whl", hash = "sha256:abbb9e76177c35d4e8568e58650aa6926040d6a9f6f03435b7a522bf1c487f9a", size = 36676, upload-time = "2025-01-14T10:34:37.962Z" },
    { url = "https://files.pythonhosted.org/packages/bf/ae/743f16ef8c2e3628df3ddfd652b7d4c555d12c84b53f3d8218498f4ade9b/wrapt-1.17.2-cp313-cp313-win_amd64.whl", hash = "sha256:69606d7bb691b50a4240ce6b22ebb319c1cfb164e5f6569835058196e0f3a845", size = 38871, upload-time = "2025-01-14T10:34:39.13Z" },
    { url = "https://files.pythonhosted.org/packages/3d/bc/30f903f891a82d402ffb5fda27ec1d621cc97cb74c16fea0b6141f1d4e87/wrapt-1.17.2-cp313-cp313t-macosx_10_13_universal2.whl", hash = "sha256:4a721d3c943dae44f8e243b380cb645a709ba5bd35d3ad27bc2ed947e9c68192", size = 56312, upload-time = "2025-01-14T10:34:40.604Z" },
    { url = "https://files.pythonhosted.org/packages/8a/04/c97273eb491b5f1c918857cd26f314b74fc9b29224521f5b83f872253725/wrapt-1.17.2-cp313-cp313t-macosx_10_13_x86_64.whl", hash = "sha256:766d8bbefcb9e00c3ac3b000d9acc51f1b399513f44d77dfe0eb026ad7c9a19b", size = 40062, upload-time = "2025-01-14T10:34:45.011Z" },
    { url = "https://files.pythonhosted.org/packages/4e/ca/3b7afa1eae3a9e7fefe499db9b96813f41828b9fdb016ee836c4c379dadb/wrapt-1.17.2-cp313-cp313t-macosx_11_0_arm64.whl", hash = "sha256:e496a8ce2c256da1eb98bd15803a79bee00fc351f5dfb9ea82594a3f058309e0", size = 40155, upload-time = "2025-01-14T10:34:47.25Z" },
    { url = "https://files.pythonhosted.org/packages/89/be/7c1baed43290775cb9030c774bc53c860db140397047cc49aedaf0a15477/wrapt-1.17.2-cp313-cp313t-manylinux_2_17_aarch64.manylinux2014_aarch64.whl", hash = "sha256:40d615e4fe22f4ad3528448c193b218e077656ca9ccb22ce2cb20db730f8d306", size = 113471, upload-time = "2025-01-14T10:34:50.934Z" },
    { url = "https://files.pythonhosted.org/packages/32/98/4ed894cf012b6d6aae5f5cc974006bdeb92f0241775addad3f8cd6ab71c8/wrapt-1.17.2-cp313-cp313t-manylinux_2_5_i686.manylinux1_i686.manylinux_2_17_i686.manylinux2014_i686.whl", hash = "sha256:a5aaeff38654462bc4b09023918b7f21790efb807f54c000a39d41d69cf552cb", size = 101208, upload-time = "2025-01-14T10:34:52.297Z" },
    { url = "https://files.pythonhosted.org/packages/ea/fd/0c30f2301ca94e655e5e057012e83284ce8c545df7661a78d8bfca2fac7a/wrapt-1.17.2-cp313-cp313t-manylinux_2_5_x86_64.manylinux1_x86_64.manylinux_2_17_x86_64.manylinux2014_x86_64.whl", hash = "sha256:9a7d15bbd2bc99e92e39f49a04653062ee6085c0e18b3b7512a4f2fe91f2d681", size = 109339, upload-time = "2025-01-14T10:34:53.489Z" },
    { url = "https://files.pythonhosted.org/packages/75/56/05d000de894c4cfcb84bcd6b1df6214297b8089a7bd324c21a4765e49b14/wrapt-1.17.2-cp313-cp313t-musllinux_1_2_aarch64.whl", hash = "sha256:e3890b508a23299083e065f435a492b5435eba6e304a7114d2f919d400888cc6", size = 110232, upload-time = "2025-01-14T10:34:55.327Z" },
    { url = "https://files.pythonhosted.org/packages/53/f8/c3f6b2cf9b9277fb0813418e1503e68414cd036b3b099c823379c9575e6d/wrapt-1.17.2-cp313-cp313t-musllinux_1_2_i686.whl", hash = "sha256:8c8b293cd65ad716d13d8dd3624e42e5a19cc2a2f1acc74b30c2c13f15cb61a6", size = 100476, upload-time = "2025-01-14T10:34:58.055Z" },
    { url = "https://files.pythonhosted.org/packages/a7/b1/0bb11e29aa5139d90b770ebbfa167267b1fc548d2302c30c8f7572851738/wrapt-1.17.2-cp313-cp313t-musllinux_1_2_x86_64.whl", hash = "sha256:4c82b8785d98cdd9fed4cac84d765d234ed3251bd6afe34cb7ac523cb93e8b4f", size = 106377, upload-time = "2025-01-14T10:34:59.3Z" },
    { url = "https://files.pythonhosted.org/packages/6a/e1/0122853035b40b3f333bbb25f1939fc1045e21dd518f7f0922b60c156f7c/wrapt-1.17.2-cp313-cp313t-win32.whl", hash = "sha256:13e6afb7fe71fe7485a4550a8844cc9ffbe263c0f1a1eea569bc7091d4898555", size = 37986, upload-time = "2025-01-14T10:35:00.498Z" },
    { url = "https://files.pythonhosted.org/packages/09/5e/1655cf481e079c1f22d0cabdd4e51733679932718dc23bf2db175f329b76/wrapt-1.17.2-cp313-cp313t-win_amd64.whl", hash = "sha256:eaf675418ed6b3b31c7a989fd007fa7c3be66ce14e5c3b27336383604c9da85c", size = 40750, upload-time = "2025-01-14T10:35:03.378Z" },
    { url = "https://files.pythonhosted.org/packages/2d/82/f56956041adef78f849db6b289b282e72b55ab8045a75abad81898c28d19/wrapt-1.17.2-py3-none-any.whl", hash = "sha256:b18f2d1533a71f069c7f82d524a52599053d4c7166e9dd374ae2136b7f40f7c8", size = 23594, upload-time = "2025-01-14T10:35:44.018Z" },
]

[[package]]
name = "xdg-base-dirs"
version = "6.0.2"
source = { registry = "https://pypi.org/simple" }
sdist = { url = "https://files.pythonhosted.org/packages/bf/d0/bbe05a15347538aaf9fa5b51ac3b97075dfb834931fcb77d81fbdb69e8f6/xdg_base_dirs-6.0.2.tar.gz", hash = "sha256:950504e14d27cf3c9cb37744680a43bf0ac42efefc4ef4acf98dc736cab2bced", size = 4085, upload-time = "2024-10-19T14:35:08.114Z" }
wheels = [
    { url = "https://files.pythonhosted.org/packages/fc/03/030b47fd46b60fc87af548e57ff59c2ca84b2a1dadbe721bb0ce33896b2e/xdg_base_dirs-6.0.2-py3-none-any.whl", hash = "sha256:3c01d1b758ed4ace150ac960ac0bd13ce4542b9e2cdf01312dcda5012cfebabe", size = 4747, upload-time = "2024-10-19T14:35:05.931Z" },
]<|MERGE_RESOLUTION|>--- conflicted
+++ resolved
@@ -399,11 +399,7 @@
 version = "0.29.11"
 source = { editable = "." }
 dependencies = [
-<<<<<<< HEAD
     { name = "cohere" },
-    { name = "dill" },
-=======
->>>>>>> 2dc4e360
     { name = "fastapi" },
     { name = "griptape", extra = ["drivers-prompt-amazon-bedrock", "drivers-prompt-anthropic", "drivers-prompt-cohere", "drivers-prompt-ollama", "drivers-web-scraper-trafilatura", "drivers-web-search-duckduckgo", "loaders-image"] },
     { name = "httpx" },
@@ -440,11 +436,7 @@
 
 [package.metadata]
 requires-dist = [
-<<<<<<< HEAD
     { name = "cohere", specifier = ">=5.14.0" },
-    { name = "dill", specifier = ">=0.4.0" },
-=======
->>>>>>> 2dc4e360
     { name = "fastapi", specifier = ">=0.115.12" },
     { name = "griptape", extras = ["drivers-prompt-cohere", "drivers-prompt-anthropic", "drivers-prompt-ollama", "drivers-prompt-amazon-bedrock", "loaders-image", "drivers-web-scraper-trafilatura", "drivers-web-search-duckduckgo"], specifier = ">=1.7.0" },
     { name = "httpx", specifier = ">=0.28.0,<1.0.0" },
