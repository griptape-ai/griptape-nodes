from griptape_nodes.retained_mode.retained_mode import RetainedMode as cmd  # noqa: N813

# Create flows
cmd.create_flow(flow_name="compare_prompts")

<<<<<<< HEAD
# Create nodes
cmd.create_node(
    node_type="GenerateImage",
    node_name="basic_image",
    parent_flow_name="compare_prompts",
    specific_library_name="Griptape Nodes Library",
    metadata={"position": {"x": 105, "y": -55}},
)
cmd.create_node(
    node_type="TextInput",
    node_name="detail_prompt",
    parent_flow_name="compare_prompts",
    specific_library_name="Griptape Nodes Library",
    metadata={"position": {"x": -460, "y": 690}},
)
cmd.create_node(
    node_type="GenerateImage",
    node_name="enhanced_prompt_image",
    parent_flow_name="compare_prompts",
    specific_library_name="Griptape Nodes Library",
    metadata={
        "position": {"x": 685, "y": 190},
    },
=======
# --- Create nodes ---
cmd.create_node(node_type="GenerateImage", node_name="basic_image", metadata={"position": {"x": 107, "y": -55}})
cmd.create_node(
    node_type="TextInput",
    node_name="detail_prompt",
    metadata={"position": {"x": -631, "y": 686}, "size": {"width": 640, "height": 329}},
)
cmd.create_node(
    node_type="GenerateImage", node_name="enhanced_prompt_image", metadata={"position": {"x": 684, "y": 188}}
>>>>>>> 962f3ee8
)
cmd.create_node(node_type="Agent", node_name="bespoke_prompt", metadata={"position": {"x": 1409, "y": 190}})
cmd.create_node(node_type="MergeTexts", node_name="assemble_prompt", metadata={"position": {"x": 103, "y": 690}})
cmd.create_node(
<<<<<<< HEAD
    node_type="Agent",
    node_name="bespoke_prompt",
    parent_flow_name="compare_prompts",
    specific_library_name="Griptape Nodes Library",
    metadata={
        "position": {"x": 1410, "y": 190},
    },
)
cmd.create_node(
    node_type="MergeTexts",
    node_name="assemble_prompt",
    parent_flow_name="compare_prompts",
    specific_library_name="Griptape Nodes Library",
    metadata={
        "position": {"x": 105, "y": 690},
    },
)
cmd.create_node(
    node_type="GenerateImage",
    node_name="bespoke_prompt_image",
    parent_flow_name="compare_prompts",
    specific_library_name="Griptape Nodes Library",
    metadata={
        "position": {"x": 1970, "y": 190},
    },
)
cmd.create_node(
    node_type="TextInput",
    node_name="basic_prompt",
    parent_flow_name="compare_prompts",
    specific_library_name="Griptape Nodes Library",
    metadata={
        "position": {"x": -500, "y": 305},
    },
=======
    node_type="GenerateImage", node_name="bespoke_prompt_image", metadata={"position": {"x": 1972, "y": 189}}
>>>>>>> 962f3ee8
)
cmd.create_node(node_type="TextInput", node_name="basic_prompt", metadata={"position": {"x": -502, "y": 307}})

# --- Set parameter values ---
cmd.set_value("basic_image.prompt", "A capybara eating with utensils")
cmd.set_value("basic_image.enhance_prompt", False)
<<<<<<< HEAD
cmd.set_value("enhanced_prompt_image.enhance_prompt", True)
=======
cmd.set_value(
    "basic_image.output",
    {
        "type": "ImageArtifact",
        "id": "a1d85e8dfa5745b7a39be55cca4660fb",
        "reference": None,
        "meta": {"model": "dall-e-3", "prompt": "A capybara eating with utensils"},
        "name": "image_artifact_250411205314_ll63.png",
        "value": "",
        "format": "png",
        "width": 1024,
        "height": 1024,
    },
)
cmd.set_value(
    "detail_prompt.text",
    "Enhance the following prompt for an image generation engine. Return only the image generation prompt.\nInclude unique details that make the subject stand out.\nSpecify a specific depth of field, and time of day.\nUse dust in the air to create a sense of depth.\nUse a slight vignetting on the edges of the image.\nUse a color palette that is complementary to the subject.\nFocus on qualities that will make this the most professional looking photo in the world.\n",
)
cmd.set_value("enhanced_prompt_image.prompt", "A capybara eating with utensils")
cmd.set_value("enhanced_prompt_image.enhance_prompt", True)
cmd.set_value("bespoke_prompt.model", "gpt-4.1")
cmd.set_value("bespoke_prompt.include_details", False)
cmd.set_value(
    "assemble_prompt.input_1",
    "Enhance the following prompt for an image generation engine. Return only the image generation prompt.\nInclude unique details that make the subject stand out.\nSpecify a specific depth of field, and time of day.\nUse dust in the air to create a sense of depth.\nUse a slight vignetting on the edges of the image.\nUse a color palette that is complementary to the subject.\nFocus on qualities that will make this the most professional looking photo in the world.\n",
)
cmd.set_value("assemble_prompt.input_2", "A capybara eating with utensils")
cmd.set_value("assemble_prompt.merge_string", "\\n\\n")
>>>>>>> 962f3ee8
cmd.set_value("bespoke_prompt_image.enhance_prompt", False)
cmd.set_value("basic_prompt.text", "A capybara eating with utensils")

# --- Create connections ---
cmd.connect("basic_image.exec_out", "enhanced_prompt_image.exec_in")
cmd.connect("detail_prompt.text", "assemble_prompt.input_1")
cmd.connect("enhanced_prompt_image.exec_out", "bespoke_prompt.exec_in")
cmd.connect("bespoke_prompt.exec_out", "bespoke_prompt_image.exec_in")
cmd.connect("bespoke_prompt.output", "bespoke_prompt_image.prompt")
cmd.connect("assemble_prompt.output", "bespoke_prompt.prompt")
cmd.connect("basic_prompt.text", "assemble_prompt.input_2")
cmd.connect("basic_prompt.text", "enhanced_prompt_image.prompt")
cmd.connect("basic_prompt.text", "basic_image.prompt")

# /// script
# dependencies = []
#
# [tool.griptape-nodes]
# name = "compare_prompts"
# description = "See how 3 different approaches to prompts affect image generation."
# image = "https://raw.githubusercontent.com/griptape-ai/griptape-nodes/refs/heads/main/workflows/templates/thumbnail_compare_prompts.webp"
# schema_version = "0.2.0"
# engine_version_created_with = "0.23.2"
# node_libraries_referenced = [["Griptape Nodes Library", "0.1.0"]]
# is_griptape_provided = true
# is_template = true
#
# ///<|MERGE_RESOLUTION|>--- conflicted
+++ resolved
@@ -3,31 +3,6 @@
 # Create flows
 cmd.create_flow(flow_name="compare_prompts")
 
-<<<<<<< HEAD
-# Create nodes
-cmd.create_node(
-    node_type="GenerateImage",
-    node_name="basic_image",
-    parent_flow_name="compare_prompts",
-    specific_library_name="Griptape Nodes Library",
-    metadata={"position": {"x": 105, "y": -55}},
-)
-cmd.create_node(
-    node_type="TextInput",
-    node_name="detail_prompt",
-    parent_flow_name="compare_prompts",
-    specific_library_name="Griptape Nodes Library",
-    metadata={"position": {"x": -460, "y": 690}},
-)
-cmd.create_node(
-    node_type="GenerateImage",
-    node_name="enhanced_prompt_image",
-    parent_flow_name="compare_prompts",
-    specific_library_name="Griptape Nodes Library",
-    metadata={
-        "position": {"x": 685, "y": 190},
-    },
-=======
 # --- Create nodes ---
 cmd.create_node(node_type="GenerateImage", node_name="basic_image", metadata={"position": {"x": 107, "y": -55}})
 cmd.create_node(
@@ -37,58 +12,17 @@
 )
 cmd.create_node(
     node_type="GenerateImage", node_name="enhanced_prompt_image", metadata={"position": {"x": 684, "y": 188}}
->>>>>>> 962f3ee8
 )
 cmd.create_node(node_type="Agent", node_name="bespoke_prompt", metadata={"position": {"x": 1409, "y": 190}})
 cmd.create_node(node_type="MergeTexts", node_name="assemble_prompt", metadata={"position": {"x": 103, "y": 690}})
 cmd.create_node(
-<<<<<<< HEAD
-    node_type="Agent",
-    node_name="bespoke_prompt",
-    parent_flow_name="compare_prompts",
-    specific_library_name="Griptape Nodes Library",
-    metadata={
-        "position": {"x": 1410, "y": 190},
-    },
-)
-cmd.create_node(
-    node_type="MergeTexts",
-    node_name="assemble_prompt",
-    parent_flow_name="compare_prompts",
-    specific_library_name="Griptape Nodes Library",
-    metadata={
-        "position": {"x": 105, "y": 690},
-    },
-)
-cmd.create_node(
-    node_type="GenerateImage",
-    node_name="bespoke_prompt_image",
-    parent_flow_name="compare_prompts",
-    specific_library_name="Griptape Nodes Library",
-    metadata={
-        "position": {"x": 1970, "y": 190},
-    },
-)
-cmd.create_node(
-    node_type="TextInput",
-    node_name="basic_prompt",
-    parent_flow_name="compare_prompts",
-    specific_library_name="Griptape Nodes Library",
-    metadata={
-        "position": {"x": -500, "y": 305},
-    },
-=======
     node_type="GenerateImage", node_name="bespoke_prompt_image", metadata={"position": {"x": 1972, "y": 189}}
->>>>>>> 962f3ee8
 )
 cmd.create_node(node_type="TextInput", node_name="basic_prompt", metadata={"position": {"x": -502, "y": 307}})
 
 # --- Set parameter values ---
 cmd.set_value("basic_image.prompt", "A capybara eating with utensils")
 cmd.set_value("basic_image.enhance_prompt", False)
-<<<<<<< HEAD
-cmd.set_value("enhanced_prompt_image.enhance_prompt", True)
-=======
 cmd.set_value(
     "basic_image.output",
     {
@@ -117,7 +51,6 @@
 )
 cmd.set_value("assemble_prompt.input_2", "A capybara eating with utensils")
 cmd.set_value("assemble_prompt.merge_string", "\\n\\n")
->>>>>>> 962f3ee8
 cmd.set_value("bespoke_prompt_image.enhance_prompt", False)
 cmd.set_value("basic_prompt.text", "A capybara eating with utensils")
 
