[project]
name = "griptape-nodes"
version = "0.51.0"
description = "Add your description here"
readme = "README.md"
requires-python = ">=3.12.0, <3.13"
dependencies = [
  "griptape>=1.8.2",
  "pydantic>=2.10.6",
  "python-dotenv>=1.0.1",
  "xdg-base-dirs>=6.0.2",
  "httpx>=0.28.0,<1.0.0",
  "websockets>=15.0.1,<16.0.0",
  "tomlkit>=0.13.2",
  # TODO: https://github.com/griptape-ai/griptape-nodes/issues/833
  "uv>=0.6.16",
  "fastapi>=0.115.12",
  "uvicorn>=0.34.2",
  "packaging>=25.0",
  "python-multipart>=0.0.20",
  "json-repair>=0.46.1",
  "imageio-ffmpeg>=0.6.0",
  "mcp[ws]>=1.10.1",
  "binaryornot>=0.4.4",
  "pillow>=11.3.0",
  "watchfiles>=1.1.0",
<<<<<<< HEAD
  "networkx>=3.5",
  "matplotlib>=3.10.5",
=======
  "static-ffmpeg>=2.8",
>>>>>>> 5399eaee
]

[project.optional-dependencies]
profiling = ["austin-dist>=3.7.0"]

[dependency-groups]
dev = [
  "mdformat>=0.7.22",
  "mdformat-gfm>=0.4.1",
  "mdformat-frontmatter>=2.0.8",
  "mdformat-footnote>=0.1.1",
  "mdformat-mkdocs>=4.1.2",
  "pyright>=1.1.396",
  "ruff>=0.11.0",
  "typos>=1.30.2",
  "watchdog>=6.0.0",
]
docs = [
  "mkdocs-material>=9.6.9",
  "mkdocs>=1.5.2",
  "mkdocstrings[python]>=0.29.1",
]
test = [
    "pytest>=8.3.5",
    "pytest-asyncio>=1.1.0",
    "pytest-mock>=3.14.0",
    "pytest-xdist>=3.6.1",
    "pytest-cov>=6.0.0",
    "coverage>=7.0.0",
]

[project.scripts]
griptape-nodes = "griptape_nodes:main"
gtn = "griptape_nodes:main"

[build-system]
requires = ["uv_build"]
build-backend = "uv_build"

[tool.ruff]
line-length = 120

[tool.ruff.format]
exclude = [".venv"]

[tool.ruff.lint]
select = ["ALL"]
ignore = [
  "TD002",   # Intentional
  "FIX002",  # Intentional
  "D101",    # Intentional
  "D102",    # Intentional
  "D107",    # Intentional
  "ANN002",  # Intentional
  "ANN003",  # Intentional
  "ANN401",  # Intentional
  "COM812",  # Intentional
  "E501",    # TODO: https://github.com/griptape-ai/griptape-nodes/issues/834 
  "D100",    # TODO: https://github.com/griptape-ai/griptape-nodes/issues/835 
  "BLE001",  # TODO: https://github.com/griptape-ai/griptape-nodes/issues/839
  "SLF001",  # TODO :https://github.com/griptape-ai/griptape-nodes/issues/838 
  "SIM108",  # Intentional
  "SIM110",  # Intentional
  "D105",    # Intentional
  "N802",    # TODO: https://github.com/griptape-ai/griptape-nodes/issues/840
  "TRY400",  # Intentional
  "FBT003",  # Intentional
  "RET504",  # Intentional
  "PLC0415", # Intentional
]

[tool.ruff.lint.flake8-tidy-imports.banned-api]
"nodes.griptape_nodes_library".msg = "Import from griptape_nodes_library instead of nodes.griptape_nodes_library"

[tool.ruff.lint.per-file-ignores]
"tests/*" = ["S101", "D104"]
"nodes/tests/*" = ["S101", "D104"]

[tool.ruff.lint.flake8-annotations]
mypy-init-return = true

[tool.ruff.lint.pydocstyle]
convention = "google"

[tool.typos]
default.extend-ignore-re = [
  # Ignore any line that ends with this comment:
  "(?Rm)^.*(#|//)\\s*spellchecker:disable-line$",
  # Or: ignore the *next* line after this comment:
  "(?m)(#|//)\\s*spellchecker:ignore-next-line\\n.*"
]

[tool.pyright]
venvPath = "."
venv = ".venv"
include = ["."]
exclude = [
  "libraries/griptape_nodes_library/workflows/templates/**/*",
  ".venv",
  "GriptapeNodes",
  "**/node_modules",
  "**/__pycache__",
  "**/.*",
]
pythonVersion = "3.12"
reportIncompatibleMethodOverride = false

[tool.uv.sources]
griptape = { git = "https://github.com/griptape-ai/griptape", rev = "main" }<|MERGE_RESOLUTION|>--- conflicted
+++ resolved
@@ -24,12 +24,9 @@
   "binaryornot>=0.4.4",
   "pillow>=11.3.0",
   "watchfiles>=1.1.0",
-<<<<<<< HEAD
+  "static-ffmpeg>=2.8",
   "networkx>=3.5",
   "matplotlib>=3.10.5",
-=======
-  "static-ffmpeg>=2.8",
->>>>>>> 5399eaee
 ]
 
 [project.optional-dependencies]
