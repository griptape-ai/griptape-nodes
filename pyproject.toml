[project]
name = "griptape-nodes"
version = "0.51.0"
description = "Add your description here"
readme = "README.md"
requires-python = ">=3.12.0, <3.13"
dependencies = [
  "griptape>=1.8.2",
  "pydantic>=2.10.6",
  "python-dotenv>=1.0.1",
  "xdg-base-dirs>=6.0.2",
  "httpx>=0.28.0,<1.0.0",
  "websockets>=15.0.1,<16.0.0",
  "tomlkit>=0.13.2",
  # TODO: https://github.com/griptape-ai/griptape-nodes/issues/833
  "uv>=0.6.16",
  "fastapi>=0.115.12",
  "uvicorn>=0.34.2",
  "packaging>=25.0",
  "python-multipart>=0.0.20",
  "json-repair>=0.46.1",
  "mcp[ws]>=1.10.1",
  "binaryornot>=0.4.4",
  "pillow>=11.3.0",
  "watchfiles>=1.1.0",
<<<<<<< HEAD
  "static-ffmpeg>=2.8",
  "networkx>=3.5"
=======
>>>>>>> 9b23fb5f
]

[project.optional-dependencies]
profiling = ["austin-dist>=3.7.0"]

[dependency-groups]
dev = [
  "mdformat>=0.7.22",
  "mdformat-gfm>=0.4.1",
  "mdformat-frontmatter>=2.0.8",
  "mdformat-footnote>=0.1.1",
  "mdformat-mkdocs>=4.1.2",
  "pyright>=1.1.396",
  "ruff>=0.11.0",
  "typos>=1.30.2",
  "watchdog>=6.0.0",
]
docs = [
  "mkdocs-material>=9.6.9",
  "mkdocs>=1.5.2",
  "mkdocstrings[python]>=0.29.1",
]
test = [
  "pytest>=8.3.5",
  "pytest-asyncio>=1.1.0",
  "pytest-mock>=3.14.0",
  "pytest-xdist>=3.6.1",
  "pytest-cov>=6.0.0",
  "coverage>=7.0.0",
]

[project.scripts]
griptape-nodes = "griptape_nodes:main"
gtn = "griptape_nodes:main"

[build-system]
requires = ["uv_build"]
build-backend = "uv_build"

[tool.ruff]
line-length = 120

[tool.ruff.format]
exclude = [".venv"]

[tool.ruff.lint]
select = ["ALL"]
ignore = [
  "TD002",   # Intentional
  "FIX002",  # Intentional
  "D101",    # Intentional
  "D102",    # Intentional
  "D107",    # Intentional
  "ANN002",  # Intentional
  "ANN003",  # Intentional
  "ANN401",  # Intentional
  "COM812",  # Intentional
  "E501",    # TODO: https://github.com/griptape-ai/griptape-nodes/issues/834 
  "D100",    # TODO: https://github.com/griptape-ai/griptape-nodes/issues/835 
  "BLE001",  # TODO: https://github.com/griptape-ai/griptape-nodes/issues/839
  "SLF001",  # TODO :https://github.com/griptape-ai/griptape-nodes/issues/838 
  "SIM108",  # Intentional
  "SIM110",  # Intentional
  "D105",    # Intentional
  "N802",    # TODO: https://github.com/griptape-ai/griptape-nodes/issues/840
  "TRY400",  # Intentional
  "FBT003",  # Intentional
  "RET504",  # Intentional
  "PLC0415", # Intentional
]

[tool.ruff.lint.flake8-tidy-imports.banned-api]
"nodes.griptape_nodes_library".msg = "Import from griptape_nodes_library instead of nodes.griptape_nodes_library"

[tool.ruff.lint.per-file-ignores]
"tests/*" = ["S101", "D104"]
"nodes/tests/*" = ["S101", "D104"]

[tool.ruff.lint.flake8-annotations]
mypy-init-return = true

[tool.ruff.lint.pydocstyle]
convention = "google"

[tool.typos]
default.extend-ignore-re = [
  # Ignore any line that ends with this comment:
  "(?Rm)^.*(#|//)\\s*spellchecker:disable-line$",
  # Or: ignore the *next* line after this comment:
  "(?m)(#|//)\\s*spellchecker:ignore-next-line\\n.*",
]

[tool.pyright]
venvPath = "."
venv = ".venv"
include = ["."]
exclude = [
  "libraries/griptape_nodes_library/workflows/templates/**/*",
  ".venv",
  "GriptapeNodes",
  "**/node_modules",
  "**/__pycache__",
  "**/.*",
]
pythonVersion = "3.12"
reportIncompatibleMethodOverride = false<|MERGE_RESOLUTION|>--- conflicted
+++ resolved
@@ -23,11 +23,7 @@
   "binaryornot>=0.4.4",
   "pillow>=11.3.0",
   "watchfiles>=1.1.0",
-<<<<<<< HEAD
-  "static-ffmpeg>=2.8",
   "networkx>=3.5"
-=======
->>>>>>> 9b23fb5f
 ]
 
 [project.optional-dependencies]
