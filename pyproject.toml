[project]
name = "griptape-nodes"
version = "0.62.0"
description = "Add your description here"
readme = "README.md"
requires-python = ">=3.12.0, <3.13"
dependencies = [
  "griptape>=1.8.12",
  "pydantic>=2.10.6",
  "python-dotenv>=1.0.1",
  "xdg-base-dirs>=6.0.2",
  "httpx>=0.28.0,<1.0.0",
  "websockets>=15.0.1,<16.0.0",
  "tomlkit>=0.13.2",
  # TODO: https://github.com/griptape-ai/griptape-nodes/issues/833
  "uv>=0.6.16",
  "fastapi>=0.115.12",
  "uvicorn>=0.34.2",
  "packaging>=25.0",
  "python-multipart>=0.0.20",
  "json-repair>=0.46.1",
  "mcp[ws]>=1.10.1",
  "binaryornot>=0.4.4",
  "pillow>=11.3.0",
  "watchfiles>=1.1.0",
  "typer>=0.15.0",
  "huggingface-hub>=1.0.1",
  "rich>=14.1.0",
  "semver>=3.0.4",
  "aiofiles>=25.1.0",
<<<<<<< HEAD
  "pylette>=0.4",
=======
  "aioshutil>=1.5",
  "ruamel.yaml>=0.18.15",
  "asyncio-thread-runner>=1.0",
>>>>>>> ebd68670
]

[project.optional-dependencies]
profiling = ["austin-dist>=3.7.0"]

[dependency-groups]
dev = [
  "griptape-cloud-client",
  "mdformat>=0.7.22",
  "mdformat-gfm>=0.4.1",
  "mdformat-frontmatter>=2.0.8",
  "mdformat-footnote>=0.1.1",
  "mdformat-mkdocs>=4.1.2",
  "pyright>=1.1.396",
  "ruff>=0.11.0",
  "typos>=1.30.2",
]
docs = [
  "mkdocs-material>=9.6.9",
  "mkdocs>=1.5.2",
  "mkdocstrings[python]>=0.29.1",
  "mkdocs-mermaid2-plugin>=1.2.2",
]
test = [
  "pytest>=8.3.5",
  "pytest-asyncio>=1.1.0",
  "pytest-mock>=3.14.0",
  "pytest-xdist>=3.6.1",
  "pytest-cov>=6.0.0",
  "coverage>=7.0.0",
]

[project.scripts]
griptape-nodes = "griptape_nodes:main"
gtn = "griptape_nodes:main"

[build-system]
requires = ["uv_build"]
build-backend = "uv_build"

[tool.uv.sources]
griptape-cloud-client = { git = "https://github.com/griptape-ai/griptape-cloud-python-client", rev = "main" }

[tool.ruff]
line-length = 120
extend-exclude = ["libraries/**/templates/*.py"]


[tool.ruff.lint]
select = ["ALL"]
ignore = [
  "TD002",   # Intentional
  "FIX002",  # Intentional
  "D101",    # Intentional
  "D102",    # Intentional
  "D107",    # Intentional
  "ANN002",  # Intentional
  "ANN003",  # Intentional
  "ANN401",  # Intentional
  "COM812",  # Intentional
  "E501",    # TODO: https://github.com/griptape-ai/griptape-nodes/issues/834 
  "D100",    # TODO: https://github.com/griptape-ai/griptape-nodes/issues/835 
  "BLE001",  # TODO: https://github.com/griptape-ai/griptape-nodes/issues/839
  "SLF001",  # TODO :https://github.com/griptape-ai/griptape-nodes/issues/838 
  "SIM108",  # Intentional
  "SIM110",  # Intentional
  "D105",    # Intentional
  "N802",    # TODO: https://github.com/griptape-ai/griptape-nodes/issues/840
  "TRY400",  # Intentional
  "FBT003",  # Intentional
  "RET504",  # Intentional
  "PLC0415", # Intentional
]

[tool.ruff.lint.flake8-tidy-imports.banned-api]
"nodes.griptape_nodes_library".msg = "Import from griptape_nodes_library instead of nodes.griptape_nodes_library"
"libraries.griptape_nodes_library".msg = "Import from griptape_nodes_library instead of libraries.griptape_nodes_library"
"libraries.griptape_nodes_advanced_media_library".msg = "Import from griptape_nodes_advanced_media_library instead of libraries.griptape_nodes_advanced_media_library"
"libraries.griptape_cloud".msg = "Import from griptape_cloud instead of libraries.griptape_cloud"

[tool.ruff.lint.per-file-ignores]
"tests/*" = ["S101", "D104"]
"libraries/**/tests/*" = ["S101", "D104"]

[tool.ruff.lint.flake8-annotations]
mypy-init-return = true

[tool.ruff.lint.pydocstyle]
convention = "google"

[tool.typos]
default.extend-ignore-re = [
  # Ignore any line that ends with this comment:
  "(?Rm)^.*(#|//)\\s*spellchecker:disable-line$",
  # Or: ignore the *next* line after this comment:
  "(?m)(#|//)\\s*spellchecker:ignore-next-line\\n.*",
]

[tool.pyright]
venvPath = "."
venv = ".venv"
include = ["."]
exclude = [
  "libraries/**/templates/*",
  ".venv",
  "GriptapeNodes",
  "**/node_modules",
  "**/__pycache__",
  "**/.*",
]
pythonVersion = "3.12"
reportIncompatibleMethodOverride = false<|MERGE_RESOLUTION|>--- conflicted
+++ resolved
@@ -28,13 +28,9 @@
   "rich>=14.1.0",
   "semver>=3.0.4",
   "aiofiles>=25.1.0",
-<<<<<<< HEAD
-  "pylette>=0.4",
-=======
   "aioshutil>=1.5",
   "ruamel.yaml>=0.18.15",
   "asyncio-thread-runner>=1.0",
->>>>>>> ebd68670
 ]
 
 [project.optional-dependencies]
