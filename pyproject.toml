--- conflicted
+++ resolved
@@ -114,8 +114,4 @@
 reportIncompatibleMethodOverride = false
 
 [tool.uv.sources]
-<<<<<<< HEAD
-griptape = { git = "https://github.com/griptape-ai/griptape", rev = "feature/mcp_tool" }
-=======
-griptape = { git = "https://github.com/griptape-ai/griptape", rev = "main" }
->>>>>>> bbd5c7ec
+griptape = { git = "https://github.com/griptape-ai/griptape", rev = "feature/mcp_tool" }