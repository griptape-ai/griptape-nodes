--- conflicted
+++ resolved
@@ -468,22 +468,8 @@
       }
     },
     {
-<<<<<<< HEAD
-      "class_name": "MergeImages",
-      "file_path": "griptape_nodes_library/image/merge_images.py",
-      "metadata": {
-        "category": "image",
-        "description": "Merge images together in different layouts with grid options and dynamic image input list",
-        "display_name": "Merge Images"
-      }
-    },
-    {
-      "class_name": "DescribeImage",
-      "file_path": "griptape_nodes_library/image/describe_image.py",
-=======
       "class_name": "CompareImages",
       "file_path": "griptape_nodes_library/image/compare_images.py",
->>>>>>> 0cbff520
       "metadata": {
         "category": "image",
         "description": "Can be used to compare two images",
