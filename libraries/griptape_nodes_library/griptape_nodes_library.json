{
  "name": "Griptape Nodes Library",
  "library_schema_version": "0.1.0",
  "settings": [
    {
      "description": "API keys required by nodes in this library",
      "category": "app_events.on_app_initialization_complete",
      "contents": {
        "secrets_to_register": [
          "OPENAI_API_KEY",
          "ANTHROPIC_API_KEY",
          "COHERE_API_KEY",
          "GROK_API_KEY",
          "GROQ_API_KEY",
          "NVIDIA_API_KEY",
          "AWS_ACCESS_KEY_ID",
          "AWS_SECRET_ACCESS_KEY",
          "AWS_DEFAULT_REGION",
          "GOOGLE_API_KEY",
          "GOOGLE_API_SEARCH_ID",
          "EXA_API_KEY",
          "ELEVEN_LABS_API_KEY"
        ]
      }
    }
  ],
  "metadata": {
    "author": "Griptape, Inc",
    "description": "Default nodes for Griptape Nodes",
<<<<<<< HEAD
    "library_version": "0.52.0",
=======
    "library_version": "0.51.2",
>>>>>>> 967a4fe0
    "engine_version": "0.63.0",
    "tags": [
      "Griptape",
      "AI"
    ],
    "dependencies": {
      "pip_dependencies": [
        "griptape[drivers-prompt-amazon-bedrock,drivers-prompt-anthropic,drivers-prompt-cohere,drivers-prompt-ollama,drivers-web-scraper-trafilatura,drivers-web-search-duckduckgo,drivers-web-search-exa,loaders-image,loaders-pdf]>=1.8.12",
        "json-repair>=0.46.1",
        "static-ffmpeg>=2.8",
        "jmespath>=1.0.1",
        "json-schema-to-pydantic>=0.4.6",
        "numpy>=1.26.0",
        "scikit-learn>=1.3.0",
        "pillow>=11.2.1"
      ]
    }
  },
  "categories": [
    {
      "misc": {
        "title": "misc",
        "description": "Miscellaneous nodes",
        "color": "border-gray-500",
        "icon": "Folder"
      }
    },
    {
      "execution_flow": {
        "color": "border-green-500",
        "title": "Execution Flow",
        "description": "Execution Nodes",
        "icon": "split"
      }
    },
    {
      "agents": {
        "color": "border-purple-500",
        "title": "Agent",
        "description": "Nodes related to Agents",
        "icon": "UserCircle"
      }
    },
    {
      "agents/prompt_models": {
        "color": "border-indigo-500",
        "title": "Prompt Models",
        "description": "Prompt Drivers for Griptape Agents",
        "icon": "brain"
      }
    },
    {
      "agents/rules": {
        "color": "border-violet-500",
        "title": "Rules",
        "description": "Basic nodes",
        "icon": "Scale"
      }
    },
    {
      "agents/tasks": {
        "color": "border-cyan-500",
        "title": "Tasks",
        "description": "Run various tasks",
        "icon": "Config"
      }
    },
    {
      "agents/tools": {
        "color": "border-cyan-500",
        "title": "Tools",
        "description": "Tools an agent can use",
        "icon": "Wrench"
      }
    },
    {
      "files": {
        "color": "border-blue-500",
        "title": "Files",
        "description": "File and directory manipulation nodes",
        "icon": "Folder",
        "group": "create"
      }
    },
    {
      "engine": {
        "color": "border-red-500",
        "title": "Engine",
        "description": "Engine control and introspection nodes",
        "icon": "Cog"
      }
    },
    {
      "agents/tools/config": {
        "color": "border-cyan-500",
        "title": "Drivers",
        "description": "Drivers for Griptape Agents",
        "icon": "Truck"
      }
    },
    {
      "3D": {
        "color": "border-indigo-500",
        "title": "3D",
        "description": "3D model related nodes",
        "icon": "Cube",
        "group": "create"
      }
    },
    {
      "audio": {
        "color": "border-sky-500",
        "title": "Audio",
        "description": "Audio related nodes",
        "icon": "audio-lines",
        "group": "create"
      }
    },
    {
      "video": {
        "color": "border-pink-500",
        "title": "Video",
        "description": "Video related nodes",
        "icon": "Video",
        "group": "create"
      }
    },
    {
      "image": {
        "color": "border-purple-500",
        "title": "Image",
        "description": "Image related nodes",
        "icon": "Image",
        "group": "create"
      }
    },
    {
      "image/image_models": {
        "color": "border-indigo-500",
        "title": "Image Models",
        "description": "Image Generation Models for Griptape Agents",
        "icon": "brain",
        "group": "create"
      }
    },
    {
      "number": {
        "color": "border-blue-500",
        "title": "Number",
        "description": "Number Nodes",
        "icon": "Hash",
        "group": "create"
      }
    },
    {
      "text": {
        "color": "border-blue-500",
        "title": "Text",
        "description": "Text related nodes",
        "icon": "DocumentText",
        "group": "create"
      }
    },
    {
      "dict": {
        "color": "border-green-500",
        "title": "Dictionary",
        "description": "Dictionary Nodes",
        "icon": "Braces",
        "group": "create"
      }
    },
    {
      "convert": {
        "color": "border-cyan-500",
        "title": "Convert",
        "description": "Convert nodes",
        "icon": "Shuffle",
        "group": "edit"
      }
    },
    {
      "json": {
        "color": "border-cyan-500",
        "title": "JSON",
        "description": "JSON data manipulation nodes",
        "icon": "Braces",
        "group": "create"
      }
    },
    {
      "utils": {
        "color": "border-gray-500",
        "title": "Utility",
        "description": "Utility nodes like save, etc., etc",
        "icon": "Cog"
      }
    },
    {
      "lists": {
        "color": "border-slate-500",
        "title": "Lists",
        "description": "Nodes to interact with and work with Lists",
        "icon": "List",
        "group": "create"
      }
    },
    {
      "workflows": {
        "color": "border-gray-500",
        "title": "Workflows",
        "description": "Nodes for executing Workflows",
        "icon": "Workflow",
        "group": "create"
      }
    },
    {
      "variables": {
        "color": "border-amber-500",
        "title": "Variables",
        "description": "Flow variable management nodes with hierarchical scoping",
        "icon": "Variable",
        "group": "create"
      }
    },
    {
      "lora": {
        "color": "border-rose-500",
        "title": "LoRA",
        "description": "",
        "icon": "layers-2"
      }
    }
  ],
  "nodes": [
    {
      "class_name": "AddToList",
      "file_path": "griptape_nodes_library/lists/add_to_list.py",
      "metadata": {
        "category": "lists",
        "description": "Takes a list input and adds a value to the list at the specified index.",
        "display_name": "Add To List",
        "icon": "list-plus",
        "group": "edit"
      }
    },
    {
      "class_name": "CombineLists",
      "file_path": "griptape_nodes_library/lists/combine_lists.py",
      "metadata": {
        "category": "lists",
        "description": "Takes two lists and combines them into a single flattened list.",
        "display_name": "Combine Lists",
        "group": "merge"
      }
    },
    {
      "class_name": "CreateList",
      "file_path": "griptape_nodes_library/lists/create_list.py",
      "metadata": {
        "category": "lists",
        "description": "Takes a list of items and creates a list.",
        "display_name": "Create List",
        "group": "create"
      }
    },
    {
      "class_name": "BoolInput",
      "file_path": "griptape_nodes_library/number/create_bool.py",
      "metadata": {
        "category": "number",
        "description": "Creates a boolean value.",
        "display_name": "Bool Input",
        "icon": "toggle-right",
        "group": "general"
      }
    },
    {
      "class_name": "CreateBoolList",
      "file_path": "griptape_nodes_library/lists/create_bool_list.py",
      "metadata": {
        "category": "lists",
        "description": "Creates a list of boolean values.",
        "display_name": "Create Bool List",
        "group": "create"
      }
    },
    {
      "class_name": "CreateFloatList",
      "file_path": "griptape_nodes_library/lists/create_float_list.py",
      "metadata": {
        "category": "lists",
        "description": "Creates a list of float values.",
        "display_name": "Create Float List",
        "group": "create"
      }
    },
    {
      "class_name": "EngineNode",
      "file_path": "griptape_nodes_library/engine/engine_node.py",
      "metadata": {
        "category": "engine",
        "description": "Dynamically call any RequestPayload in the engine",
        "display_name": "Engine Node",
        "icon": "Cog"
      }
    },
    {
      "class_name": "ExecutePython",
      "file_path": "griptape_nodes_library/engine/execute_python.py",
      "metadata": {
        "category": "engine",
        "description": "Execute Python code with input variables and capture output",
        "display_name": "Execute Python",
        "icon": "Code"
      }
    },
    {
      "class_name": "CreateIntList",
      "file_path": "griptape_nodes_library/lists/create_int_list.py",
      "metadata": {
        "category": "lists",
        "description": "Creates a list of integer values.",
        "display_name": "Create Int List",
        "group": "create"
      }
    },
    {
      "class_name": "CreateTextList",
      "file_path": "griptape_nodes_library/lists/create_text_list.py",
      "metadata": {
        "category": "lists",
        "description": "Creates a list of text items",
        "display_name": "Create Text List",
        "group": "create"
      }
    },
    {
      "class_name": "CreateImageList",
      "file_path": "griptape_nodes_library/lists/create_image_list.py",
      "metadata": {
        "category": "lists",
        "description": "Creates a list of image items",
        "display_name": "Create Image List",
        "group": "create"
      }
    },
    {
      "class_name": "GetFromList",
      "file_path": "griptape_nodes_library/lists/get_from_list.py",
      "metadata": {
        "category": "lists",
        "description": "Takes a list of items and gets an item at a specified index from the list.",
        "display_name": "Get From List",
        "group": "describe"
      }
    },
    {
      "class_name": "SelectFromList",
      "file_path": "griptape_nodes_library/lists/select_from_list.py",
      "metadata": {
        "category": "lists",
        "description": "Lets the user select an  item from a list.",
        "display_name": "Select From List",
        "group": "describe"
      }
    },
    {
      "class_name": "GetIndexOfItem",
      "file_path": "griptape_nodes_library/lists/get_index_of_item.py",
      "metadata": {
        "category": "lists",
        "description": "Takes a list of items and gets the index of an item in the list.",
        "display_name": "Get Index Of Item",
        "group": "describe"
      }
    },
    {
      "class_name": "GetListContainsItem",
      "file_path": "griptape_nodes_library/lists/get_list_contains_item.py",
      "metadata": {
        "category": "lists",
        "description": "Takes a list of items and checks if the list contains an item.",
        "display_name": "Get List Contains Item",
        "group": "describe"
      }
    },
    {
      "class_name": "GetListIsEmpty",
      "file_path": "griptape_nodes_library/lists/get_list_is_empty.py",
      "metadata": {
        "category": "lists",
        "description": "Takes a list of items and checks if the list is empty.",
        "display_name": "Get List Is Empty",
        "group": "describe"
      }
    },
    {
      "class_name": "GetListLength",
      "file_path": "griptape_nodes_library/lists/get_list_length.py",
      "metadata": {
        "category": "lists",
        "description": "Takes a list of items and gets the length of the list.",
        "display_name": "Get List Length",
        "group": "describe"
      }
    },
    {
      "class_name": "RemoveFromList",
      "file_path": "griptape_nodes_library/lists/remove_from_list.py",
      "metadata": {
        "category": "lists",
        "description": "Takes a list input and removes an item from the list at the specified index or by value.",
        "display_name": "Remove From List",
        "icon": "list-minus",
        "group": "edit"
      }
    },
    {
      "class_name": "ReplaceInList",
      "file_path": "griptape_nodes_library/lists/replace_in_list.py",
      "metadata": {
        "category": "lists",
        "description": "Takes a list input and replaces an item either by matching the item or by index.",
        "display_name": "Replace In List",
        "icon": "list-restart",
        "group": "edit"
      }
    },
    {
      "class_name": "SplitList",
      "file_path": "griptape_nodes_library/lists/split_list.py",
      "metadata": {
        "category": "lists",
        "description": "Takes a list input and splits it either by index or by item value, with options for keeping the split item.",
        "display_name": "Split List",
        "icon": "square-split-vertical",
        "group": "edit"
      }
    },
    {
      "class_name": "SplitText",
      "file_path": "griptape_nodes_library/lists/split_text.py",
      "metadata": {
        "category": "lists",
        "description": "Takes a text string and splits it into a list based on a specified delimiter.",
        "display_name": "Split Text",
        "icon": "scissors",
        "group": "edit"
      }
    },
    {
      "class_name": "DisplayList",
      "file_path": "griptape_nodes_library/lists/display_list.py",
      "metadata": {
        "category": "lists",
        "description": "Takes a list input and creates output parameters for each item in the list",
        "display_name": "Display List",
        "group": "display"
      }
    },
    {
      "class_name": "ListToDictKeys",
      "file_path": "griptape_nodes_library/convert/list_to_dict_keys.py",
      "metadata": {
        "category": "convert",
        "description": "Converts a list to dictionary keys with empty string values",
        "display_name": "List To Dict Keys",
        "group": "edit"
      }
    },
    {
      "class_name": "Agent",
      "file_path": "griptape_nodes_library/agents/agent.py",
      "metadata": {
        "category": "agents",
        "description": "Creates an AI agent with conversation memory and the ability to use tools",
        "display_name": "Agent",
        "group": "create"
      }
    },
    {
      "class_name": "LoadAudio",
      "file_path": "griptape_nodes_library/audio/load_audio.py",
      "metadata": {
        "category": "audio",
        "description": "Loads audio files into your workflow",
        "display_name": "Load Audio",
        "icon": "file-up",
        "group": "Input/Output"
      }
    },
    {
      "class_name": "SaveAudio",
      "file_path": "griptape_nodes_library/audio/save_audio.py",
      "metadata": {
        "category": "audio",
        "description": "Saves audio files from your workflow",
        "display_name": "Save Audio",
        "icon": "file-down",
        "group": "Input/Output"
      }
    },
    {
      "class_name": "Microphone",
      "file_path": "griptape_nodes_library/audio/microphone.py",
      "metadata": {
        "category": "audio",
        "description": "Can record audio from your microphone.",
        "display_name": "Microphone",
        "icon": "mic",
        "group": "create"
      }
    },
    {
      "class_name": "TranscribeAudio",
      "file_path": "griptape_nodes_library/audio/transcribe_audio.py",
      "metadata": {
        "category": "audio",
        "description": "Transcribe audio files into text.\nRequires an OpenAI API key.",
        "display_name": "Transcribe Audio",
        "icon": "ear",
        "group": "describe"
      }
    },
    {
      "class_name": "ElevenLabsTextToSpeechGeneration",
      "file_path": "griptape_nodes_library/audio/eleven_labs_text_to_speech.py",
      "metadata": {
        "category": "audio",
        "description": "Generate speech from text using Eleven Labs text-to-speech models",
        "display_name": "Eleven Labs Text to Speech Generation",
        "icon": "mic",
        "group": "create"
      }
    },
    {
      "class_name": "ElevenLabsSoundEffectGeneration",
      "file_path": "griptape_nodes_library/audio/eleven_labs_sound_effect.py",
      "metadata": {
        "category": "audio",
        "description": "Generate sound effects from text prompts using Eleven Labs",
        "display_name": "Eleven Labs Sound Effect Generation",
        "icon": "volume-2",
        "group": "create"
      }
    },
    {
      "class_name": "ElevenLabsMusicGeneration",
      "file_path": "griptape_nodes_library/audio/eleven_labs_music_generation.py",
      "metadata": {
        "category": "audio",
        "description": "Generate music from text prompts using Eleven Labs",
        "display_name": "Eleven Labs Music Generation",
        "icon": "music",
        "group": "create"
      }
    },
    {
      "class_name": "CombineAudio",
      "file_path": "griptape_nodes_library/audio/combine_audio.py",
      "metadata": {
        "category": "audio",
        "description": "Combine multiple audio tracks into a single audio file using ffmpeg",
        "display_name": "Combine Audio",
        "icon": "layers",
        "group": "create"
      }
    },
    {
      "class_name": "AudioDetails",
      "file_path": "griptape_nodes_library/audio/audio_details.py",
      "metadata": {
        "category": "audio",
        "description": "Extract detailed information from an audio file including duration, format, bitrate, and sample rate",
        "display_name": "Audio Details",
        "icon": "info",
        "group": "describe"
      }
    },
    {
      "class_name": "LoadVideo",
      "file_path": "griptape_nodes_library/video/load_video.py",
      "metadata": {
        "category": "video",
        "description": "Loads video files into your workflow",
        "display_name": "Load Video",
        "icon": "file-video",
        "group": "Input/Output"
      }
    },
    {
      "class_name": "DisplayVideo",
      "file_path": "griptape_nodes_library/video/display_video.py",
      "metadata": {
        "category": "video",
        "description": "Display a video",
        "display_name": "Display Video",
        "icon": "monitor-play",
        "group": "display"
      }
    },
    {
      "class_name": "ResizeVideo",
      "file_path": "griptape_nodes_library/video/resize_video.py",
      "metadata": {
        "category": "video",
        "description": "Resize a video using imageio_ffmpeg",
        "display_name": "Resize Video",
        "icon": "picture-in-picture",
        "group": "edit"
      }
    },
    {
      "class_name": "CropVideo",
      "file_path": "griptape_nodes_library/video/crop_video.py",
      "metadata": {
        "category": "video",
        "description": "Crop a video to a specific size with preview visualization showing the crop area",
        "display_name": "Crop Video",
        "icon": "crop",
        "group": "edit"
      }
    },
    {
      "class_name": "SaveVideo",
      "file_path": "griptape_nodes_library/video/save_video.py",
      "metadata": {
        "category": "video",
        "description": "Save a video to a file",
        "display_name": "Save Video",
        "icon": "file-down",
        "group": "Input/Output"
      }
    },
    {
      "class_name": "GetVideoMetadata",
      "file_path": "griptape_nodes_library/video/get_video_metadata.py",
      "metadata": {
        "category": "video",
        "description": "Extract metadata from video files including aspect ratio",
        "display_name": "Get Video Metadata",
        "icon": "info",
        "group": "describe"
      }
    },
    {
      "class_name": "SeedanceVideoGeneration",
      "file_path": "griptape_nodes_library/video/seedance_video_generation.py",
      "metadata": {
        "category": "video",
        "description": "Generate a video using the Seedance model via Griptape Cloud Forwarders.",
        "display_name": "Seedance Video Generation",
        "icon": "Sparkles",
        "group": "create"
      }
    },
    {
      "class_name": "OmnihumanSubjectRecognition",
      "file_path": "griptape_nodes_library/video/omnihuman_subject_recognition.py",
      "metadata": {
        "category": "video",
        "description": "Identify whether an image contains human, human-like, anthropomorphic, or similar subjects using OmniHuman 1.5",
        "display_name": "OmniHuman Subject Recognition",
        "icon": "User",
        "group": "describe"
      }
    },
    {
      "class_name": "OmnihumanSubjectDetection",
      "file_path": "griptape_nodes_library/video/omnihuman_subject_detection.py",
      "metadata": {
        "category": "video",
        "description": "Detect and locate subjects in an image, returning masks and bounding boxes using OmniHuman 1.5",
        "display_name": "OmniHuman Subject Detection",
        "icon": "ScanFace",
        "group": "describe"
      }
    },
    {
      "class_name": "OmnihumanVideoGeneration",
      "file_path": "griptape_nodes_library/video/omnihuman_video_generation.py",
      "metadata": {
        "category": "video",
        "description": "Generate talking head videos from image and audio using OmniHuman 1.5",
        "display_name": "OmniHuman Video Generation",
        "icon": "UserCircle",
        "group": "create"
      }
    },
    {
      "class_name": "SoraVideoGeneration",
      "file_path": "griptape_nodes_library/video/sora_video_generation.py",
      "metadata": {
        "category": "video",
        "description": "Generate video using Sora 2 models via Griptape Cloud model proxy",
        "display_name": "Sora 2 Video Generation",
        "icon": "Sparkles",
        "group": "create"
      }
    },
    {
      "class_name": "WanTextToVideoGeneration",
      "file_path": "griptape_nodes_library/video/wan_text_to_video_generation.py",
      "metadata": {
        "category": "video",
        "description": "Generate videos from text using WAN models via Griptape model proxy",
        "display_name": "WAN Text to Video Generation",
        "icon": "Sparkles",
        "group": "create"
      }
    },
    {
      "class_name": "WanImageToVideoGeneration",
      "file_path": "griptape_nodes_library/video/wan_image_to_video_generation.py",
      "metadata": {
        "category": "video",
        "description": "Generate videos from images using WAN models via Griptape model proxy",
        "display_name": "WAN Image to Video Generation",
        "icon": "Sparkles",
        "group": "create"
      }
    },
    {
      "class_name": "WanAnimateGeneration",
      "file_path": "griptape_nodes_library/video/wan_animate_generation.py",
      "metadata": {
        "category": "video",
        "description": "Generate animated videos from images using WAN Animate models via Griptape model proxy",
        "display_name": "WAN Animate Generation",
        "icon": "Sparkles",
        "group": "create"
      }
    },
    {
      "class_name": "SeedVRVideoUpscale",
      "file_path": "griptape_nodes_library/video/seedvr_video_upscale.py",
      "metadata": {
        "category": "video",
        "description": "Upscale video using SeedVR models via Griptape Cloud model proxy",
        "display_name": "SeedVR Video Upscale",
        "icon": "Sparkles",
        "group": "edit"
      }
    },
    {
      "class_name": "SplitVideo",
      "file_path": "griptape_nodes_library/video/split_video.py",
      "metadata": {
        "category": "video",
        "description": "Split a video into multiple parts using ffmpeg with timecode support",
        "display_name": "Split Video",
        "icon": "scissors",
        "group": "edit"
      }
    },
    {
      "class_name": "ConcatenateVideos",
      "file_path": "griptape_nodes_library/video/concatenate_videos.py",
      "metadata": {
        "category": "video",
        "description": "Concatenate multiple videos into a single video file with configurable format and codec options",
        "display_name": "Concatenate Videos",
        "icon": "link",
        "group": "merge"
      }
    },
    {
      "class_name": "HoldVideoFrames",
      "file_path": "griptape_nodes_library/video/hold_video_frames.py",
      "metadata": {
        "category": "video",
        "description": "Hold video frames for a specified number of frames, creating a stepped video effect",
        "display_name": "Hold Video Frames",
        "icon": "pause-circle",
        "group": "effects"
      }
    },
    {
      "class_name": "AddFilmGrain",
      "file_path": "griptape_nodes_library/video/add_film_grain.py",
      "metadata": {
        "category": "video",
        "description": "Add realistic film grain to video using sophisticated noise generation and luminance masking",
        "display_name": "Add Film Grain",
        "icon": "film",
        "group": "effects"
      }
    },
    {
      "class_name": "AddVignette",
      "file_path": "griptape_nodes_library/video/add_vignette.py",
      "metadata": {
        "category": "video",
        "description": "Add a vignette effect to video with adjustable lens angle, center position, and aspect ratio",
        "display_name": "Add Vignette",
        "icon": "circle-dot",
        "group": "effects"
      }
    },
    {
      "class_name": "ReverseVideo",
      "file_path": "griptape_nodes_library/video/reverse_video.py",
      "metadata": {
        "category": "video",
        "description": "Reverse video playback with options to reverse, mute, or keep original audio",
        "display_name": "Reverse Video",
        "icon": "rewind",
        "group": "effects"
      }
    },
    {
      "class_name": "FlipVideo",
      "file_path": "griptape_nodes_library/video/flip_video.py",
      "metadata": {
        "category": "video",
        "description": "Flip video horizontally, vertically, or both directions",
        "display_name": "Flip Video",
        "icon": "flip-horizontal",
        "group": "edit"
      }
    },
    {
      "class_name": "AdjustVideoEQ",
      "file_path": "griptape_nodes_library/video/adjust_video_eq.py",
      "metadata": {
        "category": "video",
        "description": "Adjust video brightness, contrast, saturation, and gamma with precise controls",
        "display_name": "Adjust Video EQ",
        "icon": "sliders",
        "group": "edit"
      }
    },
    {
      "class_name": "AddRGBShift",
      "file_path": "griptape_nodes_library/video/add_rgb_shift.py",
      "metadata": {
        "category": "video",
        "description": "Add RGB shift (chromatic aberration) effect with individual channel control, static or animated glitches, and VHS-style base effects with configurable noise, chroma shift, blur, and motion trails",
        "display_name": "Add RGB Shift",
        "icon": "palette",
        "group": "effects"
      }
    },
    {
      "class_name": "ChangeSpeed",
      "file_path": "griptape_nodes_library/video/change_speed.py",
      "metadata": {
        "category": "video",
        "description": "Change the playback speed of a video using FFmpeg's setpts filter with automatic audio speed adjustment",
        "display_name": "Change Speed",
        "icon": "zap",
        "group": "effects"
      }
    },
    {
      "class_name": "AddColorCurves",
      "file_path": "griptape_nodes_library/video/add_color_curves.py",
      "metadata": {
        "category": "video",
        "description": "Add color curves (color grading) effect to video using FFmpeg's curves filter with presets and custom curve options",
        "display_name": "Add Color Curves",
        "icon": "palette",
        "group": "effects"
      }
    },
    {
      "class_name": "AddOverlay",
      "file_path": "griptape_nodes_library/video/add_overlay.py",
      "metadata": {
        "category": "video",
        "description": "Add an overlay video on top of a base video using FFmpeg's overlay filter with alpha channel control",
        "display_name": "Add Overlay",
        "icon": "layers",
        "group": "merge"
      }
    },
    {
      "class_name": "ExtractLastFrame",
      "file_path": "griptape_nodes_library/video/extract_last_frame.py",
      "metadata": {
        "category": "video",
        "description": "Extract the last frame from a video and output it as an Image",
        "display_name": "Extract Last Frame",
        "icon": "film",
        "group": "describe"
      }
    },
    {
      "class_name": "ExtractAudio",
      "file_path": "griptape_nodes_library/video/extract_audio.py",
      "metadata": {
        "category": "video",
        "description": "Extract audio from a video and output it as an audio file with configurable format and quality settings",
        "display_name": "Extract Audio",
        "icon": "volume-2",
        "group": "describe"
      }
    },
    {
      "class_name": "ToBool",
      "file_path": "griptape_nodes_library/convert/to_bool.py",
      "metadata": {
        "category": "convert",
        "description": "Converts incoming value to a boolean",
        "display_name": "To Bool",
        "group": "edit"
      }
    },
    {
      "class_name": "ToDictionary",
      "file_path": "griptape_nodes_library/convert/to_dict.py",
      "metadata": {
        "category": "convert",
        "description": "Converts incoming value to a dictionary",
        "display_name": "To Dictionary",
        "group": "edit"
      }
    },
    {
      "class_name": "DictToList",
      "file_path": "griptape_nodes_library/convert/dict_to_list.py",
      "metadata": {
        "category": "convert",
        "description": "Extract lists of keys and values from a dictionary",
        "display_name": "Dict to List",
        "group": "edit"
      }
    },
    {
      "class_name": "JsonExtractValue",
      "file_path": "griptape_nodes_library/json/json_extract_value.py",
      "metadata": {
        "category": "json",
        "description": "Extract values from JSON using JMESPath expressions (e.g., '[*].assignee' for all assignees)",
        "display_name": "JSON Extract Value",
        "icon": "search",
        "group": "describe"
      }
    },
    {
      "class_name": "JsonInput",
      "file_path": "griptape_nodes_library/json/json_input.py",
      "metadata": {
        "category": "json",
        "description": "Create a JSON node from input data",
        "display_name": "JSON Input",
        "icon": "file-json",
        "group": "create"
      }
    },
    {
      "class_name": "CreateAgentSchema",
      "file_path": "griptape_nodes_library/json/json_schema_from_example.py",
      "metadata": {
        "category": "agents",
        "description": "Generate a JSON schema from an example JSON structure for Agent nodes. Provide an example of the data structure you want, and this node will automatically create a schema that can be used with Agent nodes for structured output validation.",
        "display_name": "Create Agent Schema",
        "icon": "file-code",
        "group": "create"
      }
    },
    {
      "class_name": "DisplayJson",
      "file_path": "griptape_nodes_library/json/display_json.py",
      "metadata": {
        "category": "json",
        "description": "Display JSON data with automatic repair and formatting",
        "display_name": "Display JSON",
        "icon": "eye",
        "group": "display"
      }
    },
    {
      "class_name": "JsonReplace",
      "file_path": "griptape_nodes_library/json/json_replace.py",
      "metadata": {
        "category": "json",
        "description": "Replace values in JSON using dot notation paths",
        "display_name": "JSON Replace",
        "icon": "edit",
        "group": "edit"
      }
    },
    {
      "class_name": "JsonFind",
      "file_path": "griptape_nodes_library/json/json_find.py",
      "metadata": {
        "category": "json",
        "description": "Find items in JSON arrays based on search criteria",
        "display_name": "JSON Find",
        "icon": "search",
        "group": "describe"
      }
    },
    {
      "class_name": "ToFloat",
      "file_path": "griptape_nodes_library/convert/to_float.py",
      "metadata": {
        "category": "convert",
        "description": "Converts incoming value to a float",
        "display_name": "To Float",
        "group": "edit"
      }
    },
    {
      "class_name": "ToInteger",
      "file_path": "griptape_nodes_library/convert/to_int.py",
      "display_name": "To Integer",
      "metadata": {
        "category": "convert",
        "description": "Converts incoming value to an integer",
        "display_name": "To Integer",
        "group": "edit"
      }
    },
    {
      "class_name": "ToText",
      "file_path": "griptape_nodes_library/convert/to_text.py",
      "metadata": {
        "category": "convert",
        "description": "Converts incoming value to text",
        "display_name": "To Text",
        "group": "edit"
      }
    },
    {
      "class_name": "ToJson",
      "file_path": "griptape_nodes_library/convert/to_json.py",
      "metadata": {
        "category": "convert",
        "description": "Converts incoming value to JSON data",
        "display_name": "To JSON",
        "group": "edit"
      }
    },
    {
      "class_name": "Dictionary",
      "file_path": "griptape_nodes_library/dict/create_dict.py",
      "metadata": {
        "category": "dict",
        "description": "Creates a dictionary from key-value pairs",
        "display_name": "Create Dictionary",
        "group": "create"
      }
    },
    {
      "class_name": "DisplayDictionary",
      "file_path": "griptape_nodes_library/dict/display_dict.py",
      "metadata": {
        "category": "dict",
        "description": "Displays dictionary data",
        "display_name": "Display Dictionary",
        "group": "display"
      }
    },
    {
      "class_name": "KeyValuePair",
      "file_path": "griptape_nodes_library/dict/key_value_pair.py",
      "metadata": {
        "category": "dict",
        "description": "Create a Key Value Pair",
        "display_name": "Key Value Pair",
        "group": "create"
      }
    },
    {
      "class_name": "LoadDictionary",
      "file_path": "griptape_nodes_library/dict/load_dict.py",
      "metadata": {
        "category": "dict",
        "description": "Loads a dictionary from disk",
        "display_name": "Load Dictionary",
        "group": "Input/Output",
        "icon": "file-up"
      }
    },
    {
      "class_name": "MergeKeyValuePairs",
      "file_path": "griptape_nodes_library/dict/merge_key_value_pair.py",
      "metadata": {
        "category": "dict",
        "description": "Merges multiple Key/Value Pairs into a single dictionary",
        "display_name": "Merge Key Value Pairs",
        "group": "merge"
      }
    },
    {
      "class_name": "SaveDictionary",
      "file_path": "griptape_nodes_library/dict/save_dict.py",
      "metadata": {
        "category": "dict",
        "description": "Save dictionary data to a file",
        "display_name": "Save Dictionary",
        "icon": "file-down",
        "group": "Input/Output"
      }
    },
    {
      "class_name": "DictGetValueByKey",
      "file_path": "griptape_nodes_library/dict/get_dict_value.py",
      "metadata": {
        "category": "dict",
        "description": "Get a value from a dictionary by key with optional default handling",
        "display_name": "Get Dictionary Value by Key",
        "icon": "key",
        "group": "describe"
      }
    },
    {
      "class_name": "DictHasValueForKey",
      "file_path": "griptape_nodes_library/dict/dict_has_value_for_key.py",
      "metadata": {
        "category": "dict",
        "description": "Check if a dictionary has a value for a specific key",
        "display_name": "Has Dictionary Value for Key",
        "icon": "search-check",
        "group": "describe"
      }
    },
    {
      "class_name": "GriptapeCloudImage",
      "file_path": "griptape_nodes_library/config/image/griptape_cloud_image_driver.py",
      "metadata": {
        "category": "image/image_models",
        "description": "Image Generation Models available from Griptape Cloud",
        "display_name": "Griptape Cloud Image",
        "icon": {
          "dark": "logos/griptape_cloud.svg",
          "light": "logos/griptape_cloud_dark.svg"
        },
        "group": "create"
      }
    },
    {
      "class_name": "GrokImage",
      "file_path": "griptape_nodes_library/config/image/grok_image_driver.py",
      "metadata": {
        "category": "image/image_models",
        "description": "Image Generation Models available from xAI Grok",
        "display_name": "Grok Image",
        "icon": {
          "dark": "logos/grok.svg",
          "light": "logos/grok_dark.svg"
        },
        "group": "create"
      }
    },
    {
      "class_name": "OpenAiImage",
      "file_path": "griptape_nodes_library/config/image/openai_image_driver.py",
      "metadata": {
        "category": "image/image_models",
        "description": "Image Generation Models available from OpenAI",
        "display_name": "Open Ai Image",
        "icon": {
          "dark": "logos/openai.svg",
          "light": "logos/openai_dark.svg"
        },
        "group": "create"
      }
    },
    {
      "class_name": "AmazonBedrockPrompt",
      "file_path": "griptape_nodes_library/config/prompt/amazon_bedrock_prompt.py",
      "metadata": {
        "category": "agents/prompt_models",
        "description": "Prompt Models available from Amazon Bedrock",
        "display_name": "Amazon Bedrock Prompt",
        "icon": {
          "dark": "logos/aws.svg",
          "light": "logos/aws_dark.svg"
        }
      }
    },
    {
      "class_name": "AnthropicPrompt",
      "file_path": "griptape_nodes_library/config/prompt/anthropic_prompt.py",
      "metadata": {
        "category": "agents/prompt_models",
        "description": "Prompt Models available from Anthropic",
        "display_name": "Anthropic Prompt",
        "icon": {
          "dark": "logos/anthropic.svg",
          "light": "logos/anthropic_dark.svg"
        }
      }
    },
    {
      "class_name": "CoherePrompt",
      "file_path": "griptape_nodes_library/config/prompt/cohere_prompt.py",
      "metadata": {
        "category": "agents/prompt_models",
        "description": "Prompt Models available from Cohere",
        "display_name": "Cohere Prompt",
        "icon": "logos/cohere.svg"
      }
    },
    {
      "class_name": "GriptapeCloudPrompt",
      "file_path": "griptape_nodes_library/config/prompt/griptape_cloud_prompt.py",
      "metadata": {
        "category": "agents/prompt_models",
        "description": "Prompt Models available from Griptape Cloud",
        "display_name": "Griptape Cloud Prompt",
        "icon": {
          "dark": "logos/griptape_cloud.svg",
          "light": "logos/griptape_cloud_dark.svg"
        }
      }
    },
    {
      "class_name": "GrokPrompt",
      "file_path": "griptape_nodes_library/config/prompt/grok_prompt.py",
      "metadata": {
        "category": "agents/prompt_models",
        "description": "Prompt Models available from xAI Grok",
        "display_name": "Grok Prompt",
        "icon": {
          "dark": "logos/grok.svg",
          "light": "logos/grok_dark.svg"
        }
      }
    },
    {
      "class_name": "GroqPrompt",
      "file_path": "griptape_nodes_library/config/prompt/groq_prompt.py",
      "metadata": {
        "category": "agents/prompt_models",
        "description": "Prompt Models available from Groq",
        "display_name": "Groq Prompt",
        "icon": {
          "dark": "logos/groq.svg",
          "light": "logos/groq_dark.svg"
        }
      }
    },
    {
      "class_name": "NimPrompt",
      "file_path": "griptape_nodes_library/config/prompt/nim_prompt.py",
      "metadata": {
        "category": "agents/prompt_models",
        "description": "Prompt Models available from NVIDIA",
        "display_name": "NIM Prompt"
      }
    },
    {
      "class_name": "OllamaPrompt",
      "file_path": "griptape_nodes_library/config/prompt/ollama_prompt_driver.py",
      "metadata": {
        "category": "agents/prompt_models",
        "description": "Prompt Models available from Ollama",
        "display_name": "Ollama Prompt",
        "icon": {
          "dark": "logos/ollama.svg",
          "light": "logos/ollama_dark.svg"
        }
      }
    },
    {
      "class_name": "OpenAiPrompt",
      "file_path": "griptape_nodes_library/config/prompt/openai_prompt.py",
      "metadata": {
        "category": "agents/prompt_models",
        "description": "Prompt Models available from OpenAi",
        "display_name": "Open Ai Prompt",
        "icon": {
          "dark": "logos/openai.svg",
          "light": "logos/openai_dark.svg"
        }
      }
    },
    {
      "class_name": "DisplayImage",
      "file_path": "griptape_nodes_library/image/display_image.py",
      "metadata": {
        "category": "image",
        "description": "Display an image",
        "display_name": "Display Image",
        "group": "display"
      }
    },
    {
      "class_name": "CompareImages",
      "file_path": "griptape_nodes_library/image/compare_images.py",
      "metadata": {
        "category": "image",
        "description": "Can be used to compare two images",
        "display_name": "Compare Images",
        "group": "display"
      }
    },
    {
      "class_name": "DescribeImage",
      "file_path": "griptape_nodes_library/image/describe_image.py",
      "metadata": {
        "category": "image",
        "description": "Can be used to describe an image",
        "display_name": "Describe Image",
        "group": "describe"
      }
    },
    {
      "class_name": "DisplayMask",
      "file_path": "griptape_nodes_library/image/display_mask.py",
      "metadata": {
        "category": "image",
        "description": "Display a mask from an image's alpha channel.",
        "display_name": "Display Mask",
        "group": "display"
      }
    },
    {
      "class_name": "DisplayChannel",
      "file_path": "griptape_nodes_library/image/display_channel.py",
      "metadata": {
        "category": "image",
        "description": "Display a channel from an image's color channels (red, green, blue, or alpha). Defaults to red channel. Outputs to 'output' parameter.",
        "display_name": "Display Channel",
        "group": "display"
      }
    },
    {
      "class_name": "GenerateImage",
      "file_path": "griptape_nodes_library/image/create_image.py",
      "metadata": {
        "category": "image",
        "description": "Generates an image using Griptape Cloud, or other provided image generation models",
        "display_name": "Generate Image",
        "group": "create"
      }
    },
    {
      "class_name": "SeedreamImageGeneration",
      "file_path": "griptape_nodes_library/image/seedream_image_generation.py",
      "metadata": {
        "category": "image",
        "description": "Generate images using Seedream models (seedream-4.0, seedream-3.0-t2i) via Griptape model proxy",
        "display_name": "Seedream Image Generation",
        "group": "create",
        "icon": "Sparkles"
      }
    },
    {
      "class_name": "FluxImageGeneration",
      "file_path": "griptape_nodes_library/image/flux_image_generation.py",
      "metadata": {
        "category": "image",
        "description": "Generate images using Flux models via Griptape model proxy",
        "display_name": "Flux Image Generation",
        "group": "create",
        "icon": "Zap"
      }
    },
    {
      "class_name": "Flux2ImageGeneration",
      "file_path": "griptape_nodes_library/image/flux_2_image_generation.py",
      "metadata": {
        "category": "image",
        "description": "Generate images using Flux-2 models via Griptape model proxy",
        "display_name": "Flux 2 Image Generation",
        "group": "create",
        "icon": "Zap"
      }
    },
    {
      "class_name": "QwenImageGeneration",
      "file_path": "griptape_nodes_library/image/qwen_image_generation.py",
      "metadata": {
        "category": "image",
        "description": "Generate images using Qwen models via Griptape model proxy",
        "display_name": "Qwen Image Generation",
        "group": "create",
        "icon": "Sparkles"
      }
    },
    {
      "class_name": "QwenImageEdit",
      "file_path": "griptape_nodes_library/image/qwen_image_edit.py",
      "metadata": {
        "category": "image",
        "description": "Edit images using Qwen image editing models via Griptape model proxy",
        "display_name": "Qwen Image Edit",
        "group": "edit",
        "icon": "Sparkles"
      }
    },
    {
      "class_name": "AddTextToImage",
      "file_path": "griptape_nodes_library/image/add_text_to_image.py",
      "metadata": {
        "category": "image",
        "description": "Create an image with text rendered on it",
        "display_name": "Add Text to Image",
        "group": "create",
        "icon": "Type"
      }
    },
    {
      "class_name": "AddBoundingBoxes",
      "file_path": "griptape_nodes_library/image/add_bounding_boxes.py",
      "metadata": {
        "category": "image",
        "description": "Draw bounding boxes on images from coordinate dictionaries. Each box requires x, y, width, and height as integers.",
        "display_name": "Add Bounding Boxes",
        "icon": "square-dashed",
        "group": "detection"
      }
    },
    {
      "class_name": "SeedVRImageUpscale",
      "file_path": "griptape_nodes_library/image/seedvr_image_upscale.py",
      "metadata": {
        "category": "image",
        "description": "Upscales an image using SeedVR models (seedvr-2.0) via Griptape model proxy",
        "display_name": "SeedVR Image Upscale",
        "group": "edit",
        "icon": "Sparkles"
      }
    },
    {
      "class_name": "InvertMask",
      "file_path": "griptape_nodes_library/image/invert_mask.py",
      "metadata": {
        "category": "image",
        "description": "Invert a mask image.",
        "display_name": "Invert Mask",
        "group": "mask"
      }
    },
    {
      "class_name": "InvertImage",
      "file_path": "griptape_nodes_library/image/invert_image.py",
      "metadata": {
        "category": "image",
        "description": "Invert a full image (creates a negative).",
        "display_name": "Invert Image",
        "group": "edit"
      }
    },
    {
      "class_name": "LoadImage",
      "file_path": "griptape_nodes_library/image/load_image.py",
      "metadata": {
        "category": "image",
        "description": "Loads an image from disk",
        "display_name": "Load Image",
        "icon": "image-up",
        "group": "Input/Output"
      }
    },
    {
      "class_name": "AspectRatio",
      "file_path": "griptape_nodes_library/image/aspect_ratio.py",
      "metadata": {
        "category": "image",
        "description": "Calculate aspect ratios with preset selection and dimension modifiers",
        "display_name": "Aspect Ratio",
        "icon": "ratio",
        "group": "edit"
      }
    },
    {
      "class_name": "ImageDetails",
      "file_path": "griptape_nodes_library/image/image_details.py",
      "metadata": {
        "category": "image",
        "description": "Extract detailed information from an image including dimensions, aspect ratio, color space, and format",
        "display_name": "Image Details",
        "icon": "info",
        "group": "describe"
      }
    },
    {
      "class_name": "CropImage",
      "file_path": "griptape_nodes_library/image/crop_image.py",
      "metadata": {
        "category": "image",
        "description": "Crop, zoom, rotate, and pan images with precise control over transformations",
        "display_name": "Crop Image",
        "icon": "crop",
        "group": "edit"
      }
    },
    {
      "class_name": "ImageBash",
      "file_path": "griptape_nodes_library/image/image_bash.py",
      "metadata": {
        "category": "image",
        "description": "Bash an image together with lots of other images",
        "display_name": "Image Bash",
        "icon": "images",
        "group": "merge"
      }
    },
    {
      "class_name": "MergeImages",
      "file_path": "griptape_nodes_library/image/merge_images.py",
      "metadata": {
        "category": "image",
        "description": "Merge images together in different layouts with grid options and dynamic image input list",
        "display_name": "Merge Images",
        "group": "merge",
        "icon": "squares-unite"
      }
    },
    {
      "class_name": "DisplayImageGrid",
      "file_path": "griptape_nodes_library/image/display_image_grid.py",
      "metadata": {
        "category": "image",
        "description": "Display multiple images in a grid or masonry layout with customizable styling options",
        "display_name": "Display Image Grid",
        "group": "display",
        "icon": "grid-3x3"
      }
    },
    {
      "class_name": "ApplyMask",
      "file_path": "griptape_nodes_library/image/apply_mask.py",
      "metadata": {
        "category": "image",
        "description": "Apply a mask to an image.",
        "display_name": "Apply Mask",
        "group": "mask"
      }
    },
    {
      "class_name": "PaintMask",
      "file_path": "griptape_nodes_library/image/paint_mask.py",
      "metadata": {
        "category": "image",
        "description": "Paint a mask on an image.",
        "display_name": "Paint Mask",
        "group": "mask"
      }
    },
    {
      "class_name": "ExtendCanvas",
      "file_path": "griptape_nodes_library/image/extend_canvas.py",
      "metadata": {
        "category": "image",
        "description": "Extend canvas around an image to fit target aspect ratios or custom dimensions",
        "display_name": "Extend Canvas",
        "icon": "frame",
        "group": "edit"
      }
    },
    {
      "class_name": "ExtractKeyColors",
      "file_path": "griptape_nodes_library/image/extract_key_colors.py",
      "metadata": {
        "category": "image",
        "description": "Extract key colors from an image",
        "display_name": "Extract Key Colors",
        "icon": "palette",
        "group": "tasks"
      }
    },
    {
      "class_name": "SaveImage",
      "file_path": "griptape_nodes_library/image/save_image.py",
      "metadata": {
        "category": "image",
        "description": "Save an image to a file",
        "display_name": "Save Image",
        "icon": "image-down",
        "group": "Input/Output"
      }
    },
    {
      "class_name": "Webcam",
      "file_path": "griptape_nodes_library/image/webcam.py",
      "metadata": {
        "category": "image",
        "description": "Capture an image using the device's camera",
        "display_name": "Webcam",
        "icon": "webcam",
        "group": "create"
      }
    },
    {
      "class_name": "RescaleImage",
      "file_path": "griptape_nodes_library/image/rescale_image.py",
      "metadata": {
        "category": "image",
        "description": "Rescale images with separate parameters for target size (pixels) and percentage scale, plus resample filter options",
        "display_name": "Rescale Image",
        "icon": "image-upscale",
        "group": "edit"
      }
    },
    {
      "class_name": "AdjustImageEQ",
      "file_path": "griptape_nodes_library/image/adjust_image_eq.py",
      "metadata": {
        "category": "image",
        "description": "Adjust image brightness, contrast, saturation, and gamma using PIL's ImageEnhance with precise controls",
        "display_name": "Adjust Image EQ",
        "icon": "sliders",
        "group": "edit"
      }
    },
    {
      "class_name": "AdjustImageLevels",
      "file_path": "griptape_nodes_library/image/adjust_image_levels.py",
      "metadata": {
        "category": "image",
        "description": "Adjust image levels similar to Photoshop's levels adjustment with input levels (shadows, midtones, highlights) and output levels",
        "display_name": "Adjust Image Levels",
        "icon": "bar-chart-3",
        "group": "edit"
      }
    },
    {
      "class_name": "GrayscaleImage",
      "file_path": "griptape_nodes_library/image/grayscale_image.py",
      "metadata": {
        "category": "image",
        "description": "Convert image to grayscale",
        "display_name": "Grayscale Image",
        "icon": "image",
        "group": "edit"
      }
    },
    {
      "class_name": "FlipImage",
      "file_path": "griptape_nodes_library/image/flip_image.py",
      "metadata": {
        "category": "image",
        "description": "Flip image horizontally, vertically, or both directions",
        "display_name": "Flip Image",
        "icon": "flip-horizontal",
        "group": "edit"
      }
    },
    {
      "class_name": "GaussianBlurImage",
      "file_path": "griptape_nodes_library/image/gaussian_blur_image.py",
      "metadata": {
        "category": "image",
        "description": "Apply a Gaussian blur to an image",
        "display_name": "Gaussian Blur Image",
        "icon": "sparkles",
        "group": "effects"
      }
    },
    {
      "class_name": "GaussianEdgeFade",
      "file_path": "griptape_nodes_library/image/gaussian_edge_fade.py",
      "metadata": {
        "category": "image",
        "description": "Apply Gaussian-blurred alpha channel fade to image edges for smooth compositing with configurable fade distance, blur radius, edge shape (square/rounded), and selective edge control",
        "display_name": "Gaussian Edge Fade",
        "icon": "circle-dot-dashed",
        "group": "mask"
      }
    },
    {
      "class_name": "GoogleImageGeneration",
      "file_path": "griptape_nodes_library/image/google_image_generation.py",
      "metadata": {
        "category": "image",
        "description": "Generate images using Google models via Griptape model proxy",
        "display_name": "Google Nano Banana Image Generation",
        "group": "create",
        "icon": "sparkles"
      }
    },
    {
      "class_name": "ImagesToPdf",
      "file_path": "griptape_nodes_library/image/images_to_pdf.py",
      "metadata": {
        "category": "image",
        "description": "Convert multiple images to a single PDF file",
        "display_name": "Images to PDF",
        "icon": "file-text"
      }
    },
    {
      "class_name": "BloomEffect",
      "file_path": "griptape_nodes_library/image/bloom_effect.py",
      "metadata": {
        "category": "image",
        "description": "Apply a beautiful bloom/glow effect to images with configurable intensity and radius for dreamy, ethereal results",
        "display_name": "Bloom Effect",
        "icon": "sparkles",
        "group": "effects"
      }
    },
    {
      "class_name": "ImageBlendCompositor",
      "file_path": "griptape_nodes_library/image/image_blend_compositor.py",
      "metadata": {
        "category": "image",
        "description": "Compose two images using various blend modes with positioning and advanced compositing options for creative image manipulation",
        "display_name": "Image Blend Compositor",
        "icon": "layers",
        "group": "merge"
      }
    },
    {
      "class_name": "Note",
      "file_path": "griptape_nodes_library/note.py",
      "metadata": {
        "category": "misc",
        "description": "Create a note node to provide helpful context in your workflow",
        "display_name": "Note",
        "icon": "notepad-text",
        "group": "create"
      }
    },
    {
      "class_name": "ColorPickerNode",
      "file_path": "griptape_nodes_library/misc/color_picker.py",
      "metadata": {
        "category": "misc",
        "description": "Create a color picker node to select a color in various formats",
        "display_name": "ColorPicker",
        "icon": "pipette",
        "group": "create"
      }
    },
    {
      "class_name": "LoggerNode",
      "file_path": "griptape_nodes_library/misc/logger_node.py",
      "metadata": {
        "category": "misc",
        "description": "Log messages to the console with configurable log levels, timestamps, and formatting",
        "display_name": "Logger",
        "icon": "file-text",
        "group": "create"
      }
    },
    {
      "class_name": "Askulator",
      "file_path": "griptape_nodes_library/number/askulator.py",
      "metadata": {
        "category": "number",
        "description": "Askulator was once a humble desk calculator in a university math lab. One day, lightning struck the building during a particularly spicy differential equations final. Now imbued with the power of language... and attitude... it nodes among us. Solving math, interpreting riddles, and offering just a hint of sarcasm.",
        "display_name": "Askulator",
        "icon": "message-circle-question-mark",
        "group": "tasks"
      }
    },
    {
      "class_name": "FloatInput",
      "file_path": "griptape_nodes_library/number/create_float.py",
      "metadata": {
        "category": "number",
        "description": "Create a float value",
        "display_name": "Float Input",
        "icon": "decimals-arrow-right",
        "group": "create"
      }
    },
    {
      "class_name": "IntegerInput",
      "file_path": "griptape_nodes_library/number/create_int.py",
      "metadata": {
        "category": "number",
        "description": "Create an integer value",
        "display_name": "Integer Input",
        "group": "create"
      }
    },
    {
      "class_name": "DisplayFloat",
      "file_path": "griptape_nodes_library/number/display_float.py",
      "metadata": {
        "category": "number",
        "description": "Display a float value",
        "display_name": "Display Float",
        "group": "display"
      }
    },
    {
      "class_name": "DisplayInteger",
      "file_path": "griptape_nodes_library/number/display_int.py",
      "metadata": {
        "category": "number",
        "description": "Display an integer value",
        "display_name": "Display Integer",
        "group": "display"
      }
    },
    {
      "class_name": "Math",
      "file_path": "griptape_nodes_library/number/math.py",
      "metadata": {
        "category": "number",
        "description": "Perform mathematical operations on numbers",
        "display_name": "Math",
        "icon": "calculator",
        "group": "tasks"
      }
    },
    {
      "class_name": "Ruleset",
      "file_path": "griptape_nodes_library/rules/create_ruleset.py",
      "metadata": {
        "category": "agents/rules",
        "description": "Give an agent a set of rules and behaviors to follow",
        "display_name": "Ruleset",
        "group": "create"
      }
    },
    {
      "class_name": "RulesetList",
      "file_path": "griptape_nodes_library/rules/ruleset_list.py",
      "metadata": {
        "category": "agents/rules",
        "description": "Combine rulesets to give an agent a more complex set of behaviors",
        "display_name": "Ruleset List",
        "group": "create"
      }
    },
    {
      "class_name": "LoadText",
      "file_path": "griptape_nodes_library/text/load_text.py",
      "metadata": {
        "category": "text",
        "description": "LoadText node",
        "display_name": "Load Text",
        "icon": "file-text",
        "group": "Input/Output"
      }
    },
    {
      "class_name": "MergeTexts",
      "file_path": "griptape_nodes_library/text/merge_texts.py",
      "metadata": {
        "category": "text",
        "description": "MergeTexts node",
        "display_name": "Merge Texts",
        "icon": "merge",
        "group": "merge"
      }
    },
    {
      "class_name": "RandomText",
      "file_path": "griptape_nodes_library/text/random_text.py",
      "metadata": {
        "category": "text",
        "description": "Selects a random character, word, sentence, or paragraph from input text, or generates random content if no input is provided.",
        "display_name": "Random Text",
        "icon": "dices",
        "group": "tasks"
      }
    },
    {
      "class_name": "DateAndTime",
      "file_path": "griptape_nodes_library/text/date_and_time.py",
      "metadata": {
        "category": "text",
        "description": "Get the date and time",
        "display_name": "Date and Time",
        "icon": "calendar",
        "group": "tasks"
      }
    },
    {
      "class_name": "DisplayText",
      "file_path": "griptape_nodes_library/text/display_text.py",
      "metadata": {
        "category": "text",
        "description": "DisplayText node",
        "display_name": "Display Text",
        "group": "display"
      }
    },
    {
      "class_name": "DisplayTextAsMarkdown",
      "file_path": "griptape_nodes_library/text/display_text_as_markdown.py",
      "metadata": {
        "category": "text",
        "description": "Displays text as markdown",
        "display_name": "Display Text As Markdown",
        "group": "display"
      }
    },
    {
      "class_name": "EvaluateTextResult",
      "file_path": "griptape_nodes_library/text/evaluate_text_result.py",
      "metadata": {
        "category": "text",
        "description": "Evaluate the results of some text against some criteria",
        "display_name": "Evaluate Text Result",
        "group": "describe"
      }
    },
    {
      "class_name": "SaveText",
      "file_path": "griptape_nodes_library/text/save_text.py",
      "metadata": {
        "category": "text",
        "description": "Save text to a file",
        "display_name": "Save Text",
        "icon": "file-down",
        "group": "Input/Output"
      }
    },
    {
      "class_name": "ScrapeWeb",
      "file_path": "griptape_nodes_library/text/scrape_web.py",
      "metadata": {
        "category": "text",
        "description": "Scrape the web for information",
        "display_name": "Scrape Web",
        "icon": "globe",
        "group": "Input/Output"
      }
    },
    {
      "class_name": "SearchReplaceText",
      "file_path": "griptape_nodes_library/text/search_replace_text.py",
      "metadata": {
        "category": "text",
        "description": "Perform search and replace operations on text content with support for regex and case sensitivity",
        "display_name": "Search Replace Text",
        "icon": "regex",
        "group": "edit"
      }
    },
    {
      "class_name": "SearchWeb",
      "file_path": "griptape_nodes_library/text/search_web.py",
      "metadata": {
        "category": "text",
        "description": "Search the web for information",
        "display_name": "Search Web",
        "icon": "binoculars",
        "group": "Input/Output"
      }
    },
    {
      "class_name": "SummarizeText",
      "file_path": "griptape_nodes_library/text/summarize_text_task.py",
      "metadata": {
        "category": "text",
        "description": "Summarize text",
        "display_name": "Summarize Text",
        "icon": "message-square-text",
        "group": "describe"
      }
    },
    {
      "class_name": "TextInput",
      "file_path": "griptape_nodes_library/text/create_multiline_text.py",
      "metadata": {
        "category": "text",
        "description": "TextInput node",
        "display_name": "Text Input",
        "icon": "text-cursor",
        "group": "create"
      }
    },
    {
      "class_name": "FilePathValidator",
      "file_path": "griptape_nodes_library/text/file_path_validator.py",
      "metadata": {
        "category": "text",
        "description": "Validates that file paths exist and are readable Python files",
        "display_name": "File Path Validator",
        "icon": "file-check"
      }
    },
    {
      "class_name": "Calculator",
      "file_path": "griptape_nodes_library/tools/calculator_tool.py",
      "metadata": {
        "category": "agents/tools",
        "description": "Give an agent the ability to use a calculator",
        "display_name": "Calculator",
        "icon": "calculator",
        "group": "create"
      }
    },
    {
      "class_name": "DateTime",
      "file_path": "griptape_nodes_library/tools/date_time_tool.py",
      "metadata": {
        "category": "agents/tools",
        "description": "Give an agent the ability to know what day and time it is",
        "display_name": "Date Time",
        "icon": "calendar",
        "group": "create"
      }
    },
    {
      "class_name": "FileManager",
      "file_path": "griptape_nodes_library/tools/file_manager_tool.py",
      "metadata": {
        "category": "agents/tools",
        "description": "Give an agent the ability to load files from disk",
        "display_name": "File Manager",
        "icon": "folder",
        "group": "create"
      }
    },
    {
      "class_name": "MCPTaskNode",
      "file_path": "griptape_nodes_library/tasks/mcp_task.py",
      "metadata": {
        "category": "agents",
        "description": "Give an agent the ability to use an MCP tool",
        "display_name": "MCP Task",
        "icon": "network",
        "group": "create"
      }
    },
    {
      "class_name": "ToolList",
      "file_path": "griptape_nodes_library/tools/tool_list.py",
      "metadata": {
        "category": "agents/tools",
        "description": "Combine tools to give an agent a more complex set of tools",
        "display_name": "Tool List",
        "icon": "list-check",
        "group": "create"
      }
    },
    {
      "class_name": "WebSearch",
      "file_path": "griptape_nodes_library/tools/web_search_tool.py",
      "metadata": {
        "category": "agents/tools",
        "description": "Give an agent the ability to search the web",
        "display_name": "Web Search",
        "icon": "binoculars",
        "group": "create"
      }
    },
    {
      "class_name": "WebScraper",
      "file_path": "griptape_nodes_library/tools/web_scraper_tool.py",
      "metadata": {
        "category": "agents/tools",
        "description": "Give an agent the ability to scrape the web for information",
        "display_name": "Web Scraper",
        "icon": "globe",
        "group": "create"
      }
    },
    {
      "class_name": "StartFlow",
      "file_path": "griptape_nodes_library/workflows/start_flow.py",
      "metadata": {
        "category": "workflows",
        "description": "Define the start of a workflow and pass parameters into the flow",
        "display_name": "Start Flow",
        "group": "create"
      }
    },
    {
      "class_name": "EndFlow",
      "file_path": "griptape_nodes_library/workflows/end_flow.py",
      "metadata": {
        "category": "workflows",
        "description": "Define the end of a workflow and return parameters from the flow",
        "display_name": "End Flow",
        "group": "create"
      }
    },
    {
      "class_name": "Reroute",
      "file_path": "griptape_nodes_library/execution/reroute.py",
      "metadata": {
        "category": "execution_flow",
        "description": "Provides a node to allow you to redirect a flow, matching inputs and outputs",
        "display_name": "Reroute",
        "group": "flow control"
      }
    },
    {
      "class_name": "IfElse",
      "file_path": "griptape_nodes_library/execution/if_else.py",
      "metadata": {
        "category": "execution_flow",
        "description": "Create a branching workflow based on whether a value is true or false",
        "display_name": "IfElse",
        "group": "comparison"
      }
    },
    {
      "class_name": "CompareNumbers",
      "file_path": "griptape_nodes_library/execution/compare_numbers.py",
      "metadata": {
        "category": "execution_flow",
        "description": "Branch your workflow based on a comparison of two numbers",
        "display_name": "Compare Numbers",
        "group": "comparison"
      }
    },
    {
      "class_name": "CompareStrings",
      "file_path": "griptape_nodes_library/execution/compare_strings.py",
      "metadata": {
        "category": "execution_flow",
        "description": "Branch your workflow based on a comparison of two strings",
        "display_name": "Compare Strings",
        "group": "comparison"
      }
    },
    {
      "class_name": "OutputSelector",
      "file_path": "griptape_nodes_library/execution/select_output.py",
      "metadata": {
        "category": "execution_flow",
        "description": "Let's you choose which direction you want a flow to go, based on the output of previous nodes",
        "display_name": "Output Selector",
        "group": "flow control"
      }
    },
    {
      "class_name": "ForEachStartNode",
      "file_path": "griptape_nodes_library/execution/for_each_start.py",
      "metadata": {
        "category": "execution_flow",
        "description": "Start node for iterating through a list of items and running a flow for each one",
        "display_name": "ForEach Start",
        "icon": "list-start",
        "group": "iteration"
      }
    },
    {
      "class_name": "ForEachEndNode",
      "file_path": "griptape_nodes_library/execution/for_each_end.py",
      "metadata": {
        "category": "execution_flow",
        "description": "End node that completes a loop iteration and connects back to the ForEachStartNode",
        "display_name": "ForEach End",
        "icon": "list-end",
        "group": "iteration"
      }
    },
    {
      "class_name": "AgentToTool",
      "file_path": "griptape_nodes_library/convert/agent_to_tool.py",
      "metadata": {
        "category": "convert",
        "description": "Convert an agent into a tool that another agent can use",
        "display_name": "Agent To Tool",
        "group": "edit"
      }
    },
    {
      "class_name": "LoadGLTF",
      "file_path": "griptape_nodes_library/three_d/load_gltf.py",
      "metadata": {
        "category": "3D",
        "description": "Loads a GLTF file into your workflow",
        "display_name": "Load GLTF",
        "group": "Input/Output"
      }
    },
    {
      "class_name": "LoadThreeD",
      "file_path": "griptape_nodes_library/three_d/load_three_d.py",
      "metadata": {
        "category": "3D",
        "description": "Loads a 3D file into your workflow",
        "display_name": "Load 3D",
        "group": "Input/Output"
      }
    },
    {
      "class_name": "ForLoopStartNode",
      "file_path": "griptape_nodes_library/execution/for_loop_start.py",
      "metadata": {
        "category": "execution_flow",
        "description": "Start node for iterating through a range of numbers with a specified step value",
        "display_name": "For Loop Start",
        "icon": "repeat",
        "group": "iteration"
      }
    },
    {
      "class_name": "ForLoopEndNode",
      "file_path": "griptape_nodes_library/execution/for_loop_end.py",
      "metadata": {
        "category": "execution_flow",
        "description": "End node that completes a loop iteration and connects back to the ForLoopStartNode",
        "display_name": "For Loop End",
        "icon": "repeat",
        "group": "iteration"
      }
    },
    {
      "class_name": "CancelWorkflow",
      "file_path": "griptape_nodes_library/execution/cancel_workflow.py",
      "metadata": {
        "category": "execution_flow",
        "description": "Cancel the workflow execution with a custom reason",
        "display_name": "Cancel Workflow",
        "icon": "x-circle",
        "group": "flow control"
      }
    },
    {
      "class_name": "CreateVariable",
      "file_path": "griptape_nodes_library/variables/create_variable.py",
      "metadata": {
        "category": "variables",
        "description": "Create or update a variable with a specified name, type, and value. Creates new variables or updates existing ones intelligently.",
        "display_name": "Create Variable",
        "icon": "PlusCircle",
        "group": "create"
      }
    },
    {
      "class_name": "GetVariable",
      "file_path": "griptape_nodes_library/variables/get_variable.py",
      "metadata": {
        "category": "variables",
        "description": "Retrieve the value of an existing variable",
        "display_name": "Get Variable",
        "icon": "ArrowDown",
        "group": "describe"
      }
    },
    {
      "class_name": "SetVariable",
      "file_path": "griptape_nodes_library/variables/set_variable.py",
      "metadata": {
        "category": "variables",
        "description": "Set the value of an existing variable",
        "display_name": "Set Variable",
        "icon": "ArrowUp",
        "group": "edit"
      }
    },
    {
      "class_name": "HasVariable",
      "file_path": "griptape_nodes_library/variables/has_variable.py",
      "metadata": {
        "category": "variables",
        "description": "Check whether a variable exists",
        "display_name": "Has Variable",
        "icon": "QuestionMarkCircle",
        "group": "describe"
      }
    },
    {
      "class_name": "ListFiles",
      "file_path": "griptape_nodes_library/files/list_files.py",
      "metadata": {
        "category": "files",
        "description": "List files in a directory with optional pattern matching and recursive search",
        "display_name": "List Files",
        "icon": "FolderOpen"
      }
    },
    {
      "class_name": "DeleteFile",
      "file_path": "griptape_nodes_library/files/delete_file.py",
      "metadata": {
        "category": "files",
        "description": "Delete a file or directory from the file system. Directories are deleted with all their contents.",
        "display_name": "Delete File",
        "icon": "Trash"
      }
    },
    {
      "class_name": "FilePathComponents",
      "file_path": "griptape_nodes_library/files/path.py",
      "metadata": {
        "category": "files",
        "description": "Extract path components from a file path (filename, stem, extension, parent, query params)",
        "display_name": "FilePath Components",
        "icon": "FileText"
      }
    },
    {
      "class_name": "PathJoin",
      "file_path": "griptape_nodes_library/files/path_join.py",
      "metadata": {
        "category": "files",
        "description": "Join multiple path components together to create a file path using appropriate path separators",
        "display_name": "Path Join",
        "icon": "Combine"
      }
    },
    {
      "class_name": "PathAddExtension",
      "file_path": "griptape_nodes_library/files/path_add_extension.py",
      "metadata": {
        "category": "files",
        "description": "Add or replace a file extension on a path, with option to strip query parameters",
        "display_name": "Path Add Extension",
        "icon": "FileText"
      }
    },
    {
      "class_name": "CopyFiles",
      "file_path": "griptape_nodes_library/files/copy_files.py",
      "metadata": {
        "category": "files",
        "description": "Copy files and/or directories from source to destination. Supports glob patterns and multiple sources.",
        "display_name": "Copy Files",
        "icon": "Copy"
      }
    },
    {
      "class_name": "MoveFiles",
      "file_path": "griptape_nodes_library/files/move_files.py",
      "metadata": {
        "category": "files",
        "description": "Move files and/or directories from source to destination. Implemented as copy + delete. Supports glob patterns and multiple sources.",
        "display_name": "Move Files",
        "icon": "ArrowRight"
      }
    },
    {
      "class_name": "RenameFile",
      "file_path": "griptape_nodes_library/files/rename_file.py",
      "metadata": {
        "category": "files",
        "description": "Rename a file or directory. Can rename to a new name in the same directory or to a full path.",
        "display_name": "Rename File",
        "icon": "Edit"
      }
    }
  ],
  "workflows": [
    "workflows/templates/fill_in_the_story.py",
    "workflows/templates/prompt_an_image.py",
    "workflows/templates/coordinating_agents.py",
    "workflows/templates/compare_prompts.py",
    "workflows/templates/photography_team.py"
  ],
  "is_default_library": true
}<|MERGE_RESOLUTION|>--- conflicted
+++ resolved
@@ -27,11 +27,7 @@
   "metadata": {
     "author": "Griptape, Inc",
     "description": "Default nodes for Griptape Nodes",
-<<<<<<< HEAD
-    "library_version": "0.52.0",
-=======
-    "library_version": "0.51.2",
->>>>>>> 967a4fe0
+    "library_version": "0.51.3",
     "engine_version": "0.63.0",
     "tags": [
       "Griptape",
