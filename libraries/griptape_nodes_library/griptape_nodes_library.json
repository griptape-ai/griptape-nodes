{
  "name": "Griptape Nodes Library",
  "library_schema_version": "0.1.0",
  "settings": [
    {
      "description": "API keys required by nodes in this library",
      "category": "app_events.on_app_initialization_complete",
      "contents": {
        "secrets_to_register": [
          "OPENAI_API_KEY",
          "ANTHROPIC_API_KEY",
          "COHERE_API_KEY",
          "GROK_API_KEY",
          "GROQ_API_KEY",
          "NVIDIA_API_KEY",
          "AWS_ACCESS_KEY_ID",
          "AWS_SECRET_ACCESS_KEY",
          "AWS_DEFAULT_REGION",
          "GOOGLE_API_KEY",
          "GOOGLE_API_SEARCH_ID",
          "EXA_API_KEY",
          "ELEVEN_LABS_API_KEY"
        ]
      }
    }
  ],
  "metadata": {
    "author": "Griptape, Inc",
    "description": "Default nodes for Griptape Nodes",
<<<<<<< HEAD
    "library_version": "0.52.7",
=======
    "library_version": "0.52.9",
>>>>>>> 7a9bc4ad
    "engine_version": "0.65.0",
    "tags": [
      "Griptape",
      "AI"
    ],
    "dependencies": {
      "pip_dependencies": [
        "griptape[drivers-prompt-amazon-bedrock,drivers-prompt-anthropic,drivers-prompt-cohere,drivers-prompt-ollama,drivers-web-scraper-trafilatura,drivers-web-search-duckduckgo,drivers-web-search-exa,loaders-image,loaders-pdf]>=1.8.12",
        "json-repair>=0.46.1",
        "static-ffmpeg>=2.8",
        "jmespath>=1.0.1",
        "json-schema-to-pydantic>=0.4.6",
        "numpy>=1.26.0",
        "scikit-learn>=1.3.0",
        "pillow>=11.2.1"
      ]
    }
  },
  "categories": [
    {
      "misc": {
        "title": "misc",
        "description": "Miscellaneous nodes",
        "color": "border-gray-500",
        "icon": "Folder"
      }
    },
    {
      "execution_flow": {
        "color": "border-green-500",
        "title": "Execution Flow",
        "description": "Execution Nodes",
        "icon": "split"
      }
    },
    {
      "agents": {
        "color": "border-purple-500",
        "title": "Agent",
        "description": "Nodes related to Agents",
        "icon": "UserCircle"
      }
    },
    {
      "agents/prompt_models": {
        "color": "border-indigo-500",
        "title": "Prompt Models",
        "description": "Prompt Drivers for Griptape Agents",
        "icon": "brain"
      }
    },
    {
      "agents/rules": {
        "color": "border-violet-500",
        "title": "Rules",
        "description": "Basic nodes",
        "icon": "Scale"
      }
    },
    {
      "agents/tasks": {
        "color": "border-cyan-500",
        "title": "Tasks",
        "description": "Run various tasks",
        "icon": "Config"
      }
    },
    {
      "agents/tools": {
        "color": "border-cyan-500",
        "title": "Tools",
        "description": "Tools an agent can use",
        "icon": "Wrench"
      }
    },
    {
      "files": {
        "color": "border-blue-500",
        "title": "Files",
        "description": "File and directory manipulation nodes",
        "icon": "Folder",
        "group": "create"
      }
    },
    {
      "engine": {
        "color": "border-red-500",
        "title": "Engine",
        "description": "Engine control and introspection nodes",
        "icon": "Cog"
      }
    },
    {
      "agents/tools/config": {
        "color": "border-cyan-500",
        "title": "Drivers",
        "description": "Drivers for Griptape Agents",
        "icon": "Truck"
      }
    },
    {
      "3D": {
        "color": "border-indigo-500",
        "title": "3D",
        "description": "3D model related nodes",
        "icon": "Cube",
        "group": "create"
      }
    },
    {
      "audio": {
        "color": "border-sky-500",
        "title": "Audio",
        "description": "Audio related nodes",
        "icon": "audio-lines",
        "group": "create"
      }
    },
    {
      "video": {
        "color": "border-pink-500",
        "title": "Video",
        "description": "Video related nodes",
        "icon": "Video",
        "group": "create"
      }
    },
    {
      "image": {
        "color": "border-purple-500",
        "title": "Image",
        "description": "Image related nodes",
        "icon": "Image",
        "group": "create"
      }
    },
    {
      "image/image_models": {
        "color": "border-indigo-500",
        "title": "Image Models",
        "description": "Image Generation Models for Griptape Agents",
        "icon": "brain",
        "group": "create"
      }
    },
    {
      "number": {
        "color": "border-blue-500",
        "title": "Number",
        "description": "Number Nodes",
        "icon": "Hash",
        "group": "create"
      }
    },
    {
      "text": {
        "color": "border-blue-500",
        "title": "Text",
        "description": "Text related nodes",
        "icon": "DocumentText",
        "group": "create"
      }
    },
    {
      "dict": {
        "color": "border-green-500",
        "title": "Dictionary",
        "description": "Dictionary Nodes",
        "icon": "Braces",
        "group": "create"
      }
    },
    {
      "convert": {
        "color": "border-cyan-500",
        "title": "Convert",
        "description": "Convert nodes",
        "icon": "Shuffle",
        "group": "edit"
      }
    },
    {
      "json": {
        "color": "border-cyan-500",
        "title": "JSON",
        "description": "JSON data manipulation nodes",
        "icon": "Braces",
        "group": "create"
      }
    },
    {
      "utils": {
        "color": "border-gray-500",
        "title": "Utility",
        "description": "Utility nodes like save, etc., etc",
        "icon": "Cog"
      }
    },
    {
      "lists": {
        "color": "border-slate-500",
        "title": "Lists",
        "description": "Nodes to interact with and work with Lists",
        "icon": "List",
        "group": "create"
      }
    },
    {
      "workflows": {
        "color": "border-gray-500",
        "title": "Workflows",
        "description": "Nodes for executing Workflows",
        "icon": "Workflow",
        "group": "create"
      }
    },
    {
      "variables": {
        "color": "border-amber-500",
        "title": "Variables",
        "description": "Flow variable management nodes with hierarchical scoping",
        "icon": "Variable",
        "group": "create"
      }
    },
    {
      "lora": {
        "color": "border-rose-500",
        "title": "LoRA",
        "description": "",
        "icon": "layers-2"
      }
    }
  ],
  "nodes": [
    {
      "class_name": "AddToList",
      "file_path": "griptape_nodes_library/lists/add_to_list.py",
      "metadata": {
        "category": "lists",
        "description": "Takes a list input and adds a value to the list at the specified index.",
        "display_name": "Add To List",
        "icon": "list-plus",
        "group": "edit"
      }
    },
    {
      "class_name": "CombineLists",
      "file_path": "griptape_nodes_library/lists/combine_lists.py",
      "metadata": {
        "category": "lists",
        "description": "Takes two lists and combines them into a single flattened list.",
        "display_name": "Combine Lists",
        "group": "merge"
      }
    },
    {
      "class_name": "CreateList",
      "file_path": "griptape_nodes_library/lists/create_list.py",
      "metadata": {
        "category": "lists",
        "description": "Takes a list of items and creates a list.",
        "display_name": "Create List",
        "group": "create"
      }
    },
    {
      "class_name": "BoolInput",
      "file_path": "griptape_nodes_library/number/create_bool.py",
      "metadata": {
        "category": "number",
        "description": "Creates a boolean value.",
        "display_name": "Bool Input",
        "icon": "toggle-right",
        "group": "general"
      }
    },
    {
      "class_name": "CreateBoolList",
      "file_path": "griptape_nodes_library/lists/create_bool_list.py",
      "metadata": {
        "category": "lists",
        "description": "Creates a list of boolean values.",
        "display_name": "Create Bool List",
        "group": "create"
      }
    },
    {
      "class_name": "CreateFloatList",
      "file_path": "griptape_nodes_library/lists/create_float_list.py",
      "metadata": {
        "category": "lists",
        "description": "Creates a list of float values.",
        "display_name": "Create Float List",
        "group": "create"
      }
    },
    {
      "class_name": "EngineNode",
      "file_path": "griptape_nodes_library/engine/engine_node.py",
      "metadata": {
        "category": "engine",
        "description": "Dynamically call any RequestPayload in the engine",
        "display_name": "Engine Node",
        "icon": "Cog"
      }
    },
    {
      "class_name": "ExecutePython",
      "file_path": "griptape_nodes_library/engine/execute_python.py",
      "metadata": {
        "category": "engine",
        "description": "Execute Python code with input variables and capture output",
        "display_name": "Execute Python",
        "icon": "Code"
      }
    },
    {
      "class_name": "CreateIntList",
      "file_path": "griptape_nodes_library/lists/create_int_list.py",
      "metadata": {
        "category": "lists",
        "description": "Creates a list of integer values.",
        "display_name": "Create Int List",
        "group": "create"
      }
    },
    {
      "class_name": "CreateTextList",
      "file_path": "griptape_nodes_library/lists/create_text_list.py",
      "metadata": {
        "category": "lists",
        "description": "Creates a list of text items",
        "display_name": "Create Text List",
        "group": "create"
      }
    },
    {
      "class_name": "CreateImageList",
      "file_path": "griptape_nodes_library/lists/create_image_list.py",
      "metadata": {
        "category": "lists",
        "description": "Creates a list of image items",
        "display_name": "Create Image List",
        "group": "create"
      }
    },
    {
      "class_name": "GetFromList",
      "file_path": "griptape_nodes_library/lists/get_from_list.py",
      "metadata": {
        "category": "lists",
        "description": "Takes a list of items and gets an item at a specified index from the list.",
        "display_name": "Get From List",
        "group": "describe"
      }
    },
    {
      "class_name": "SelectFromList",
      "file_path": "griptape_nodes_library/lists/select_from_list.py",
      "metadata": {
        "category": "lists",
        "description": "Lets the user select an  item from a list.",
        "display_name": "Select From List",
        "group": "describe"
      }
    },
    {
      "class_name": "GetIndexOfItem",
      "file_path": "griptape_nodes_library/lists/get_index_of_item.py",
      "metadata": {
        "category": "lists",
        "description": "Takes a list of items and gets the index of an item in the list.",
        "display_name": "Get Index Of Item",
        "group": "describe"
      }
    },
    {
      "class_name": "GetListContainsItem",
      "file_path": "griptape_nodes_library/lists/get_list_contains_item.py",
      "metadata": {
        "category": "lists",
        "description": "Takes a list of items and checks if the list contains an item.",
        "display_name": "Get List Contains Item",
        "group": "describe"
      }
    },
    {
      "class_name": "GetListIsEmpty",
      "file_path": "griptape_nodes_library/lists/get_list_is_empty.py",
      "metadata": {
        "category": "lists",
        "description": "Takes a list of items and checks if the list is empty.",
        "display_name": "Get List Is Empty",
        "group": "describe"
      }
    },
    {
      "class_name": "GetListLength",
      "file_path": "griptape_nodes_library/lists/get_list_length.py",
      "metadata": {
        "category": "lists",
        "description": "Takes a list of items and gets the length of the list.",
        "display_name": "Get List Length",
        "group": "describe"
      }
    },
    {
      "class_name": "RemoveFromList",
      "file_path": "griptape_nodes_library/lists/remove_from_list.py",
      "metadata": {
        "category": "lists",
        "description": "Takes a list input and removes an item from the list at the specified index or by value.",
        "display_name": "Remove From List",
        "icon": "list-minus",
        "group": "edit"
      }
    },
    {
      "class_name": "ReplaceInList",
      "file_path": "griptape_nodes_library/lists/replace_in_list.py",
      "metadata": {
        "category": "lists",
        "description": "Takes a list input and replaces an item either by matching the item or by index.",
        "display_name": "Replace In List",
        "icon": "list-restart",
        "group": "edit"
      }
    },
    {
      "class_name": "SplitList",
      "file_path": "griptape_nodes_library/lists/split_list.py",
      "metadata": {
        "category": "lists",
        "description": "Takes a list input and splits it either by index or by item value, with options for keeping the split item.",
        "display_name": "Split List",
        "icon": "square-split-vertical",
        "group": "edit"
      }
    },
    {
      "class_name": "SplitText",
      "file_path": "griptape_nodes_library/lists/split_text.py",
      "metadata": {
        "category": "lists",
        "description": "Takes a text string and splits it into a list based on a specified delimiter.",
        "display_name": "Split Text",
        "icon": "scissors",
        "group": "edit"
      }
    },
    {
      "class_name": "DisplayList",
      "file_path": "griptape_nodes_library/lists/display_list.py",
      "metadata": {
        "category": "lists",
        "description": "Takes a list input and creates output parameters for each item in the list",
        "display_name": "Display List",
        "group": "display"
      }
    },
    {
      "class_name": "ListToDictKeys",
      "file_path": "griptape_nodes_library/convert/list_to_dict_keys.py",
      "metadata": {
        "category": "convert",
        "description": "Converts a list to dictionary keys with empty string values",
        "display_name": "List To Dict Keys",
        "group": "edit"
      }
    },
    {
      "class_name": "Agent",
      "file_path": "griptape_nodes_library/agents/agent.py",
      "metadata": {
        "category": "agents",
        "description": "Creates an AI agent with conversation memory and the ability to use tools",
        "display_name": "Agent",
        "group": "create"
      }
    },
    {
      "class_name": "LoadAudio",
      "file_path": "griptape_nodes_library/audio/load_audio.py",
      "metadata": {
        "category": "audio",
        "description": "Loads audio files into your workflow",
        "display_name": "Load Audio",
        "icon": "file-up",
        "group": "Input/Output"
      }
    },
    {
      "class_name": "SaveAudio",
      "file_path": "griptape_nodes_library/audio/save_audio.py",
      "metadata": {
        "category": "audio",
        "description": "Saves audio files from your workflow",
        "display_name": "Save Audio",
        "icon": "file-down",
        "group": "Input/Output"
      }
    },
    {
      "class_name": "Microphone",
      "file_path": "griptape_nodes_library/audio/microphone.py",
      "metadata": {
        "category": "audio",
        "description": "Can record audio from your microphone.",
        "display_name": "Microphone",
        "icon": "mic",
        "group": "create"
      }
    },
    {
      "class_name": "TranscribeAudio",
      "file_path": "griptape_nodes_library/audio/transcribe_audio.py",
      "metadata": {
        "category": "audio",
        "description": "Transcribe audio files into text.\nRequires an OpenAI API key.",
        "display_name": "Transcribe Audio",
        "icon": "ear",
        "group": "describe"
      }
    },
    {
      "class_name": "ElevenLabsTextToSpeechGeneration",
      "file_path": "griptape_nodes_library/audio/eleven_labs_text_to_speech.py",
      "metadata": {
        "category": "audio",
        "description": "Generate speech from text using Eleven Labs text-to-speech models",
        "display_name": "Eleven Labs Text to Speech Generation",
        "icon": "mic",
        "group": "create"
      }
    },
    {
      "class_name": "ElevenLabsSoundEffectGeneration",
      "file_path": "griptape_nodes_library/audio/eleven_labs_sound_effect.py",
      "metadata": {
        "category": "audio",
        "description": "Generate sound effects from text prompts using Eleven Labs",
        "display_name": "Eleven Labs Sound Effect Generation",
        "icon": "volume-2",
        "group": "create"
      }
    },
    {
      "class_name": "ElevenLabsMusicGeneration",
      "file_path": "griptape_nodes_library/audio/eleven_labs_music_generation.py",
      "metadata": {
        "category": "audio",
        "description": "Generate music from text prompts using Eleven Labs",
        "display_name": "Eleven Labs Music Generation",
        "icon": "music",
        "group": "create"
      }
    },
    {
      "class_name": "CombineAudio",
      "file_path": "griptape_nodes_library/audio/combine_audio.py",
      "metadata": {
        "category": "audio",
        "description": "Combine multiple audio tracks into a single audio file using ffmpeg",
        "display_name": "Combine Audio",
        "icon": "layers",
        "group": "create"
      }
    },
    {
      "class_name": "AudioDetails",
      "file_path": "griptape_nodes_library/audio/audio_details.py",
      "metadata": {
        "category": "audio",
        "description": "Extract detailed information from an audio file including duration, format, bitrate, and sample rate",
        "display_name": "Audio Details",
        "icon": "info",
        "group": "describe"
      }
    },
    {
      "class_name": "LoadVideo",
      "file_path": "griptape_nodes_library/video/load_video.py",
      "metadata": {
        "category": "video",
        "description": "Loads video files into your workflow",
        "display_name": "Load Video",
        "icon": "file-video",
        "group": "Input/Output"
      }
    },
    {
      "class_name": "DisplayVideo",
      "file_path": "griptape_nodes_library/video/display_video.py",
      "metadata": {
        "category": "video",
        "description": "Display a video",
        "display_name": "Display Video",
        "icon": "monitor-play",
        "group": "display"
      }
    },
    {
      "class_name": "ResizeVideo",
      "file_path": "griptape_nodes_library/video/resize_video.py",
      "metadata": {
        "category": "video",
        "description": "Resize a video using imageio_ffmpeg",
        "display_name": "Resize Video",
        "icon": "picture-in-picture",
        "group": "edit"
      }
    },
    {
      "class_name": "CropVideo",
      "file_path": "griptape_nodes_library/video/crop_video.py",
      "metadata": {
        "category": "video",
        "description": "Crop a video to a specific size with preview visualization showing the crop area",
        "display_name": "Crop Video",
        "icon": "crop",
        "group": "edit"
      }
    },
    {
      "class_name": "SaveVideo",
      "file_path": "griptape_nodes_library/video/save_video.py",
      "metadata": {
        "category": "video",
        "description": "Save a video to a file",
        "display_name": "Save Video",
        "icon": "file-down",
        "group": "Input/Output"
      }
    },
    {
      "class_name": "GetVideoMetadata",
      "file_path": "griptape_nodes_library/video/get_video_metadata.py",
      "metadata": {
        "category": "video",
        "description": "Extract metadata from video files including aspect ratio",
        "display_name": "Get Video Metadata",
        "icon": "info",
        "group": "describe"
      }
    },
    {
      "class_name": "SeedanceVideoGeneration",
      "file_path": "griptape_nodes_library/video/seedance_video_generation.py",
      "metadata": {
        "category": "video",
        "description": "Generate a video using the Seedance model via Griptape Cloud Forwarders.",
        "display_name": "Seedance Video Generation",
        "icon": "Sparkles",
        "group": "create"
      }
    },
    {
      "class_name": "OmnihumanSubjectRecognition",
      "file_path": "griptape_nodes_library/video/omnihuman_subject_recognition.py",
      "metadata": {
        "category": "image",
        "description": "Identify whether an image contains human, human-like, anthropomorphic, or similar subjects using OmniHuman 1.5",
        "display_name": "OmniHuman Subject Recognition",
        "icon": "User",
        "group": "describe"
      }
    },
    {
      "class_name": "OmnihumanSubjectDetection",
      "file_path": "griptape_nodes_library/video/omnihuman_subject_detection.py",
      "metadata": {
        "category": "image",
        "description": "Detect and locate subjects in an image, returning masks and bounding boxes using OmniHuman 1.5",
        "display_name": "OmniHuman Subject Detection",
        "icon": "ScanFace",
        "group": "describe"
      }
    },
    {
      "class_name": "OmnihumanVideoGeneration",
      "file_path": "griptape_nodes_library/video/omnihuman_video_generation.py",
      "metadata": {
        "category": "video",
        "description": "Generate talking head videos from image and audio using OmniHuman 1.5",
        "display_name": "OmniHuman Video Generation",
        "icon": "UserCircle",
        "group": "create"
      }
    },
    {
      "class_name": "MinimaxHailuoVideoGeneration",
      "file_path": "griptape_nodes_library/video/minimax_hailuo_video_generation.py",
      "metadata": {
        "category": "video",
        "description": "Generate a video using the MiniMax Hailuo models via Griptape Cloud model proxy.",
        "display_name": "MiniMax Hailuo Video Generation",
        "icon": "Sparkles",
        "group": "create"
      }
    },
    {
      "class_name": "SoraVideoGeneration",
      "file_path": "griptape_nodes_library/video/sora_video_generation.py",
      "metadata": {
        "category": "video",
        "description": "Generate video using Sora 2 models via Griptape Cloud model proxy",
        "display_name": "Sora 2 Video Generation",
        "icon": "Sparkles",
        "group": "create"
      }
    },
    {
      "class_name": "WanTextToVideoGeneration",
      "file_path": "griptape_nodes_library/video/wan_text_to_video_generation.py",
      "metadata": {
        "category": "video",
        "description": "Generate videos from text using WAN models via Griptape model proxy",
        "display_name": "WAN Text to Video Generation",
        "icon": "Sparkles",
        "group": "create"
      }
    },
    {
      "class_name": "Veo3VideoGeneration",
      "file_path": "griptape_nodes_library/video/veo3_video_generation.py",
      "metadata": {
        "category": "video",
        "description": "Generate video using Google Veo 3 models via Griptape Cloud model proxy",
        "display_name": "Veo 3 Video Generation",
        "icon": "Sparkles",
        "group": "create"
      }
    },
    {
      "class_name": "WanImageToVideoGeneration",
      "file_path": "griptape_nodes_library/video/wan_image_to_video_generation.py",
      "metadata": {
        "category": "video",
        "description": "Generate videos from images using WAN models via Griptape model proxy",
        "display_name": "WAN Image to Video Generation",
        "icon": "Sparkles",
        "group": "create"
      }
    },
    {
      "class_name": "WanAnimateGeneration",
      "file_path": "griptape_nodes_library/video/wan_animate_generation.py",
      "metadata": {
        "category": "video",
        "description": "Generate animated videos from images using WAN Animate models via Griptape model proxy",
        "display_name": "WAN Animate Generation",
        "icon": "Sparkles",
        "group": "create"
      }
    },
    {
      "class_name": "WanReferenceToVideoGeneration",
      "file_path": "griptape_nodes_library/video/wan_reference_to_video_generation.py",
      "metadata": {
        "category": "video",
        "description": "Generate videos from reference videos using WAN models via Griptape model proxy",
        "display_name": "WAN Reference to Video Generation",
        "icon": "Sparkles",
        "group": "create"
      }
    },
    {
      "class_name": "SeedVRVideoUpscale",
      "file_path": "griptape_nodes_library/video/seedvr_video_upscale.py",
      "metadata": {
        "category": "video",
        "description": "Upscale video using SeedVR models via Griptape Cloud model proxy",
        "display_name": "SeedVR Video Upscale",
        "icon": "Sparkles",
        "group": "edit"
      }
    },
    {
      "class_name": "SplitVideo",
      "file_path": "griptape_nodes_library/video/split_video.py",
      "metadata": {
        "category": "video",
        "description": "Split a video into multiple parts using ffmpeg with timecode support",
        "display_name": "Split Video",
        "icon": "scissors",
        "group": "edit"
      }
    },
    {
      "class_name": "ConcatenateVideos",
      "file_path": "griptape_nodes_library/video/concatenate_videos.py",
      "metadata": {
        "category": "video",
        "description": "Concatenate multiple videos into a single video file with configurable format and codec options",
        "display_name": "Concatenate Videos",
        "icon": "link",
        "group": "merge"
      }
    },
    {
      "class_name": "HoldVideoFrames",
      "file_path": "griptape_nodes_library/video/hold_video_frames.py",
      "metadata": {
        "category": "video",
        "description": "Hold video frames for a specified number of frames, creating a stepped video effect",
        "display_name": "Hold Video Frames",
        "icon": "pause-circle",
        "group": "effects"
      }
    },
    {
      "class_name": "AddFilmGrain",
      "file_path": "griptape_nodes_library/video/add_film_grain.py",
      "metadata": {
        "category": "video",
        "description": "Add realistic film grain to video using sophisticated noise generation and luminance masking",
        "display_name": "Add Film Grain",
        "icon": "film",
        "group": "effects"
      }
    },
    {
      "class_name": "AddVignette",
      "file_path": "griptape_nodes_library/video/add_vignette.py",
      "metadata": {
        "category": "video",
        "description": "Add a vignette effect to video with adjustable lens angle, center position, and aspect ratio",
        "display_name": "Add Vignette",
        "icon": "circle-dot",
        "group": "effects"
      }
    },
    {
      "class_name": "ReverseVideo",
      "file_path": "griptape_nodes_library/video/reverse_video.py",
      "metadata": {
        "category": "video",
        "description": "Reverse video playback with options to reverse, mute, or keep original audio",
        "display_name": "Reverse Video",
        "icon": "rewind",
        "group": "effects"
      }
    },
    {
      "class_name": "FlipVideo",
      "file_path": "griptape_nodes_library/video/flip_video.py",
      "metadata": {
        "category": "video",
        "description": "Flip video horizontally, vertically, or both directions",
        "display_name": "Flip Video",
        "icon": "flip-horizontal",
        "group": "edit"
      }
    },
    {
      "class_name": "AdjustVideoEQ",
      "file_path": "griptape_nodes_library/video/adjust_video_eq.py",
      "metadata": {
        "category": "video",
        "description": "Adjust video brightness, contrast, saturation, and gamma with precise controls",
        "display_name": "Adjust Video EQ",
        "icon": "sliders",
        "group": "edit"
      }
    },
    {
      "class_name": "AddRGBShift",
      "file_path": "griptape_nodes_library/video/add_rgb_shift.py",
      "metadata": {
        "category": "video",
        "description": "Add RGB shift (chromatic aberration) effect with individual channel control, static or animated glitches, and VHS-style base effects with configurable noise, chroma shift, blur, and motion trails",
        "display_name": "Add RGB Shift",
        "icon": "palette",
        "group": "effects"
      }
    },
    {
      "class_name": "ChangeSpeed",
      "file_path": "griptape_nodes_library/video/change_speed.py",
      "metadata": {
        "category": "video",
        "description": "Change the playback speed of a video using FFmpeg's setpts filter with automatic audio speed adjustment",
        "display_name": "Change Speed",
        "icon": "zap",
        "group": "effects"
      }
    },
    {
      "class_name": "AddColorCurves",
      "file_path": "griptape_nodes_library/video/add_color_curves.py",
      "metadata": {
        "category": "video",
        "description": "Add color curves (color grading) effect to video using FFmpeg's curves filter with presets and custom curve options",
        "display_name": "Add Color Curves",
        "icon": "palette",
        "group": "effects"
      }
    },
    {
      "class_name": "AddOverlay",
      "file_path": "griptape_nodes_library/video/add_overlay.py",
      "metadata": {
        "category": "video",
        "description": "Add an overlay video on top of a base video using FFmpeg's overlay filter with alpha channel control",
        "display_name": "Add Overlay",
        "icon": "layers",
        "group": "merge"
      }
    },
    {
      "class_name": "ExtractLastFrame",
      "file_path": "griptape_nodes_library/video/extract_last_frame.py",
      "metadata": {
        "category": "video",
        "description": "Extract the last frame from a video and output it as an Image",
        "display_name": "Extract Last Frame",
        "icon": "film",
        "group": "describe"
      }
    },
    {
      "class_name": "ExtractAudio",
      "file_path": "griptape_nodes_library/video/extract_audio.py",
      "metadata": {
        "category": "video",
        "description": "Extract audio from a video and output it as an audio file with configurable format and quality settings",
        "display_name": "Extract Audio",
        "icon": "volume-2",
        "group": "describe"
      }
    },
    {
      "class_name": "ToBool",
      "file_path": "griptape_nodes_library/convert/to_bool.py",
      "metadata": {
        "category": "convert",
        "description": "Converts incoming value to a boolean",
        "display_name": "To Bool",
        "group": "edit"
      }
    },
    {
      "class_name": "ToDictionary",
      "file_path": "griptape_nodes_library/convert/to_dict.py",
      "metadata": {
        "category": "convert",
        "description": "Converts incoming value to a dictionary",
        "display_name": "To Dictionary",
        "group": "edit"
      }
    },
    {
      "class_name": "DictToList",
      "file_path": "griptape_nodes_library/convert/dict_to_list.py",
      "metadata": {
        "category": "convert",
        "description": "Extract lists of keys and values from a dictionary",
        "display_name": "Dict to List",
        "group": "edit"
      }
    },
    {
      "class_name": "JsonExtractValue",
      "file_path": "griptape_nodes_library/json/json_extract_value.py",
      "metadata": {
        "category": "json",
        "description": "Extract values from JSON using JMESPath expressions (e.g., '[*].assignee' for all assignees)",
        "display_name": "JSON Extract Value",
        "icon": "search",
        "group": "describe"
      }
    },
    {
      "class_name": "JsonInput",
      "file_path": "griptape_nodes_library/json/json_input.py",
      "metadata": {
        "category": "json",
        "description": "Create a JSON node from input data",
        "display_name": "JSON Input",
        "icon": "file-json",
        "group": "create"
      }
    },
    {
      "class_name": "CreateAgentSchema",
      "file_path": "griptape_nodes_library/json/json_schema_from_example.py",
      "metadata": {
        "category": "agents",
        "description": "Generate a JSON schema from an example JSON structure for Agent nodes. Provide an example of the data structure you want, and this node will automatically create a schema that can be used with Agent nodes for structured output validation.",
        "display_name": "Create Agent Schema",
        "icon": "file-code",
        "group": "create"
      }
    },
    {
      "class_name": "DisplayJson",
      "file_path": "griptape_nodes_library/json/display_json.py",
      "metadata": {
        "category": "json",
        "description": "Display JSON data with automatic repair and formatting",
        "display_name": "Display JSON",
        "icon": "eye",
        "group": "display"
      }
    },
    {
      "class_name": "JsonReplace",
      "file_path": "griptape_nodes_library/json/json_replace.py",
      "metadata": {
        "category": "json",
        "description": "Replace values in JSON using dot notation paths",
        "display_name": "JSON Replace",
        "icon": "edit",
        "group": "edit"
      }
    },
    {
      "class_name": "JsonFind",
      "file_path": "griptape_nodes_library/json/json_find.py",
      "metadata": {
        "category": "json",
        "description": "Find items in JSON arrays based on search criteria",
        "display_name": "JSON Find",
        "icon": "search",
        "group": "describe"
      }
    },
    {
      "class_name": "ToFloat",
      "file_path": "griptape_nodes_library/convert/to_float.py",
      "metadata": {
        "category": "convert",
        "description": "Converts incoming value to a float",
        "display_name": "To Float",
        "group": "edit"
      }
    },
    {
      "class_name": "ToInteger",
      "file_path": "griptape_nodes_library/convert/to_int.py",
      "display_name": "To Integer",
      "metadata": {
        "category": "convert",
        "description": "Converts incoming value to an integer",
        "display_name": "To Integer",
        "group": "edit"
      }
    },
    {
      "class_name": "ToText",
      "file_path": "griptape_nodes_library/convert/to_text.py",
      "metadata": {
        "category": "convert",
        "description": "Converts incoming value to text",
        "display_name": "To Text",
        "group": "edit"
      }
    },
    {
      "class_name": "ToJson",
      "file_path": "griptape_nodes_library/convert/to_json.py",
      "metadata": {
        "category": "convert",
        "description": "Converts incoming value to JSON data",
        "display_name": "To JSON",
        "group": "edit"
      }
    },
    {
      "class_name": "ToList",
      "file_path": "griptape_nodes_library/convert/to_list.py",
      "metadata": {
        "category": "convert",
        "description": "Converts any input to a list",
        "display_name": "To List",
        "group": "edit"
      }
    },
    {
      "class_name": "Dictionary",
      "file_path": "griptape_nodes_library/dict/create_dict.py",
      "metadata": {
        "category": "dict",
        "description": "Creates a dictionary from key-value pairs",
        "display_name": "Create Dictionary",
        "group": "create"
      }
    },
    {
      "class_name": "DisplayDictionary",
      "file_path": "griptape_nodes_library/dict/display_dict.py",
      "metadata": {
        "category": "dict",
        "description": "Displays dictionary data",
        "display_name": "Display Dictionary",
        "group": "display"
      }
    },
    {
      "class_name": "KeyValuePair",
      "file_path": "griptape_nodes_library/dict/key_value_pair.py",
      "metadata": {
        "category": "dict",
        "description": "Create a Key Value Pair",
        "display_name": "Key Value Pair",
        "group": "create"
      }
    },
    {
      "class_name": "LoadDictionary",
      "file_path": "griptape_nodes_library/dict/load_dict.py",
      "metadata": {
        "category": "dict",
        "description": "Loads a dictionary from disk",
        "display_name": "Load Dictionary",
        "group": "Input/Output",
        "icon": "file-up"
      }
    },
    {
      "class_name": "MergeKeyValuePairs",
      "file_path": "griptape_nodes_library/dict/merge_key_value_pair.py",
      "metadata": {
        "category": "dict",
        "description": "Merges multiple Key/Value Pairs into a single dictionary",
        "display_name": "Merge Key Value Pairs",
        "group": "merge"
      }
    },
    {
      "class_name": "SaveDictionary",
      "file_path": "griptape_nodes_library/dict/save_dict.py",
      "metadata": {
        "category": "dict",
        "description": "Save dictionary data to a file",
        "display_name": "Save Dictionary",
        "icon": "file-down",
        "group": "Input/Output"
      }
    },
    {
      "class_name": "DictGetValueByKey",
      "file_path": "griptape_nodes_library/dict/get_dict_value.py",
      "metadata": {
        "category": "dict",
        "description": "Get a value from a dictionary by key with optional default handling",
        "display_name": "Get Dictionary Value by Key",
        "icon": "key",
        "group": "describe"
      }
    },
    {
      "class_name": "DictHasValueForKey",
      "file_path": "griptape_nodes_library/dict/dict_has_value_for_key.py",
      "metadata": {
        "category": "dict",
        "description": "Check if a dictionary has a value for a specific key",
        "display_name": "Has Dictionary Value for Key",
        "icon": "search-check",
        "group": "describe"
      }
    },
    {
      "class_name": "GriptapeCloudImage",
      "file_path": "griptape_nodes_library/config/image/griptape_cloud_image_driver.py",
      "metadata": {
        "category": "image/image_models",
        "description": "Image Generation Models available from Griptape Cloud",
        "display_name": "Griptape Cloud Image",
        "icon": {
          "dark": "logos/griptape_cloud.svg",
          "light": "logos/griptape_cloud_dark.svg"
        },
        "group": "create"
      }
    },
    {
      "class_name": "GrokImage",
      "file_path": "griptape_nodes_library/config/image/grok_image_driver.py",
      "metadata": {
        "category": "image/image_models",
        "description": "Image Generation Models available from xAI Grok",
        "display_name": "Grok Image",
        "icon": {
          "dark": "logos/grok.svg",
          "light": "logos/grok_dark.svg"
        },
        "group": "create"
      }
    },
    {
      "class_name": "OpenAiImage",
      "file_path": "griptape_nodes_library/config/image/openai_image_driver.py",
      "metadata": {
        "category": "image/image_models",
        "description": "Image Generation Models available from OpenAI",
        "display_name": "Open Ai Image",
        "icon": {
          "dark": "logos/openai.svg",
          "light": "logos/openai_dark.svg"
        },
        "group": "create"
      }
    },
    {
      "class_name": "AmazonBedrockPrompt",
      "file_path": "griptape_nodes_library/config/prompt/amazon_bedrock_prompt.py",
      "metadata": {
        "category": "agents/prompt_models",
        "description": "Prompt Models available from Amazon Bedrock",
        "display_name": "Amazon Bedrock Prompt",
        "icon": {
          "dark": "logos/aws.svg",
          "light": "logos/aws_dark.svg"
        }
      }
    },
    {
      "class_name": "AnthropicPrompt",
      "file_path": "griptape_nodes_library/config/prompt/anthropic_prompt.py",
      "metadata": {
        "category": "agents/prompt_models",
        "description": "Prompt Models available from Anthropic",
        "display_name": "Anthropic Prompt",
        "icon": {
          "dark": "logos/anthropic.svg",
          "light": "logos/anthropic_dark.svg"
        }
      }
    },
    {
      "class_name": "CoherePrompt",
      "file_path": "griptape_nodes_library/config/prompt/cohere_prompt.py",
      "metadata": {
        "category": "agents/prompt_models",
        "description": "Prompt Models available from Cohere",
        "display_name": "Cohere Prompt",
        "icon": "logos/cohere.svg"
      }
    },
    {
      "class_name": "GriptapeCloudPrompt",
      "file_path": "griptape_nodes_library/config/prompt/griptape_cloud_prompt.py",
      "metadata": {
        "category": "agents/prompt_models",
        "description": "Prompt Models available from Griptape Cloud",
        "display_name": "Griptape Cloud Prompt",
        "icon": {
          "dark": "logos/griptape_cloud.svg",
          "light": "logos/griptape_cloud_dark.svg"
        }
      }
    },
    {
      "class_name": "GrokPrompt",
      "file_path": "griptape_nodes_library/config/prompt/grok_prompt.py",
      "metadata": {
        "category": "agents/prompt_models",
        "description": "Prompt Models available from xAI Grok",
        "display_name": "Grok Prompt",
        "icon": {
          "dark": "logos/grok.svg",
          "light": "logos/grok_dark.svg"
        }
      }
    },
    {
      "class_name": "GroqPrompt",
      "file_path": "griptape_nodes_library/config/prompt/groq_prompt.py",
      "metadata": {
        "category": "agents/prompt_models",
        "description": "Prompt Models available from Groq",
        "display_name": "Groq Prompt",
        "icon": {
          "dark": "logos/groq.svg",
          "light": "logos/groq_dark.svg"
        }
      }
    },
    {
      "class_name": "NimPrompt",
      "file_path": "griptape_nodes_library/config/prompt/nim_prompt.py",
      "metadata": {
        "category": "agents/prompt_models",
        "description": "Prompt Models available from NVIDIA",
        "display_name": "NIM Prompt"
      }
    },
    {
      "class_name": "OllamaPrompt",
      "file_path": "griptape_nodes_library/config/prompt/ollama_prompt_driver.py",
      "metadata": {
        "category": "agents/prompt_models",
        "description": "Prompt Models available from Ollama",
        "display_name": "Ollama Prompt",
        "icon": {
          "dark": "logos/ollama.svg",
          "light": "logos/ollama_dark.svg"
        }
      }
    },
    {
      "class_name": "OpenAiPrompt",
      "file_path": "griptape_nodes_library/config/prompt/openai_prompt.py",
      "metadata": {
        "category": "agents/prompt_models",
        "description": "Prompt Models available from OpenAi",
        "display_name": "Open Ai Prompt",
        "icon": {
          "dark": "logos/openai.svg",
          "light": "logos/openai_dark.svg"
        }
      }
    },
    {
      "class_name": "DisplayImage",
      "file_path": "griptape_nodes_library/image/display_image.py",
      "metadata": {
        "category": "image",
        "description": "Display an image",
        "display_name": "Display Image",
        "group": "display"
      }
    },
    {
      "class_name": "CompareImages",
      "file_path": "griptape_nodes_library/image/compare_images.py",
      "metadata": {
        "category": "image",
        "description": "Can be used to compare two images",
        "display_name": "Compare Images",
        "group": "display"
      }
    },
    {
      "class_name": "DescribeImage",
      "file_path": "griptape_nodes_library/image/describe_image.py",
      "metadata": {
        "category": "image",
        "description": "Can be used to describe an image",
        "display_name": "Describe Image",
        "group": "describe"
      }
    },
    {
      "class_name": "DisplayMask",
      "file_path": "griptape_nodes_library/image/display_mask.py",
      "metadata": {
        "category": "image",
        "description": "Display a mask from an image's alpha channel.",
        "display_name": "Display Mask",
        "group": "display"
      }
    },
    {
      "class_name": "DisplayChannel",
      "file_path": "griptape_nodes_library/image/display_channel.py",
      "metadata": {
        "category": "image",
        "description": "Display a channel from an image's color channels (red, green, blue, or alpha). Defaults to red channel. Outputs to 'output' parameter.",
        "display_name": "Display Channel",
        "group": "display"
      }
    },
    {
      "class_name": "GenerateImage",
      "file_path": "griptape_nodes_library/image/create_image.py",
      "metadata": {
        "category": "image",
        "description": "Generates an image using Griptape Cloud, or other provided image generation models",
        "display_name": "Generate Image",
        "group": "create"
      }
    },
    {
      "class_name": "SeedreamImageGeneration",
      "file_path": "griptape_nodes_library/image/seedream_image_generation.py",
      "metadata": {
        "category": "image",
        "description": "Generate images using Seedream models (seedream-4.0, seedream-3.0-t2i) via Griptape model proxy",
        "display_name": "Seedream Image Generation",
        "group": "create",
        "icon": "Sparkles"
      }
    },
    {
      "class_name": "FluxImageGeneration",
      "file_path": "griptape_nodes_library/image/flux_image_generation.py",
      "metadata": {
        "category": "image",
        "description": "Generate images using FLUX.1 models via Griptape model proxy",
        "display_name": "FLUX.1 Image Generation",
        "group": "create",
        "icon": "Zap"
      }
    },
    {
      "class_name": "Flux2ImageGeneration",
      "file_path": "griptape_nodes_library/image/flux_2_image_generation.py",
      "metadata": {
        "category": "image",
        "description": "Generate images using FLUX.2 models via Griptape model proxy",
        "display_name": "FLUX.2 Image Generation",
        "group": "create",
        "icon": "Zap"
      }
    },
    {
      "class_name": "QwenImageGeneration",
      "file_path": "griptape_nodes_library/image/qwen_image_generation.py",
      "metadata": {
        "category": "image",
        "description": "Generate images using Qwen models via Griptape model proxy",
        "display_name": "Qwen Image Generation",
        "group": "create",
        "icon": "Sparkles"
      }
    },
    {
      "class_name": "QwenImageEdit",
      "file_path": "griptape_nodes_library/image/qwen_image_edit.py",
      "metadata": {
        "category": "image",
        "description": "Edit images using Qwen image editing models via Griptape model proxy",
        "display_name": "Qwen Image Edit",
        "group": "edit",
        "icon": "Sparkles"
      }
    },
    {
      "class_name": "AddTextToImage",
      "file_path": "griptape_nodes_library/image/add_text_to_image.py",
      "metadata": {
        "category": "image",
        "description": "Create an image with text rendered on it",
        "display_name": "Add Text to Image",
        "group": "create",
        "icon": "Type"
      }
    },
    {
      "class_name": "AddTextToExistingImage",
      "file_path": "griptape_nodes_library/image/add_text_to_existing_image.py",
      "metadata": {
        "category": "image",
        "description": "Overlay text onto an existing image",
        "display_name": "Add Text to Existing Image",
        "group": "edit",
        "icon": "Type"
      }
    },
    {
      "class_name": "AddBoundingBoxes",
      "file_path": "griptape_nodes_library/image/add_bounding_boxes.py",
      "metadata": {
        "category": "image",
        "description": "Draw bounding boxes on images from coordinate dictionaries. Each box requires x, y, width, and height as integers.",
        "display_name": "Add Bounding Boxes",
        "icon": "square-dashed",
        "group": "detection"
      }
    },
    {
      "class_name": "SeedVRImageUpscale",
      "file_path": "griptape_nodes_library/image/seedvr_image_upscale.py",
      "metadata": {
        "category": "image",
        "description": "Upscales an image using SeedVR models (seedvr-2.0) via Griptape model proxy",
        "display_name": "SeedVR Image Upscale",
        "group": "edit",
        "icon": "Sparkles"
      }
    },
    {
      "class_name": "InvertMask",
      "file_path": "griptape_nodes_library/image/invert_mask.py",
      "metadata": {
        "category": "image",
        "description": "Invert a mask image.",
        "display_name": "Invert Mask",
        "group": "mask"
      }
    },
    {
      "class_name": "InvertImage",
      "file_path": "griptape_nodes_library/image/invert_image.py",
      "metadata": {
        "category": "image",
        "description": "Invert a full image (creates a negative).",
        "display_name": "Invert Image",
        "group": "edit"
      }
    },
    {
      "class_name": "LoadImage",
      "file_path": "griptape_nodes_library/image/load_image.py",
      "metadata": {
        "category": "image",
        "description": "Loads an image from disk",
        "display_name": "Load Image",
        "icon": "image-up",
        "group": "Input/Output"
      }
    },
    {
      "class_name": "AspectRatio",
      "file_path": "griptape_nodes_library/image/aspect_ratio.py",
      "metadata": {
        "category": "image",
        "description": "Calculate aspect ratios with preset selection and dimension modifiers",
        "display_name": "Aspect Ratio",
        "icon": "ratio",
        "group": "edit"
      }
    },
    {
      "class_name": "ImageDetails",
      "file_path": "griptape_nodes_library/image/image_details.py",
      "metadata": {
        "category": "image",
        "description": "Extract detailed information from an image including dimensions, aspect ratio, color space, and format",
        "display_name": "Image Details",
        "icon": "info",
        "group": "describe"
      }
    },
    {
      "class_name": "CropImage",
      "file_path": "griptape_nodes_library/image/crop_image.py",
      "metadata": {
        "category": "image",
        "description": "Crop, zoom, rotate, and pan images with precise control over transformations",
        "display_name": "Crop Image",
        "icon": "crop",
        "group": "edit"
      }
    },
    {
      "class_name": "ImageBash",
      "file_path": "griptape_nodes_library/image/image_bash.py",
      "metadata": {
        "category": "image",
        "description": "Bash an image together with lots of other images",
        "display_name": "Image Bash",
        "icon": "images",
        "group": "merge"
      }
    },
    {
      "class_name": "MergeImages",
      "file_path": "griptape_nodes_library/image/merge_images.py",
      "metadata": {
        "category": "image",
        "description": "Merge images together in different layouts with grid options and dynamic image input list",
        "display_name": "Merge Images",
        "group": "merge",
        "icon": "squares-unite"
      }
    },
    {
      "class_name": "DisplayImageGrid",
      "file_path": "griptape_nodes_library/image/display_image_grid.py",
      "metadata": {
        "category": "image",
        "description": "Display multiple images in a grid or masonry layout with customizable styling options",
        "display_name": "Display Image Grid",
        "group": "display",
        "icon": "grid-3x3"
      }
    },
    {
      "class_name": "ApplyMask",
      "file_path": "griptape_nodes_library/image/apply_mask.py",
      "metadata": {
        "category": "image",
        "description": "Apply a mask to an image.",
        "display_name": "Apply Mask",
        "group": "mask"
      }
    },
    {
      "class_name": "PaintMask",
      "file_path": "griptape_nodes_library/image/paint_mask.py",
      "metadata": {
        "category": "image",
        "description": "Paint a mask on an image.",
        "display_name": "Paint Mask",
        "group": "mask"
      }
    },
    {
      "class_name": "ExtendCanvas",
      "file_path": "griptape_nodes_library/image/extend_canvas.py",
      "metadata": {
        "category": "image",
        "description": "Extend canvas around an image to fit target aspect ratios or custom dimensions",
        "display_name": "Extend Canvas",
        "icon": "frame",
        "group": "edit"
      }
    },
    {
      "class_name": "ExtractKeyColors",
      "file_path": "griptape_nodes_library/image/extract_key_colors.py",
      "metadata": {
        "category": "image",
        "description": "Extract key colors from an image",
        "display_name": "Extract Key Colors",
        "icon": "palette",
        "group": "tasks"
      }
    },
    {
      "class_name": "SaveImage",
      "file_path": "griptape_nodes_library/image/save_image.py",
      "metadata": {
        "category": "image",
        "description": "Save an image to a file",
        "display_name": "Save Image",
        "icon": "image-down",
        "group": "Input/Output"
      }
    },
    {
      "class_name": "Webcam",
      "file_path": "griptape_nodes_library/image/webcam.py",
      "metadata": {
        "category": "image",
        "description": "Capture an image using the device's camera",
        "display_name": "Webcam",
        "icon": "webcam",
        "group": "create"
      }
    },
    {
      "class_name": "RescaleImage",
      "file_path": "griptape_nodes_library/image/rescale_image.py",
      "metadata": {
        "category": "image",
        "description": "Rescale images with separate parameters for target size (pixels) and percentage scale, plus resample filter options",
        "display_name": "Rescale Image",
        "icon": "image-upscale",
        "group": "edit"
      }
    },
    {
      "class_name": "AdjustImageEQ",
      "file_path": "griptape_nodes_library/image/adjust_image_eq.py",
      "metadata": {
        "category": "image",
        "description": "Adjust image brightness, contrast, saturation, and gamma using PIL's ImageEnhance with precise controls",
        "display_name": "Adjust Image EQ",
        "icon": "sliders",
        "group": "edit"
      }
    },
    {
      "class_name": "AdjustImageLevels",
      "file_path": "griptape_nodes_library/image/adjust_image_levels.py",
      "metadata": {
        "category": "image",
        "description": "Adjust image levels similar to Photoshop's levels adjustment with input levels (shadows, midtones, highlights) and output levels",
        "display_name": "Adjust Image Levels",
        "icon": "bar-chart-3",
        "group": "edit"
      }
    },
    {
      "class_name": "GrayscaleImage",
      "file_path": "griptape_nodes_library/image/grayscale_image.py",
      "metadata": {
        "category": "image",
        "description": "Convert image to grayscale",
        "display_name": "Grayscale Image",
        "icon": "image",
        "group": "edit"
      }
    },
    {
      "class_name": "FlipImage",
      "file_path": "griptape_nodes_library/image/flip_image.py",
      "metadata": {
        "category": "image",
        "description": "Flip image horizontally, vertically, or both directions",
        "display_name": "Flip Image",
        "icon": "flip-horizontal",
        "group": "edit"
      }
    },
    {
      "class_name": "GaussianBlurImage",
      "file_path": "griptape_nodes_library/image/gaussian_blur_image.py",
      "metadata": {
        "category": "image",
        "description": "Apply a Gaussian blur to an image",
        "display_name": "Gaussian Blur Image",
        "icon": "sparkles",
        "group": "effects"
      }
    },
    {
      "class_name": "GaussianEdgeFade",
      "file_path": "griptape_nodes_library/image/gaussian_edge_fade.py",
      "metadata": {
        "category": "image",
        "description": "Apply Gaussian-blurred alpha channel fade to image edges for smooth compositing with configurable fade distance, blur radius, edge shape (square/rounded), and selective edge control",
        "display_name": "Gaussian Edge Fade",
        "icon": "circle-dot-dashed",
        "group": "mask"
      }
    },
    {
      "class_name": "GoogleImageGeneration",
      "file_path": "griptape_nodes_library/image/google_image_generation.py",
      "metadata": {
        "category": "image",
        "description": "Generate images using Google models via Griptape model proxy",
        "display_name": "Google Nano Banana Image Generation",
        "group": "create",
        "icon": "sparkles"
      }
    },
    {
      "class_name": "ImagesToPdf",
      "file_path": "griptape_nodes_library/image/images_to_pdf.py",
      "metadata": {
        "category": "image",
        "description": "Convert multiple images to a single PDF file",
        "display_name": "Images to PDF",
        "icon": "file-text"
      }
    },
    {
      "class_name": "BloomEffect",
      "file_path": "griptape_nodes_library/image/bloom_effect.py",
      "metadata": {
        "category": "image",
        "description": "Apply a beautiful bloom/glow effect to images with configurable intensity and radius for dreamy, ethereal results",
        "display_name": "Bloom Effect",
        "icon": "sparkles",
        "group": "effects"
      }
    },
    {
      "class_name": "ImageBlendCompositor",
      "file_path": "griptape_nodes_library/image/image_blend_compositor.py",
      "metadata": {
        "category": "image",
        "description": "Compose two images using various blend modes with positioning and advanced compositing options for creative image manipulation",
        "display_name": "Image Blend Compositor",
        "icon": "layers",
        "group": "merge"
      }
    },
    {
      "class_name": "Note",
      "file_path": "griptape_nodes_library/note.py",
      "metadata": {
        "category": "misc",
        "description": "Create a note node to provide helpful context in your workflow",
        "display_name": "Note",
        "icon": "notepad-text",
        "group": "create"
      }
    },
    {
      "class_name": "ColorPickerNode",
      "file_path": "griptape_nodes_library/misc/color_picker.py",
      "metadata": {
        "category": "misc",
        "description": "Create a color picker node to select a color in various formats",
        "display_name": "ColorPicker",
        "icon": "pipette",
        "group": "create"
      }
    },
    {
      "class_name": "LoggerNode",
      "file_path": "griptape_nodes_library/misc/logger_node.py",
      "metadata": {
        "category": "misc",
        "description": "Log messages to the console with configurable log levels, timestamps, and formatting",
        "display_name": "Logger",
        "icon": "file-text",
        "group": "create"
      }
    },
    {
      "class_name": "Askulator",
      "file_path": "griptape_nodes_library/number/askulator.py",
      "metadata": {
        "category": "number",
        "description": "Askulator was once a humble desk calculator in a university math lab. One day, lightning struck the building during a particularly spicy differential equations final. Now imbued with the power of language... and attitude... it nodes among us. Solving math, interpreting riddles, and offering just a hint of sarcasm.",
        "display_name": "Askulator",
        "icon": "message-circle-question-mark",
        "group": "tasks"
      }
    },
    {
      "class_name": "FloatInput",
      "file_path": "griptape_nodes_library/number/create_float.py",
      "metadata": {
        "category": "number",
        "description": "Create a float value",
        "display_name": "Float Input",
        "icon": "decimals-arrow-right",
        "group": "create"
      }
    },
    {
      "class_name": "IntegerInput",
      "file_path": "griptape_nodes_library/number/create_int.py",
      "metadata": {
        "category": "number",
        "description": "Create an integer value",
        "display_name": "Integer Input",
        "group": "create"
      }
    },
    {
      "class_name": "DisplayFloat",
      "file_path": "griptape_nodes_library/number/display_float.py",
      "metadata": {
        "category": "number",
        "description": "Display a float value",
        "display_name": "Display Float",
        "group": "display"
      }
    },
    {
      "class_name": "DisplayInteger",
      "file_path": "griptape_nodes_library/number/display_int.py",
      "metadata": {
        "category": "number",
        "description": "Display an integer value",
        "display_name": "Display Integer",
        "group": "display"
      }
    },
    {
      "class_name": "Math",
      "file_path": "griptape_nodes_library/number/math.py",
      "metadata": {
        "category": "number",
        "description": "Perform mathematical operations on numbers",
        "display_name": "Math",
        "icon": "calculator",
        "group": "tasks"
      }
    },
    {
      "class_name": "Ruleset",
      "file_path": "griptape_nodes_library/rules/create_ruleset.py",
      "metadata": {
        "category": "agents/rules",
        "description": "Give an agent a set of rules and behaviors to follow",
        "display_name": "Ruleset",
        "group": "create"
      }
    },
    {
      "class_name": "RulesetList",
      "file_path": "griptape_nodes_library/rules/ruleset_list.py",
      "metadata": {
        "category": "agents/rules",
        "description": "Combine rulesets to give an agent a more complex set of behaviors",
        "display_name": "Ruleset List",
        "group": "create"
      }
    },
    {
      "class_name": "LoadText",
      "file_path": "griptape_nodes_library/text/load_text.py",
      "metadata": {
        "category": "text",
        "description": "LoadText node",
        "display_name": "Load Text",
        "icon": "file-text",
        "group": "Input/Output"
      }
    },
    {
      "class_name": "MergeTexts",
      "file_path": "griptape_nodes_library/text/merge_texts.py",
      "metadata": {
        "category": "text",
        "description": "MergeTexts node",
        "display_name": "Merge Texts",
        "icon": "merge",
        "group": "merge"
      }
    },
    {
      "class_name": "RandomText",
      "file_path": "griptape_nodes_library/text/random_text.py",
      "metadata": {
        "category": "text",
        "description": "Selects a random character, word, sentence, or paragraph from input text, or generates random content if no input is provided.",
        "display_name": "Random Text",
        "icon": "dices",
        "group": "tasks"
      }
    },
    {
      "class_name": "DateAndTime",
      "file_path": "griptape_nodes_library/text/date_and_time.py",
      "metadata": {
        "category": "text",
        "description": "Get the date and time",
        "display_name": "Date and Time",
        "icon": "calendar",
        "group": "tasks"
      }
    },
    {
      "class_name": "DisplayText",
      "file_path": "griptape_nodes_library/text/display_text.py",
      "metadata": {
        "category": "text",
        "description": "DisplayText node",
        "display_name": "Display Text",
        "group": "display"
      }
    },
    {
      "class_name": "DisplayTextAsMarkdown",
      "file_path": "griptape_nodes_library/text/display_text_as_markdown.py",
      "metadata": {
        "category": "text",
        "description": "Displays text as markdown",
        "display_name": "Display Text As Markdown",
        "group": "display"
      }
    },
    {
      "class_name": "EvaluateTextResult",
      "file_path": "griptape_nodes_library/text/evaluate_text_result.py",
      "metadata": {
        "category": "text",
        "description": "Evaluate the results of some text against some criteria",
        "display_name": "Evaluate Text Result",
        "group": "describe"
      }
    },
    {
      "class_name": "SaveText",
      "file_path": "griptape_nodes_library/text/save_text.py",
      "metadata": {
        "category": "text",
        "description": "Save text to a file",
        "display_name": "Save Text",
        "icon": "file-down",
        "group": "Input/Output"
      }
    },
    {
      "class_name": "ScrapeWeb",
      "file_path": "griptape_nodes_library/text/scrape_web.py",
      "metadata": {
        "category": "text",
        "description": "Scrape the web for information",
        "display_name": "Scrape Web",
        "icon": "globe",
        "group": "Input/Output"
      }
    },
    {
      "class_name": "SearchReplaceText",
      "file_path": "griptape_nodes_library/text/search_replace_text.py",
      "metadata": {
        "category": "text",
        "description": "Perform search and replace operations on text content with support for regex and case sensitivity",
        "display_name": "Search Replace Text",
        "icon": "regex",
        "group": "edit"
      }
    },
    {
      "class_name": "SearchWeb",
      "file_path": "griptape_nodes_library/text/search_web.py",
      "metadata": {
        "category": "text",
        "description": "Search the web for information",
        "display_name": "Search Web",
        "icon": "binoculars",
        "group": "Input/Output"
      }
    },
    {
      "class_name": "SummarizeText",
      "file_path": "griptape_nodes_library/text/summarize_text_task.py",
      "metadata": {
        "category": "text",
        "description": "Summarize text",
        "display_name": "Summarize Text",
        "icon": "message-square-text",
        "group": "describe"
      }
    },
    {
      "class_name": "TextInput",
      "file_path": "griptape_nodes_library/text/create_multiline_text.py",
      "metadata": {
        "category": "text",
        "description": "TextInput node",
        "display_name": "Text Input",
        "icon": "text-cursor",
        "group": "create"
      }
    },
    {
      "class_name": "FilePathValidator",
      "file_path": "griptape_nodes_library/text/file_path_validator.py",
      "metadata": {
        "category": "text",
        "description": "Validates that file paths exist and are readable Python files",
        "display_name": "File Path Validator",
        "icon": "file-check"
      }
    },
    {
      "class_name": "Calculator",
      "file_path": "griptape_nodes_library/tools/calculator_tool.py",
      "metadata": {
        "category": "agents/tools",
        "description": "Give an agent the ability to use a calculator",
        "display_name": "Calculator",
        "icon": "calculator",
        "group": "create"
      }
    },
    {
      "class_name": "DateTime",
      "file_path": "griptape_nodes_library/tools/date_time_tool.py",
      "metadata": {
        "category": "agents/tools",
        "description": "Give an agent the ability to know what day and time it is",
        "display_name": "Date Time",
        "icon": "calendar",
        "group": "create"
      }
    },
    {
      "class_name": "FileManager",
      "file_path": "griptape_nodes_library/tools/file_manager_tool.py",
      "metadata": {
        "category": "agents/tools",
        "description": "Give an agent the ability to load files from disk",
        "display_name": "File Manager",
        "icon": "folder",
        "group": "create"
      }
    },
    {
      "class_name": "MCPTaskNode",
      "file_path": "griptape_nodes_library/tasks/mcp_task.py",
      "metadata": {
        "category": "agents",
        "description": "Give an agent the ability to use an MCP tool",
        "display_name": "MCP Task",
        "icon": "network",
        "group": "create"
      }
    },
    {
      "class_name": "ToolList",
      "file_path": "griptape_nodes_library/tools/tool_list.py",
      "metadata": {
        "category": "agents/tools",
        "description": "Combine tools to give an agent a more complex set of tools",
        "display_name": "Tool List",
        "icon": "list-check",
        "group": "create"
      }
    },
    {
      "class_name": "WebSearch",
      "file_path": "griptape_nodes_library/tools/web_search_tool.py",
      "metadata": {
        "category": "agents/tools",
        "description": "Give an agent the ability to search the web",
        "display_name": "Web Search",
        "icon": "binoculars",
        "group": "create"
      }
    },
    {
      "class_name": "WebScraper",
      "file_path": "griptape_nodes_library/tools/web_scraper_tool.py",
      "metadata": {
        "category": "agents/tools",
        "description": "Give an agent the ability to scrape the web for information",
        "display_name": "Web Scraper",
        "icon": "globe",
        "group": "create"
      }
    },
    {
      "class_name": "StartFlow",
      "file_path": "griptape_nodes_library/workflows/start_flow.py",
      "metadata": {
        "category": "workflows",
        "description": "Define the start of a workflow and pass parameters into the flow",
        "display_name": "Start Flow",
        "group": "create"
      }
    },
    {
      "class_name": "EndFlow",
      "file_path": "griptape_nodes_library/workflows/end_flow.py",
      "metadata": {
        "category": "workflows",
        "description": "Define the end of a workflow and return parameters from the flow",
        "display_name": "End Flow",
        "group": "create"
      }
    },
    {
      "class_name": "Reroute",
      "file_path": "griptape_nodes_library/execution/reroute.py",
      "metadata": {
        "category": "execution_flow",
        "description": "Provides a node to allow you to redirect a flow, matching inputs and outputs",
        "display_name": "Reroute",
        "group": "flow control"
      }
    },
    {
      "class_name": "IfElse",
      "file_path": "griptape_nodes_library/execution/if_else.py",
      "metadata": {
        "category": "execution_flow",
        "description": "Create a branching workflow based on whether a value is true or false",
        "display_name": "IfElse",
        "group": "comparison"
      }
    },
    {
      "class_name": "CompareNumbers",
      "file_path": "griptape_nodes_library/execution/compare_numbers.py",
      "metadata": {
        "category": "execution_flow",
        "description": "Branch your workflow based on a comparison of two numbers",
        "display_name": "Compare Numbers",
        "group": "comparison"
      }
    },
    {
      "class_name": "CompareStrings",
      "file_path": "griptape_nodes_library/execution/compare_strings.py",
      "metadata": {
        "category": "execution_flow",
        "description": "Branch your workflow based on a comparison of two strings",
        "display_name": "Compare Strings",
        "group": "comparison"
      }
    },
    {
      "class_name": "OutputSelector",
      "file_path": "griptape_nodes_library/execution/select_output.py",
      "metadata": {
        "category": "execution_flow",
        "description": "Let's you choose which direction you want a flow to go, based on the output of previous nodes",
        "display_name": "Output Selector",
        "group": "flow control"
      }
    },
    {
      "class_name": "ForEachStartNode",
      "file_path": "griptape_nodes_library/execution/for_each_start.py",
      "metadata": {
        "category": "execution_flow",
        "description": "Start node for iterating through a list of items and running a flow for each one",
        "display_name": "ForEach Start",
        "icon": "list-start",
        "group": "iteration"
      }
    },
    {
      "class_name": "ForEachEndNode",
      "file_path": "griptape_nodes_library/execution/for_each_end.py",
      "metadata": {
        "category": "execution_flow",
        "description": "End node that completes a loop iteration and connects back to the ForEachStartNode",
        "display_name": "ForEach End",
        "icon": "list-end",
        "group": "iteration"
      }
    },
    {
      "class_name": "ForEachGroupNode",
      "file_path": "griptape_nodes_library/execution/for_each_group.py",
      "metadata": {
        "category": "execution_flow",
        "description": "Group node that iterates over a list or dictionary, executing child nodes for each item",
        "display_name": "ForEach Group",
        "icon": "repeat",
        "group": "iteration",
        "is_node_group": true
      }
    },
    {
      "class_name": "StandardSubflowNodeGroup",
      "file_path": "griptape_nodes_library/engine/standard_subflow_node_group.py",
      "metadata": {
        "category": "execution_flow",
        "description": "Groups multiple nodes together for organization and parallel execution",
        "display_name": "Subflow Node Group",
        "icon": "Layers",
        "is_node_group": true
      }
    },
    {
      "class_name": "AgentToTool",
      "file_path": "griptape_nodes_library/convert/agent_to_tool.py",
      "metadata": {
        "category": "convert",
        "description": "Convert an agent into a tool that another agent can use",
        "display_name": "Agent To Tool",
        "group": "edit"
      }
    },
    {
      "class_name": "LoadGLTF",
      "file_path": "griptape_nodes_library/three_d/load_gltf.py",
      "metadata": {
        "category": "3D",
        "description": "Loads a GLTF file into your workflow",
        "display_name": "Load GLTF",
        "group": "Input/Output"
      }
    },
    {
      "class_name": "LoadThreeD",
      "file_path": "griptape_nodes_library/three_d/load_three_d.py",
      "metadata": {
        "category": "3D",
        "description": "Loads a 3D file into your workflow",
        "display_name": "Load 3D",
        "group": "Input/Output"
      }
    },
    {
      "class_name": "Rodin23DGeneration",
      "file_path": "griptape_nodes_library/three_d/rodin_2_3d_generation.py",
      "metadata": {
        "category": "3D",
        "description": "Generate 3D models using Rodin Gen-2 via Griptape model proxy",
        "display_name": "Rodin 3D Generation",
        "group": "create"
      }
    },
    {
      "class_name": "ForLoopStartNode",
      "file_path": "griptape_nodes_library/execution/for_loop_start.py",
      "metadata": {
        "category": "execution_flow",
        "description": "Start node for iterating through a range of numbers with a specified step value",
        "display_name": "For Loop Start",
        "icon": "repeat",
        "group": "iteration"
      }
    },
    {
      "class_name": "ForLoopEndNode",
      "file_path": "griptape_nodes_library/execution/for_loop_end.py",
      "metadata": {
        "category": "execution_flow",
        "description": "End node that completes a loop iteration and connects back to the ForLoopStartNode",
        "display_name": "For Loop End",
        "icon": "repeat",
        "group": "iteration"
      }
    },
    {
      "class_name": "CancelWorkflow",
      "file_path": "griptape_nodes_library/execution/cancel_workflow.py",
      "metadata": {
        "category": "execution_flow",
        "description": "Cancel the workflow execution with a custom reason",
        "display_name": "Cancel Workflow",
        "icon": "x-circle",
        "group": "flow control"
      }
    },
    {
      "class_name": "CreateVariable",
      "file_path": "griptape_nodes_library/variables/create_variable.py",
      "metadata": {
        "category": "variables",
        "description": "Create or update a variable with a specified name, type, and value. Creates new variables or updates existing ones intelligently.",
        "display_name": "Create Variable",
        "icon": "PlusCircle",
        "group": "create"
      }
    },
    {
      "class_name": "GetVariable",
      "file_path": "griptape_nodes_library/variables/get_variable.py",
      "metadata": {
        "category": "variables",
        "description": "Retrieve the value of an existing variable",
        "display_name": "Get Variable",
        "icon": "ArrowDown",
        "group": "describe"
      }
    },
    {
      "class_name": "SetVariable",
      "file_path": "griptape_nodes_library/variables/set_variable.py",
      "metadata": {
        "category": "variables",
        "description": "Set the value of an existing variable",
        "display_name": "Set Variable",
        "icon": "ArrowUp",
        "group": "edit"
      }
    },
    {
      "class_name": "HasVariable",
      "file_path": "griptape_nodes_library/variables/has_variable.py",
      "metadata": {
        "category": "variables",
        "description": "Check whether a variable exists",
        "display_name": "Has Variable",
        "icon": "QuestionMarkCircle",
        "group": "describe"
      }
    },
    {
      "class_name": "ListFiles",
      "file_path": "griptape_nodes_library/files/list_files.py",
      "metadata": {
        "category": "files",
        "description": "List files in a directory with optional pattern matching and recursive search",
        "display_name": "List Files",
        "icon": "FolderOpen"
      }
    },
    {
      "class_name": "DeleteFile",
      "file_path": "griptape_nodes_library/files/delete_file.py",
      "metadata": {
        "category": "files",
        "description": "Delete a file or directory from the file system. Directories are deleted with all their contents.",
        "display_name": "Delete File",
        "icon": "Trash"
      }
    },
    {
      "class_name": "FilePathComponents",
      "file_path": "griptape_nodes_library/files/path.py",
      "metadata": {
        "category": "files",
        "description": "Extract path components from a file path (filename, stem, extension, parent, query params)",
        "display_name": "FilePath Components",
        "icon": "FileText"
      }
    },
    {
      "class_name": "PathJoin",
      "file_path": "griptape_nodes_library/files/path_join.py",
      "metadata": {
        "category": "files",
        "description": "Join multiple path components together to create a file path using appropriate path separators",
        "display_name": "Path Join",
        "icon": "Combine"
      }
    },
    {
      "class_name": "PathAddExtension",
      "file_path": "griptape_nodes_library/files/path_add_extension.py",
      "metadata": {
        "category": "files",
        "description": "Add or replace a file extension on a path, with option to strip query parameters",
        "display_name": "Path Add Extension",
        "icon": "FileText"
      }
    },
    {
      "class_name": "CopyFiles",
      "file_path": "griptape_nodes_library/files/copy_files.py",
      "metadata": {
        "category": "files",
        "description": "Copy files and/or directories from source to destination. Supports glob patterns and multiple sources.",
        "display_name": "Copy Files",
        "icon": "Copy"
      }
    },
    {
      "class_name": "MoveFiles",
      "file_path": "griptape_nodes_library/files/move_files.py",
      "metadata": {
        "category": "files",
        "description": "Move files and/or directories from source to destination. Implemented as copy + delete. Supports glob patterns and multiple sources.",
        "display_name": "Move Files",
        "icon": "ArrowRight"
      }
    },
    {
      "class_name": "RenameFile",
      "file_path": "griptape_nodes_library/files/rename_file.py",
      "metadata": {
        "category": "files",
        "description": "Rename a file or directory. Can rename to a new name in the same directory or to a full path.",
        "display_name": "Rename File",
        "icon": "Edit"
      }
    },
    {
      "class_name": "TempDirectory",
      "file_path": "griptape_nodes_library/files/temp_directory.py",
      "metadata": {
        "category": "files",
        "description": "Get the system temporary directory path. Works cross-platform (Windows, macOS, Linux).",
        "display_name": "Temp Directory",
        "icon": "Folder"
      }
    },
    {
      "class_name": "TempFilename",
      "file_path": "griptape_nodes_library/files/temp_filename.py",
      "metadata": {
        "category": "files",
        "description": "Generate a unique temporary filename using Python's tempfile module. Supports optional directory, suffix, prefix, and can return absolute path or just filename.",
        "display_name": "Temp Filename",
        "icon": "FileText"
      }
    }
  ],
  "workflows": [
    "workflows/templates/compare_prompts.py",
    "workflows/templates/coordinating_agents.py",
    "workflows/templates/fill_in_the_story.py",
    "workflows/templates/flux_2_-_magazine_cover.py",
    "workflows/templates/nano_banana_-_image_collage.py",
    "workflows/templates/nano_banana_pro_-_image_collage.py",
    "workflows/templates/nano_banana_pro_-_product_advertisement.py",
    "workflows/templates/photography_team.py",
    "workflows/templates/prompt_an_image.py",
    "workflows/templates/qwen-image_-_band_poster.py"
  ],
  "is_default_library": true
}<|MERGE_RESOLUTION|>--- conflicted
+++ resolved
@@ -27,11 +27,7 @@
   "metadata": {
     "author": "Griptape, Inc",
     "description": "Default nodes for Griptape Nodes",
-<<<<<<< HEAD
-    "library_version": "0.52.7",
-=======
     "library_version": "0.52.9",
->>>>>>> 7a9bc4ad
     "engine_version": "0.65.0",
     "tags": [
       "Griptape",
