{
  "name": "Griptape Nodes Library",
  "library_schema_version": "0.1.0",
  "settings": [
    {
      "description": "API keys required by nodes in this library",
      "category": "app_events.on_app_initialization_complete",
      "contents": {
        "secrets_to_register": [
          "OPENAI_API_KEY",
          "ANTHROPIC_API_KEY",
          "COHERE_API_KEY",
          "GROK_API_KEY",
          "GROQ_API_KEY",
          "NVIDIA_API_KEY",
          "AWS_ACCESS_KEY_ID",
          "AWS_SECRET_ACCESS_KEY",
          "AWS_DEFAULT_REGION",
          "GOOGLE_API_KEY",
          "GOOGLE_API_SEARCH_ID",
          "EXA_API_KEY",
          "ELEVEN_LABS_API_KEY"
        ]
      }
    }
  ],
  "metadata": {
    "author": "Griptape, Inc",
    "description": "Default nodes for Griptape Nodes",
    "library_version": "0.50.0",
    "engine_version": "0.50.0",
    "tags": ["Griptape", "AI"],
    "dependencies": {
      "pip_dependencies": [
        "griptape[drivers-prompt-amazon-bedrock,drivers-prompt-anthropic,drivers-prompt-cohere,drivers-prompt-ollama,drivers-web-scraper-trafilatura,drivers-web-search-duckduckgo,drivers-web-search-exa,loaders-image,loaders-pdf]>=1.8.12",
        "json-repair>=0.46.1",
        "static-ffmpeg>=2.8",
        "jmespath>=1.0.1",
        "json-schema-to-pydantic>=0.4.6"
      ]
    }
  },
  "categories": [
    {
      "misc": {
        "title": "misc",
        "description": "Miscellaneous nodes",
        "color": "border-gray-500",
        "icon": "Folder"
      }
    },
    {
      "execution_flow": {
        "color": "border-green-500",
        "title": "Execution Flow",
        "description": "Execution Nodes",
        "icon": "split"
      }
    },
    {
      "agents": {
        "color": "border-purple-500",
        "title": "Agent",
        "description": "Nodes related to Agents",
        "icon": "UserCircle"
      }
    },
    {
      "agents/prompt_models": {
        "color": "border-indigo-500",
        "title": "Prompt Models",
        "description": "Prompt Drivers for Griptape Agents",
        "icon": "brain"
      }
    },
    {
      "agents/rules": {
        "color": "border-violet-500",
        "title": "Rules",
        "description": "Basic nodes",
        "icon": "Scale"
      }
    },
    {
      "agents/tasks": {
        "color": "border-cyan-500",
        "title": "Tasks",
        "description": "Run various tasks",
        "icon": "Config"
      }
    },
    {
      "agents/tools": {
        "color": "border-cyan-500",
        "title": "Tools",
        "description": "Tools an agent can use",
        "icon": "Wrench"
      }
    },
    {
      "engine": {
        "color": "border-red-500",
        "title": "Engine",
        "description": "Engine control and introspection nodes",
        "icon": "Cog"
      }
    },
    {
      "agents/tools/config": {
        "color": "border-cyan-500",
        "title": "Drivers",
        "description": "Drivers for Griptape Agents",
        "icon": "Truck"
      }
    },
    {
      "3D": {
        "color": "border-indigo-500",
        "title": "3D",
        "description": "3D model related nodes",
        "icon": "Cube",
        "group": "create"
      }
    },
    {
      "audio": {
        "color": "border-sky-500",
        "title": "Audio",
        "description": "Audio related nodes",
        "icon": "audio-lines",
        "group": "create"
      }
    },
    {
      "video": {
        "color": "border-pink-500",
        "title": "Video",
        "description": "Video related nodes",
        "icon": "Video",
        "group": "create"
      }
    },
    {
      "image": {
        "color": "border-purple-500",
        "title": "Image",
        "description": "Image related nodes",
        "icon": "Image",
        "group": "create"
      }
    },
    {
      "image/image_models": {
        "color": "border-indigo-500",
        "title": "Image Models",
        "description": "Image Generation Models for Griptape Agents",
        "icon": "brain",
        "group": "create"
      }
    },
    {
      "number": {
        "color": "border-blue-500",
        "title": "Number",
        "description": "Number Nodes",
        "icon": "Hash",
        "group": "create"
      }
    },
    {
      "text": {
        "color": "border-blue-500",
        "title": "Text",
        "description": "Text related nodes",
        "icon": "DocumentText",
        "group": "create"
      }
    },
    {
      "dict": {
        "color": "border-green-500",
        "title": "Dictionary",
        "description": "Dictionary Nodes",
        "icon": "Braces",
        "group": "create"
      }
    },
    {
      "convert": {
        "color": "border-cyan-500",
        "title": "Convert",
        "description": "Convert nodes",
        "icon": "Shuffle",
        "group": "edit"
      }
    },
    {
      "json": {
        "color": "border-cyan-500",
        "title": "JSON",
        "description": "JSON data manipulation nodes",
        "icon": "Braces",
        "group": "create"
      }
    },
    {
      "utils": {
        "color": "border-gray-500",
        "title": "Utility",
        "description": "Utility nodes like save, etc., etc",
        "icon": "Cog"
      }
    },
    {
      "lists": {
        "color": "border-slate-500",
        "title": "Lists",
        "description": "Nodes to interact with and work with Lists",
        "icon": "List",
        "group": "create"
      }
    },
    {
      "workflows": {
        "color": "border-gray-500",
        "title": "Workflows",
        "description": "Nodes for executing Workflows",
        "icon": "Workflow",
        "group": "create"
      }
    },
    {
      "variables": {
        "color": "border-amber-500",
        "title": "Variables",
        "description": "Flow variable management nodes with hierarchical scoping",
        "icon": "Variable",
        "group": "create"
      }
    },
    {
      "lora": {
        "color": "border-rose-500",
        "title": "LoRA",
        "description": "",
        "icon": "layers-2"
      }
    }
  ],
  "nodes": [
    {
      "class_name": "AddToList",
      "file_path": "griptape_nodes_library/lists/add_to_list.py",
      "metadata": {
        "category": "lists",
        "description": "Takes a list input and adds a value to the list at the specified index.",
        "display_name": "Add To List",
        "icon": "list-plus",
        "group": "edit"
      }
    },
    {
      "class_name": "CombineLists",
      "file_path": "griptape_nodes_library/lists/combine_lists.py",
      "metadata": {
        "category": "lists",
        "description": "Takes two lists and combines them into a single flattened list.",
        "display_name": "Combine Lists",
        "group": "merge"
      }
    },
    {
      "class_name": "CreateList",
      "file_path": "griptape_nodes_library/lists/create_list.py",
      "metadata": {
        "category": "lists",
        "description": "Takes a list of items and creates a list.",
        "display_name": "Create List",
        "group": "create"
      }
    },
    {
      "class_name": "BoolInput",
      "file_path": "griptape_nodes_library/number/create_bool.py",
      "metadata": {
        "category": "number",
        "description": "Creates a boolean value.",
        "display_name": "Bool Input",
        "icon": "toggle-right",
        "group": "general"
      }
    },
    {
      "class_name": "CreateBoolList",
      "file_path": "griptape_nodes_library/lists/create_bool_list.py",
      "metadata": {
        "category": "lists",
        "description": "Creates a list of boolean values.",
        "display_name": "Create Bool List",
        "group": "create"
      }
    },
    {
      "class_name": "CreateFloatList",
      "file_path": "griptape_nodes_library/lists/create_float_list.py",
      "metadata": {
        "category": "lists",
        "description": "Creates a list of float values.",
        "display_name": "Create Float List",
        "group": "create"
      }
    },
    {
      "class_name": "EngineNode",
      "file_path": "griptape_nodes_library/engine/engine_node.py",
      "metadata": {
        "category": "engine",
        "description": "Dynamically call any RequestPayload in the engine",
        "display_name": "Engine Node",
        "icon": "Cog"
      }
    },
    {
      "class_name": "ExecutePython",
      "file_path": "griptape_nodes_library/engine/execute_python.py",
      "metadata": {
        "category": "engine",
        "description": "Execute Python code with input variables and capture output",
        "display_name": "Execute Python",
        "icon": "Code"
      }
    },
    {
      "class_name": "CreateIntList",
      "file_path": "griptape_nodes_library/lists/create_int_list.py",
      "metadata": {
        "category": "lists",
        "description": "Creates a list of integer values.",
        "display_name": "Create Int List",
        "group": "create"
      }
    },
    {
      "class_name": "CreateTextList",
      "file_path": "griptape_nodes_library/lists/create_text_list.py",
      "metadata": {
        "category": "lists",
        "description": "Creates a list of text items",
        "display_name": "Create Text List",
        "group": "create"
      }
    },
    {
      "class_name": "CreateImageList",
      "file_path": "griptape_nodes_library/lists/create_image_list.py",
      "metadata": {
        "category": "lists",
        "description": "Creates a list of image items",
        "display_name": "Create Image List",
        "group": "create"
      }
    },
    {
      "class_name": "GetFromList",
      "file_path": "griptape_nodes_library/lists/get_from_list.py",
      "metadata": {
        "category": "lists",
        "description": "Takes a list of items and gets an item at a specified index from the list.",
        "display_name": "Get From List",
        "group": "describe"
      }
    },
    {
      "class_name": "SelectFromList",
      "file_path": "griptape_nodes_library/lists/select_from_list.py",
      "metadata": {
        "category": "lists",
        "description": "Lets the user select an  item from a list.",
        "display_name": "Select From List",
        "group": "describe"
      }
    },
    {
      "class_name": "GetIndexOfItem",
      "file_path": "griptape_nodes_library/lists/get_index_of_item.py",
      "metadata": {
        "category": "lists",
        "description": "Takes a list of items and gets the index of an item in the list.",
        "display_name": "Get Index Of Item",
        "group": "describe"
      }
    },
    {
      "class_name": "GetListContainsItem",
      "file_path": "griptape_nodes_library/lists/get_list_contains_item.py",
      "metadata": {
        "category": "lists",
        "description": "Takes a list of items and checks if the list contains an item.",
        "display_name": "Get List Contains Item",
        "group": "describe"
      }
    },
    {
      "class_name": "GetListIsEmpty",
      "file_path": "griptape_nodes_library/lists/get_list_is_empty.py",
      "metadata": {
        "category": "lists",
        "description": "Takes a list of items and checks if the list is empty.",
        "display_name": "Get List Is Empty",
        "group": "describe"
      }
    },
    {
      "class_name": "GetListLength",
      "file_path": "griptape_nodes_library/lists/get_list_length.py",
      "metadata": {
        "category": "lists",
        "description": "Takes a list of items and gets the length of the list.",
        "display_name": "Get List Length",
        "group": "describe"
      }
    },
    {
      "class_name": "RemoveFromList",
      "file_path": "griptape_nodes_library/lists/remove_from_list.py",
      "metadata": {
        "category": "lists",
        "description": "Takes a list input and removes an item from the list at the specified index or by value.",
        "display_name": "Remove From List",
        "icon": "list-minus",
        "group": "edit"
      }
    },
    {
      "class_name": "ReplaceInList",
      "file_path": "griptape_nodes_library/lists/replace_in_list.py",
      "metadata": {
        "category": "lists",
        "description": "Takes a list input and replaces an item either by matching the item or by index.",
        "display_name": "Replace In List",
        "icon": "list-restart",
        "group": "edit"
      }
    },
    {
      "class_name": "SplitList",
      "file_path": "griptape_nodes_library/lists/split_list.py",
      "metadata": {
        "category": "lists",
        "description": "Takes a list input and splits it either by index or by item value, with options for keeping the split item.",
        "display_name": "Split List",
        "icon": "square-split-vertical",
        "group": "edit"
      }
    },
    {
      "class_name": "SplitText",
      "file_path": "griptape_nodes_library/lists/split_text.py",
      "metadata": {
        "category": "lists",
        "description": "Takes a text string and splits it into a list based on a specified delimiter.",
        "display_name": "Split Text",
        "icon": "scissors",
        "group": "edit"
      }
    },
    {
      "class_name": "DisplayList",
      "file_path": "griptape_nodes_library/lists/display_list.py",
      "metadata": {
        "category": "lists",
        "description": "Takes a list input and creates output parameters for each item in the list",
        "display_name": "Display List",
        "group": "display"
      }
    },
    {
      "class_name": "ListToDictKeys",
      "file_path": "griptape_nodes_library/convert/list_to_dict_keys.py",
      "metadata": {
        "category": "convert",
        "description": "Converts a list to dictionary keys with empty string values",
        "display_name": "List To Dict Keys",
        "group": "edit"
      }
    },
    {
      "class_name": "Agent",
      "file_path": "griptape_nodes_library/agents/agent.py",
      "metadata": {
        "category": "agents",
        "description": "Creates an AI agent with conversation memory and the ability to use tools",
        "display_name": "Agent",
        "group": "create"
      }
    },
    {
      "class_name": "LoadAudio",
      "file_path": "griptape_nodes_library/audio/load_audio.py",
      "metadata": {
        "category": "audio",
        "description": "Loads audio files into your workflow",
        "display_name": "Load Audio",
        "icon": "file-up",
        "group": "Input/Output"
      }
    },
    {
      "class_name": "SaveAudio",
      "file_path": "griptape_nodes_library/audio/save_audio.py",
      "metadata": {
        "category": "audio",
        "description": "Saves audio files from your workflow",
        "display_name": "Save Audio",
        "icon": "file-down",
        "group": "Input/Output"
      }
    },
    {
      "class_name": "Microphone",
      "file_path": "griptape_nodes_library/audio/microphone.py",
      "metadata": {
        "category": "audio",
        "description": "Can record audio from your microphone.",
        "display_name": "Microphone",
        "icon": "mic",
        "group": "create"
      }
    },
    {
      "class_name": "TranscribeAudio",
      "file_path": "griptape_nodes_library/audio/transcribe_audio.py",
      "metadata": {
        "category": "audio",
        "description": "Transcribe audio files into text.\nRequires an OpenAI API key.",
        "display_name": "Transcribe Audio",
        "icon": "ear",
        "group": "describe"
      }
    },
    {
      "class_name": "ElevenMusicGeneration",
      "file_path": "griptape_nodes_library/audio/eleven_music_generation.py",
      "metadata": {
        "category": "audio",
        "description": "Generate music using Eleven Labs Music Generation API",
        "display_name": "Eleven Music Generation",
        "icon": "music",
        "group": "create",
        "deprecation": {
          "deprecation_message": "Please use the Eleven Labs Music Generation node instead.",
          "removal_version": "0.64.0"
        }
      }
    },
    {
      "class_name": "ElevenLabsTextToSpeechGeneration",
      "file_path": "griptape_nodes_library/audio/eleven_labs_text_to_speech.py",
      "metadata": {
        "category": "audio",
        "description": "Generate speech from text using Eleven Labs text-to-speech models",
        "display_name": "Eleven Labs Text to Speech Generation",
        "icon": "mic",
        "group": "create"
      }
    },
    {
      "class_name": "ElevenLabsSoundEffectGeneration",
      "file_path": "griptape_nodes_library/audio/eleven_labs_sound_effect.py",
      "metadata": {
        "category": "audio",
        "description": "Generate sound effects from text prompts using Eleven Labs",
        "display_name": "Eleven Labs Sound Effect Generation",
        "icon": "volume-2",
        "group": "create"
      }
    },
    {
      "class_name": "ElevenLabsMusicGeneration",
      "file_path": "griptape_nodes_library/audio/eleven_labs_music_generation.py",
      "metadata": {
        "category": "audio",
        "description": "Generate music from text prompts using Eleven Labs",
        "display_name": "Eleven Labs Music Generation",
        "icon": "music",
        "group": "create"
      }
    },
    {
      "class_name": "CombineAudio",
      "file_path": "griptape_nodes_library/audio/combine_audio.py",
      "metadata": {
        "category": "audio",
        "description": "Combine multiple audio tracks into a single audio file using ffmpeg",
        "display_name": "Combine Audio",
        "icon": "layers",
        "group": "create"
      }
    },
    {
      "class_name": "AudioDetails",
      "file_path": "griptape_nodes_library/audio/audio_details.py",
      "metadata": {
        "category": "audio",
        "description": "Extract detailed information from an audio file including duration, format, bitrate, and sample rate",
        "display_name": "Audio Details",
        "icon": "info",
        "group": "describe"
      }
    },
    {
      "class_name": "LoadVideo",
      "file_path": "griptape_nodes_library/video/load_video.py",
      "metadata": {
        "category": "video",
        "description": "Loads video files into your workflow",
        "display_name": "Load Video",
        "icon": "file-video",
        "group": "Input/Output"
      }
    },
    {
      "class_name": "DisplayVideo",
      "file_path": "griptape_nodes_library/video/display_video.py",
      "metadata": {
        "category": "video",
        "description": "Display a video",
        "display_name": "Display Video",
        "icon": "monitor-play",
        "group": "display"
      }
    },
    {
      "class_name": "ResizeVideo",
      "file_path": "griptape_nodes_library/video/resize_video.py",
      "metadata": {
        "category": "video",
        "description": "Resize a video using imageio_ffmpeg",
        "display_name": "Resize Video",
        "icon": "picture-in-picture",
        "group": "edit"
      }
    },
    {
      "class_name": "SaveVideo",
      "file_path": "griptape_nodes_library/video/save_video.py",
      "metadata": {
        "category": "video",
        "description": "Save a video to a file",
        "display_name": "Save Video",
        "icon": "file-down",
        "group": "Input/Output"
      }
    },
    {
      "class_name": "GetVideoMetadata",
      "file_path": "griptape_nodes_library/video/get_video_metadata.py",
      "metadata": {
        "category": "video",
        "description": "Extract metadata from video files including aspect ratio",
        "display_name": "Get Video Metadata",
        "icon": "info",
        "group": "describe"
      }
    },
    {
      "class_name": "SeedanceVideoGeneration",
      "file_path": "griptape_nodes_library/video/seedance_video_generation.py",
      "metadata": {
        "category": "video",
        "description": "Generate a video using the Seedance model via Griptape Cloud Forwarders.",
        "display_name": "Seedance Video Generation",
        "icon": "Sparkles",
        "group": "create"
      }
    },
    {
      "class_name": "SoraVideoGeneration",
      "file_path": "griptape_nodes_library/video/sora_video_generation.py",
      "metadata": {
        "category": "video",
        "description": "Generate video using Sora 2 models via Griptape Cloud model proxy",
        "display_name": "Sora 2 Video Generation",
        "icon": "Sparkles",
        "group": "create"
      }
    },
    {
<<<<<<< HEAD
      "class_name": "WanTextToVideoGeneration",
      "file_path": "griptape_nodes_library/video/wan_text_to_video_generation.py",
      "metadata": {
        "category": "video",
        "description": "Generate videos from text using WAN models via Griptape model proxy",
        "display_name": "WAN Text to Video Generation",
        "icon": "Sparkles",
        "group": "create"
      }
    },
    {
      "class_name": "WanImageToVideoGeneration",
      "file_path": "griptape_nodes_library/video/wan_image_to_video_generation.py",
      "metadata": {
        "category": "video",
        "description": "Generate videos from images using WAN models via Griptape model proxy",
        "display_name": "WAN Image to Video Generation",
        "icon": "Sparkles",
        "group": "create"
=======
      "class_name": "SeedVRVideoUpscale",
      "file_path": "griptape_nodes_library/video/seedvr_video_upscale.py",
      "metadata": {
        "category": "video",
        "description": "Upscale video using SeedVR models via Griptape Cloud model proxy",
        "display_name": "SeedVR Video Upscale",
        "icon": "Sparkles",
        "group": "edit"
>>>>>>> 918e0b15
      }
    },
    {
      "class_name": "SplitVideo",
      "file_path": "griptape_nodes_library/video/split_video.py",
      "metadata": {
        "category": "video",
        "description": "Split a video into multiple parts using ffmpeg with timecode support",
        "display_name": "Split Video",
        "icon": "scissors",
        "group": "edit"
      }
    },
    {
      "class_name": "ConcatenateVideos",
      "file_path": "griptape_nodes_library/video/concatenate_videos.py",
      "metadata": {
        "category": "video",
        "description": "Concatenate multiple videos into a single video file with configurable format and codec options",
        "display_name": "Concatenate Videos",
        "icon": "link",
        "group": "merge"
      }
    },
    {
      "class_name": "HoldVideoFrames",
      "file_path": "griptape_nodes_library/video/hold_video_frames.py",
      "metadata": {
        "category": "video",
        "description": "Hold video frames for a specified number of frames, creating a stepped video effect",
        "display_name": "Hold Video Frames",
        "icon": "pause-circle",
        "group": "effects"
      }
    },
    {
      "class_name": "AddFilmGrain",
      "file_path": "griptape_nodes_library/video/add_film_grain.py",
      "metadata": {
        "category": "video",
        "description": "Add realistic film grain to video using sophisticated noise generation and luminance masking",
        "display_name": "Add Film Grain",
        "icon": "film",
        "group": "effects"
      }
    },
    {
      "class_name": "AddVignette",
      "file_path": "griptape_nodes_library/video/add_vignette.py",
      "metadata": {
        "category": "video",
        "description": "Add a vignette effect to video with adjustable lens angle, center position, and aspect ratio",
        "display_name": "Add Vignette",
        "icon": "circle-dot",
        "group": "effects"
      }
    },
    {
      "class_name": "ReverseVideo",
      "file_path": "griptape_nodes_library/video/reverse_video.py",
      "metadata": {
        "category": "video",
        "description": "Reverse video playback with options to reverse, mute, or keep original audio",
        "display_name": "Reverse Video",
        "icon": "rewind",
        "group": "effects"
      }
    },
    {
      "class_name": "FlipVideo",
      "file_path": "griptape_nodes_library/video/flip_video.py",
      "metadata": {
        "category": "video",
        "description": "Flip video horizontally, vertically, or both directions",
        "display_name": "Flip Video",
        "icon": "flip-horizontal",
        "group": "edit"
      }
    },
    {
      "class_name": "AdjustVideoEQ",
      "file_path": "griptape_nodes_library/video/adjust_video_eq.py",
      "metadata": {
        "category": "video",
        "description": "Adjust video brightness, contrast, saturation, and gamma with precise controls",
        "display_name": "Adjust Video EQ",
        "icon": "sliders",
        "group": "edit"
      }
    },
    {
      "class_name": "AddRGBShift",
      "file_path": "griptape_nodes_library/video/add_rgb_shift.py",
      "metadata": {
        "category": "video",
        "description": "Add RGB shift (chromatic aberration) effect with individual channel control, static or animated glitches, and VHS-style base effects with configurable noise, chroma shift, blur, and motion trails",
        "display_name": "Add RGB Shift",
        "icon": "palette",
        "group": "effects"
      }
    },
    {
      "class_name": "ChangeSpeed",
      "file_path": "griptape_nodes_library/video/change_speed.py",
      "metadata": {
        "category": "video",
        "description": "Change the playback speed of a video using FFmpeg's setpts filter with automatic audio speed adjustment",
        "display_name": "Change Speed",
        "icon": "zap",
        "group": "effects"
      }
    },
    {
      "class_name": "AddColorCurves",
      "file_path": "griptape_nodes_library/video/add_color_curves.py",
      "metadata": {
        "category": "video",
        "description": "Add color curves (color grading) effect to video using FFmpeg's curves filter with presets and custom curve options",
        "display_name": "Add Color Curves",
        "icon": "palette",
        "group": "effects"
      }
    },
    {
      "class_name": "AddOverlay",
      "file_path": "griptape_nodes_library/video/add_overlay.py",
      "metadata": {
        "category": "video",
        "description": "Add an overlay video on top of a base video using FFmpeg's overlay filter with alpha channel control",
        "display_name": "Add Overlay",
        "icon": "layers",
        "group": "merge"
      }
    },
    {
      "class_name": "ExtractLastFrame",
      "file_path": "griptape_nodes_library/video/extract_last_frame.py",
      "metadata": {
        "category": "video",
        "description": "Extract the last frame from a video and output it as an Image",
        "display_name": "Extract Last Frame",
        "icon": "film",
        "group": "describe"
      }
    },
    {
      "class_name": "ExtractAudio",
      "file_path": "griptape_nodes_library/video/extract_audio.py",
      "metadata": {
        "category": "video",
        "description": "Extract audio from a video and output it as an audio file with configurable format and quality settings",
        "display_name": "Extract Audio",
        "icon": "volume-2",
        "group": "describe"
      }
    },
    {
      "class_name": "ToBool",
      "file_path": "griptape_nodes_library/convert/to_bool.py",
      "metadata": {
        "category": "convert",
        "description": "Converts incoming value to a boolean",
        "display_name": "To Bool",
        "group": "edit"
      }
    },
    {
      "class_name": "ToDictionary",
      "file_path": "griptape_nodes_library/convert/to_dict.py",
      "metadata": {
        "category": "convert",
        "description": "Converts incoming value to a dictionary",
        "display_name": "To Dictionary",
        "group": "edit"
      }
    },
    {
      "class_name": "DictToList",
      "file_path": "griptape_nodes_library/convert/dict_to_list.py",
      "metadata": {
        "category": "convert",
        "description": "Extract lists of keys and values from a dictionary",
        "display_name": "Dict to List",
        "group": "edit"
      }
    },
    {
      "class_name": "JsonExtractValue",
      "file_path": "griptape_nodes_library/json/json_extract_value.py",
      "metadata": {
        "category": "json",
        "description": "Extract values from JSON using JMESPath expressions (e.g., '[*].assignee' for all assignees)",
        "display_name": "JSON Extract Value",
        "icon": "search",
        "group": "describe"
      }
    },
    {
      "class_name": "JsonInput",
      "file_path": "griptape_nodes_library/json/json_input.py",
      "metadata": {
        "category": "json",
        "description": "Create a JSON node from input data",
        "display_name": "JSON Input",
        "icon": "file-json",
        "group": "create"
      }
    },
    {
      "class_name": "DisplayJson",
      "file_path": "griptape_nodes_library/json/display_json.py",
      "metadata": {
        "category": "json",
        "description": "Display JSON data with automatic repair and formatting",
        "display_name": "Display JSON",
        "icon": "eye",
        "group": "display"
      }
    },
    {
      "class_name": "JsonReplace",
      "file_path": "griptape_nodes_library/json/json_replace.py",
      "metadata": {
        "category": "json",
        "description": "Replace values in JSON using dot notation paths",
        "display_name": "JSON Replace",
        "icon": "edit",
        "group": "edit"
      }
    },
    {
      "class_name": "JsonFind",
      "file_path": "griptape_nodes_library/json/json_find.py",
      "metadata": {
        "category": "json",
        "description": "Find items in JSON arrays based on search criteria",
        "display_name": "JSON Find",
        "icon": "search",
        "group": "describe"
      }
    },
    {
      "class_name": "ToFloat",
      "file_path": "griptape_nodes_library/convert/to_float.py",
      "metadata": {
        "category": "convert",
        "description": "Converts incoming value to a float",
        "display_name": "To Float",
        "group": "edit"
      }
    },
    {
      "class_name": "ToInteger",
      "file_path": "griptape_nodes_library/convert/to_int.py",
      "display_name": "To Integer",
      "metadata": {
        "category": "convert",
        "description": "Converts incoming value to an integer",
        "display_name": "To Integer",
        "group": "edit"
      }
    },
    {
      "class_name": "ToText",
      "file_path": "griptape_nodes_library/convert/to_text.py",
      "metadata": {
        "category": "convert",
        "description": "Converts incoming value to text",
        "display_name": "To Text",
        "group": "edit"
      }
    },
    {
      "class_name": "ToJson",
      "file_path": "griptape_nodes_library/convert/to_json.py",
      "metadata": {
        "category": "convert",
        "description": "Converts incoming value to JSON data",
        "display_name": "To JSON",
        "group": "edit"
      }
    },
    {
      "class_name": "Dictionary",
      "file_path": "griptape_nodes_library/dict/create_dict.py",
      "metadata": {
        "category": "dict",
        "description": "Creates a dictionary from key-value pairs",
        "display_name": "Create Dictionary",
        "group": "create"
      }
    },
    {
      "class_name": "DisplayDictionary",
      "file_path": "griptape_nodes_library/dict/display_dict.py",
      "metadata": {
        "category": "dict",
        "description": "Displays dictionary data",
        "display_name": "Display Dictionary",
        "group": "display"
      }
    },
    {
      "class_name": "KeyValuePair",
      "file_path": "griptape_nodes_library/dict/key_value_pair.py",
      "metadata": {
        "category": "dict",
        "description": "Create a Key Value Pair",
        "display_name": "Key Value Pair",
        "group": "create"
      }
    },
    {
      "class_name": "LoadDictionary",
      "file_path": "griptape_nodes_library/dict/load_dict.py",
      "metadata": {
        "category": "dict",
        "description": "Loads a dictionary from disk",
        "display_name": "Load Dictionary",
        "group": "Input/Output",
        "icon": "file-up"
      }
    },
    {
      "class_name": "MergeKeyValuePairs",
      "file_path": "griptape_nodes_library/dict/merge_key_value_pair.py",
      "metadata": {
        "category": "dict",
        "description": "Merges multiple Key/Value Pairs into a single dictionary",
        "display_name": "Merge Key Value Pairs",
        "group": "merge"
      }
    },
    {
      "class_name": "SaveDictionary",
      "file_path": "griptape_nodes_library/dict/save_dict.py",
      "metadata": {
        "category": "dict",
        "description": "Save dictionary data to a file",
        "display_name": "Save Dictionary",
        "icon": "file-down",
        "group": "Input/Output"
      }
    },
    {
      "class_name": "DictGetValueByKey",
      "file_path": "griptape_nodes_library/dict/get_dict_value.py",
      "metadata": {
        "category": "dict",
        "description": "Get a value from a dictionary by key with optional default handling",
        "display_name": "Get Dictionary Value by Key",
        "icon": "key",
        "group": "describe"
      }
    },
    {
      "class_name": "DictHasValueForKey",
      "file_path": "griptape_nodes_library/dict/dict_has_value_for_key.py",
      "metadata": {
        "category": "dict",
        "description": "Check if a dictionary has a value for a specific key",
        "display_name": "Has Dictionary Value for Key",
        "icon": "search-check",
        "group": "describe"
      }
    },
    {
      "class_name": "GriptapeCloudImage",
      "file_path": "griptape_nodes_library/config/image/griptape_cloud_image_driver.py",
      "metadata": {
        "category": "image/image_models",
        "description": "Image Generation Models available from Griptape Cloud",
        "display_name": "Griptape Cloud Image",
        "icon": {
          "dark": "logos/griptape_cloud.svg",
          "light": "logos/griptape_cloud_dark.svg"
        },
        "group": "create"
      }
    },
    {
      "class_name": "GrokImage",
      "file_path": "griptape_nodes_library/config/image/grok_image_driver.py",
      "metadata": {
        "category": "image/image_models",
        "description": "Image Generation Models available from xAI Grok",
        "display_name": "Grok Image",
        "icon": {
          "dark": "logos/grok.svg",
          "light": "logos/grok_dark.svg"
        },
        "group": "create"
      }
    },
    {
      "class_name": "OpenAiImage",
      "file_path": "griptape_nodes_library/config/image/openai_image_driver.py",
      "metadata": {
        "category": "image/image_models",
        "description": "Image Generation Models available from OpenAI",
        "display_name": "Open Ai Image",
        "icon": {
          "dark": "logos/openai.svg",
          "light": "logos/openai_dark.svg"
        },
        "group": "create"
      }
    },
    {
      "class_name": "AmazonBedrockPrompt",
      "file_path": "griptape_nodes_library/config/prompt/amazon_bedrock_prompt.py",
      "metadata": {
        "category": "agents/prompt_models",
        "description": "Prompt Models available from Amazon Bedrock",
        "display_name": "Amazon Bedrock Prompt",
        "icon": {
          "dark": "logos/aws.svg",
          "light": "logos/aws_dark.svg"
        }
      }
    },
    {
      "class_name": "AnthropicPrompt",
      "file_path": "griptape_nodes_library/config/prompt/anthropic_prompt.py",
      "metadata": {
        "category": "agents/prompt_models",
        "description": "Prompt Models available from Anthropic",
        "display_name": "Anthropic Prompt",
        "icon": {
          "dark": "logos/anthropic.svg",
          "light": "logos/anthropic_dark.svg"
        }
      }
    },
    {
      "class_name": "CoherePrompt",
      "file_path": "griptape_nodes_library/config/prompt/cohere_prompt.py",
      "metadata": {
        "category": "agents/prompt_models",
        "description": "Prompt Models available from Cohere",
        "display_name": "Cohere Prompt",
        "icon": "logos/cohere.svg"
      }
    },
    {
      "class_name": "GriptapeCloudPrompt",
      "file_path": "griptape_nodes_library/config/prompt/griptape_cloud_prompt.py",
      "metadata": {
        "category": "agents/prompt_models",
        "description": "Prompt Models available from Griptape Cloud",
        "display_name": "Griptape Cloud Prompt",
        "icon": {
          "dark": "logos/griptape_cloud.svg",
          "light": "logos/griptape_cloud_dark.svg"
        }
      }
    },
    {
      "class_name": "GrokPrompt",
      "file_path": "griptape_nodes_library/config/prompt/grok_prompt.py",
      "metadata": {
        "category": "agents/prompt_models",
        "description": "Prompt Models available from xAI Grok",
        "display_name": "Grok Prompt",
        "icon": {
          "dark": "logos/grok.svg",
          "light": "logos/grok_dark.svg"
        }
      }
    },
    {
      "class_name": "GroqPrompt",
      "file_path": "griptape_nodes_library/config/prompt/groq_prompt.py",
      "metadata": {
        "category": "agents/prompt_models",
        "description": "Prompt Models available from Groq",
        "display_name": "Groq Prompt",
        "icon": {
          "dark": "logos/groq.svg",
          "light": "logos/groq_dark.svg"
        }
      }
    },
    {
      "class_name": "NimPrompt",
      "file_path": "griptape_nodes_library/config/prompt/nim_prompt.py",
      "metadata": {
        "category": "agents/prompt_models",
        "description": "Prompt Models available from NVIDIA",
        "display_name": "NIM Prompt"
      }
    },
    {
      "class_name": "OllamaPrompt",
      "file_path": "griptape_nodes_library/config/prompt/ollama_prompt_driver.py",
      "metadata": {
        "category": "agents/prompt_models",
        "description": "Prompt Models available from Ollama",
        "display_name": "Ollama Prompt",
        "icon": {
          "dark": "logos/ollama.svg",
          "light": "logos/ollama_dark.svg"
        }
      }
    },
    {
      "class_name": "OpenAiPrompt",
      "file_path": "griptape_nodes_library/config/prompt/openai_prompt.py",
      "metadata": {
        "category": "agents/prompt_models",
        "description": "Prompt Models available from OpenAi",
        "display_name": "Open Ai Prompt",
        "icon": {
          "dark": "logos/openai.svg",
          "light": "logos/openai_dark.svg"
        }
      }
    },
    {
      "class_name": "DisplayImage",
      "file_path": "griptape_nodes_library/image/display_image.py",
      "metadata": {
        "category": "image",
        "description": "Display an image",
        "display_name": "Display Image",
        "group": "display"
      }
    },
    {
      "class_name": "CompareImages",
      "file_path": "griptape_nodes_library/image/compare_images.py",
      "metadata": {
        "category": "image",
        "description": "Can be used to compare two images",
        "display_name": "Compare Images",
        "group": "display"
      }
    },
    {
      "class_name": "DescribeImage",
      "file_path": "griptape_nodes_library/image/describe_image.py",
      "metadata": {
        "category": "image",
        "description": "Can be used to describe an image",
        "display_name": "Describe Image",
        "group": "describe"
      }
    },
    {
      "class_name": "DisplayMask",
      "file_path": "griptape_nodes_library/image/display_mask.py",
      "metadata": {
        "category": "image",
        "description": "Display a mask from an image's alpha channel.",
        "display_name": "Display Mask",
        "group": "display"
      }
    },
    {
      "class_name": "DisplayChannel",
      "file_path": "griptape_nodes_library/image/display_channel.py",
      "metadata": {
        "category": "image",
        "description": "Display a channel from an image's color channels (red, green, blue, or alpha). Defaults to red channel. Outputs to 'output' parameter.",
        "display_name": "Display Channel",
        "group": "display"
      }
    },
    {
      "class_name": "GenerateImage",
      "file_path": "griptape_nodes_library/image/create_image.py",
      "metadata": {
        "category": "image",
        "description": "Generates an image using Griptape Cloud, or other provided image generation models",
        "display_name": "Generate Image",
        "group": "create"
      }
    },
    {
      "class_name": "SeedreamImageGeneration",
      "file_path": "griptape_nodes_library/image/seedream_image_generation.py",
      "metadata": {
        "category": "image",
        "description": "Generate images using Seedream models (seedream-4.0, seedream-3.0-t2i) via Griptape model proxy",
        "display_name": "Seedream Image Generation",
        "group": "create",
        "icon": "Sparkles"
      }
    },
    {
      "class_name": "FluxImageGeneration",
      "file_path": "griptape_nodes_library/image/flux_image_generation.py",
      "metadata": {
        "category": "image",
        "description": "Generate images using Flux models via Griptape model proxy",
        "display_name": "Flux Image Generation",
        "group": "create",
        "icon": "Zap"
      }
    },
    {
      "class_name": "QwenImageGeneration",
      "file_path": "griptape_nodes_library/image/qwen_image_generation.py",
      "metadata": {
        "category": "image",
        "description": "Generate images using Qwen models via Griptape model proxy",
        "display_name": "Qwen Image Generation",
        "group": "create",
        "icon": "Sparkles"
      }
    },
    {
      "class_name": "QwenImageEdit",
      "file_path": "griptape_nodes_library/image/qwen_image_edit.py",
      "metadata": {
        "category": "image",
        "description": "Edit images using Qwen image editing models via Griptape model proxy",
        "display_name": "Qwen Image Edit",
        "group": "edit",
        "icon": "Sparkles"
      }
    },
    {
      "class_name": "AddTextToImage",
      "file_path": "griptape_nodes_library/image/add_text_to_image.py",
      "metadata": {
        "category": "image",
        "description": "Create an image with text rendered on it",
        "display_name": "Add Text to Image",
        "group": "create",
        "icon": "Type"
      }
    },
    {
      "class_name": "SeedVRImageUpscale",
      "file_path": "griptape_nodes_library/image/seedvr_image_upscale.py",
      "metadata": {
        "category": "image",
        "description": "Upscales an image using SeedVR models (seedvr-2.0) via Griptape model proxy",
        "display_name": "SeedVR Image Upscale",
        "group": "edit",
        "icon": "Sparkles"
      }
    },
    {
      "class_name": "InvertMask",
      "file_path": "griptape_nodes_library/image/invert_mask.py",
      "metadata": {
        "category": "image",
        "description": "Invert a mask image.",
        "display_name": "Invert Mask",
        "group": "mask"
      }
    },
    {
      "class_name": "InvertImage",
      "file_path": "griptape_nodes_library/image/invert_image.py",
      "metadata": {
        "category": "image",
        "description": "Invert a full image (creates a negative).",
        "display_name": "Invert Image",
        "group": "edit"
      }
    },
    {
      "class_name": "LoadImage",
      "file_path": "griptape_nodes_library/image/load_image.py",
      "metadata": {
        "category": "image",
        "description": "Loads an image from disk",
        "display_name": "Load Image",
        "icon": "image-up",
        "group": "Input/Output"
      }
    },
    {
      "class_name": "AspectRatio",
      "file_path": "griptape_nodes_library/image/aspect_ratio.py",
      "metadata": {
        "category": "image",
        "description": "Calculate aspect ratios with preset selection and dimension modifiers",
        "display_name": "Aspect Ratio",
        "icon": "aspect-ratio",
        "group": "edit"
      }
    },
    {
      "class_name": "ImageDetails",
      "file_path": "griptape_nodes_library/image/image_details.py",
      "metadata": {
        "category": "image",
        "description": "Extract detailed information from an image including dimensions, aspect ratio, color space, and format",
        "display_name": "Image Details",
        "icon": "info",
        "group": "describe"
      }
    },
    {
      "class_name": "CropImage",
      "file_path": "griptape_nodes_library/image/crop_image.py",
      "metadata": {
        "category": "image",
        "description": "Crop, zoom, rotate, and pan images with precise control over transformations",
        "display_name": "Crop Image",
        "icon": "crop",
        "group": "edit"
      }
    },
    {
      "class_name": "ImageBash",
      "file_path": "griptape_nodes_library/image/image_bash.py",
      "metadata": {
        "category": "image",
        "description": "Bash an image together with lots of other images",
        "display_name": "Image Bash",
        "icon": "images",
        "group": "merge"
      }
    },
    {
      "class_name": "MergeImages",
      "file_path": "griptape_nodes_library/image/merge_images.py",
      "metadata": {
        "category": "image",
        "description": "Merge images together in different layouts with grid options and dynamic image input list",
        "display_name": "Merge Images",
        "group": "merge",
        "icon": "squares-unite"
      }
    },
    {
      "class_name": "DisplayImageGrid",
      "file_path": "griptape_nodes_library/image/display_image_grid.py",
      "metadata": {
        "category": "image",
        "description": "Display multiple images in a grid or masonry layout with customizable styling options",
        "display_name": "Display Image Grid",
        "group": "display",
        "icon": "grid-3x3"
      }
    },
    {
      "class_name": "ApplyMask",
      "file_path": "griptape_nodes_library/image/apply_mask.py",
      "metadata": {
        "category": "image",
        "description": "Apply a mask to an image.",
        "display_name": "Apply Mask",
        "group": "mask"
      }
    },
    {
      "class_name": "PaintMask",
      "file_path": "griptape_nodes_library/image/paint_mask.py",
      "metadata": {
        "category": "image",
        "description": "Paint a mask on an image.",
        "display_name": "Paint Mask",
        "group": "mask"
      }
    },
    {
      "class_name": "ExtendCanvas",
      "file_path": "griptape_nodes_library/image/extend_canvas.py",
      "metadata": {
        "category": "image",
        "description": "Extend canvas around an image to fit target aspect ratios or custom dimensions",
        "display_name": "Extend Canvas",
        "icon": "frame",
        "group": "edit"
      }
    },
    {
      "class_name": "SaveImage",
      "file_path": "griptape_nodes_library/image/save_image.py",
      "metadata": {
        "category": "image",
        "description": "Save an image to a file",
        "display_name": "Save Image",
        "icon": "image-down",
        "group": "Input/Output"
      }
    },
    {
      "class_name": "Webcam",
      "file_path": "griptape_nodes_library/image/webcam.py",
      "metadata": {
        "category": "image",
        "description": "Capture an image using the device's camera",
        "display_name": "Webcam",
        "icon": "webcam",
        "group": "create"
      }
    },
    {
      "class_name": "RescaleImage",
      "file_path": "griptape_nodes_library/image/rescale_image.py",
      "metadata": {
        "category": "image",
        "description": "Rescale images with separate parameters for target size (pixels) and percentage scale, plus resample filter options",
        "display_name": "Rescale Image",
        "icon": "image-upscale",
        "group": "edit"
      }
    },
    {
      "class_name": "AdjustImageEQ",
      "file_path": "griptape_nodes_library/image/adjust_image_eq.py",
      "metadata": {
        "category": "image",
        "description": "Adjust image brightness, contrast, saturation, and gamma using PIL's ImageEnhance with precise controls",
        "display_name": "Adjust Image EQ",
        "icon": "sliders",
        "group": "edit"
      }
    },
    {
      "class_name": "AdjustImageLevels",
      "file_path": "griptape_nodes_library/image/adjust_image_levels.py",
      "metadata": {
        "category": "image",
        "description": "Adjust image levels similar to Photoshop's levels adjustment with input levels (shadows, midtones, highlights) and output levels",
        "display_name": "Adjust Image Levels",
        "icon": "bar-chart-3",
        "group": "edit"
      }
    },
    {
      "class_name": "GrayscaleImage",
      "file_path": "griptape_nodes_library/image/grayscale_image.py",
      "metadata": {
        "category": "image",
        "description": "Convert image to grayscale",
        "display_name": "Grayscale Image",
        "icon": "image",
        "group": "edit"
      }
    },
    {
      "class_name": "FlipImage",
      "file_path": "griptape_nodes_library/image/flip_image.py",
      "metadata": {
        "category": "image",
        "description": "Flip image horizontally, vertically, or both directions",
        "display_name": "Flip Image",
        "icon": "flip-horizontal",
        "group": "edit"
      }
    },
    {
      "class_name": "GaussianBlurImage",
      "file_path": "griptape_nodes_library/image/gaussian_blur_image.py",
      "metadata": {
        "category": "image",
        "description": "Apply a Gaussian blur to an image",
        "display_name": "Gaussian Blur Image",
        "icon": "sparkles",
        "group": "effects"
      }
    },
    {
      "class_name": "ImagesToPdf",
      "file_path": "griptape_nodes_library/image/images_to_pdf.py",
      "metadata": {
        "category": "image",
        "description": "Convert multiple images to a single PDF file",
        "display_name": "Images to PDF",
        "icon": "file-text"
      }
    },
    {
      "class_name": "BloomEffect",
      "file_path": "griptape_nodes_library/image/bloom_effect.py",
      "metadata": {
        "category": "image",
        "description": "Apply a beautiful bloom/glow effect to images with configurable intensity and radius for dreamy, ethereal results",
        "display_name": "Bloom Effect",
        "icon": "sparkles",
        "group": "effects"
      }
    },
    {
      "class_name": "ImageBlendCompositor",
      "file_path": "griptape_nodes_library/image/image_blend_compositor.py",
      "metadata": {
        "category": "image",
        "description": "Compose two images using various blend modes with positioning and advanced compositing options for creative image manipulation",
        "display_name": "Image Blend Compositor",
        "icon": "layers",
        "group": "merge"
      }
    },
    {
      "class_name": "Note",
      "file_path": "griptape_nodes_library/note.py",
      "metadata": {
        "category": "misc",
        "description": "Create a note node to provide helpful context in your workflow",
        "display_name": "Note",
        "icon": "notepad-text",
        "group": "create"
      }
    },
    {
      "class_name": "ColorPickerNode",
      "file_path": "griptape_nodes_library/misc/color_picker.py",
      "metadata": {
        "category": "misc",
        "description": "Create a color picker node to select a color in various formats",
        "display_name": "ColorPicker",
        "icon": "pipette",
        "group": "create"
      }
    },
    {
      "class_name": "LoggerNode",
      "file_path": "griptape_nodes_library/misc/logger_node.py",
      "metadata": {
        "category": "misc",
        "description": "Log messages to the console with configurable log levels, timestamps, and formatting",
        "display_name": "Logger",
        "icon": "file-text",
        "group": "create"
      }
    },
    {
      "class_name": "Askulator",
      "file_path": "griptape_nodes_library/number/askulator.py",
      "metadata": {
        "category": "number",
        "description": "Askulator was once a humble desk calculator in a university math lab. One day, lightning struck the building during a particularly spicy differential equations final. Now imbued with the power of language... and attitude... it nodes among us. Solving math, interpreting riddles, and offering just a hint of sarcasm.",
        "display_name": "Askulator",
        "icon": "message-circle-question-mark",
        "group": "tasks"
      }
    },
    {
      "class_name": "FloatInput",
      "file_path": "griptape_nodes_library/number/create_float.py",
      "metadata": {
        "category": "number",
        "description": "Create a float value",
        "display_name": "Float Input",
        "icon": "decimals-arrow-right",
        "group": "create"
      }
    },
    {
      "class_name": "IntegerInput",
      "file_path": "griptape_nodes_library/number/create_int.py",
      "metadata": {
        "category": "number",
        "description": "Create an integer value",
        "display_name": "Integer Input",
        "group": "create"
      }
    },
    {
      "class_name": "DisplayFloat",
      "file_path": "griptape_nodes_library/number/display_float.py",
      "metadata": {
        "category": "number",
        "description": "Display a float value",
        "display_name": "Display Float",
        "group": "display"
      }
    },
    {
      "class_name": "DisplayInteger",
      "file_path": "griptape_nodes_library/number/display_int.py",
      "metadata": {
        "category": "number",
        "description": "Display an integer value",
        "display_name": "Display Integer",
        "group": "display"
      }
    },
    {
      "class_name": "Math",
      "file_path": "griptape_nodes_library/number/math.py",
      "metadata": {
        "category": "number",
        "description": "Perform mathematical operations on numbers",
        "display_name": "Math",
        "icon": "calculator",
        "group": "tasks"
      }
    },
    {
      "class_name": "Ruleset",
      "file_path": "griptape_nodes_library/rules/create_ruleset.py",
      "metadata": {
        "category": "agents/rules",
        "description": "Give an agent a set of rules and behaviors to follow",
        "display_name": "Ruleset",
        "group": "create"
      }
    },
    {
      "class_name": "RulesetList",
      "file_path": "griptape_nodes_library/rules/ruleset_list.py",
      "metadata": {
        "category": "agents/rules",
        "description": "Combine rulesets to give an agent a more complex set of behaviors",
        "display_name": "Ruleset List",
        "group": "create"
      }
    },
    {
      "class_name": "LoadText",
      "file_path": "griptape_nodes_library/text/load_text.py",
      "metadata": {
        "category": "text",
        "description": "LoadText node",
        "display_name": "Load Text",
        "icon": "file-text",
        "group": "Input/Output"
      }
    },
    {
      "class_name": "MergeTexts",
      "file_path": "griptape_nodes_library/text/merge_texts.py",
      "metadata": {
        "category": "text",
        "description": "MergeTexts node",
        "display_name": "Merge Texts",
        "icon": "merge",
        "group": "merge"
      }
    },
    {
      "class_name": "RandomText",
      "file_path": "griptape_nodes_library/text/random_text.py",
      "metadata": {
        "category": "text",
        "description": "Selects a random character, word, sentence, or paragraph from input text, or generates random content if no input is provided.",
        "display_name": "Random Text",
        "icon": "dices",
        "group": "tasks"
      }
    },
    {
      "class_name": "DateAndTime",
      "file_path": "griptape_nodes_library/text/date_and_time.py",
      "metadata": {
        "category": "text",
        "description": "Get the date and time",
        "display_name": "Date and Time",
        "icon": "calendar",
        "group": "tasks"
      }
    },
    {
      "class_name": "DisplayText",
      "file_path": "griptape_nodes_library/text/display_text.py",
      "metadata": {
        "category": "text",
        "description": "DisplayText node",
        "display_name": "Display Text",
        "group": "display"
      }
    },
    {
      "class_name": "DisplayTextAsMarkdown",
      "file_path": "griptape_nodes_library/text/display_text_as_markdown.py",
      "metadata": {
        "category": "text",
        "description": "Displays text as markdown",
        "display_name": "Display Text As Markdown",
        "group": "display"
      }
    },
    {
      "class_name": "EvaluateTextResult",
      "file_path": "griptape_nodes_library/text/evaluate_text_result.py",
      "metadata": {
        "category": "text",
        "description": "Evaluate the results of some text against some criteria",
        "display_name": "Evaluate Text Result",
        "group": "describe"
      }
    },
    {
      "class_name": "SaveText",
      "file_path": "griptape_nodes_library/text/save_text.py",
      "metadata": {
        "category": "text",
        "description": "Save text to a file",
        "display_name": "Save Text",
        "icon": "file-down",
        "group": "Input/Output"
      }
    },
    {
      "class_name": "ScrapeWeb",
      "file_path": "griptape_nodes_library/text/scrape_web.py",
      "metadata": {
        "category": "text",
        "description": "Scrape the web for information",
        "display_name": "Scrape Web",
        "icon": "globe",
        "group": "Input/Output"
      }
    },
    {
      "class_name": "SearchReplaceText",
      "file_path": "griptape_nodes_library/text/search_replace_text.py",
      "metadata": {
        "category": "text",
        "description": "Perform search and replace operations on text content with support for regex and case sensitivity",
        "display_name": "Search Replace Text",
        "icon": "regex",
        "group": "edit"
      }
    },
    {
      "class_name": "SearchWeb",
      "file_path": "griptape_nodes_library/text/search_web.py",
      "metadata": {
        "category": "text",
        "description": "Search the web for information",
        "display_name": "Search Web",
        "icon": "binoculars",
        "group": "Input/Output"
      }
    },
    {
      "class_name": "SummarizeText",
      "file_path": "griptape_nodes_library/text/summarize_text_task.py",
      "metadata": {
        "category": "text",
        "description": "Summarize text",
        "display_name": "Summarize Text",
        "icon": "message-square-text",
        "group": "describe"
      }
    },
    {
      "class_name": "TextInput",
      "file_path": "griptape_nodes_library/text/create_multiline_text.py",
      "metadata": {
        "category": "text",
        "description": "TextInput node",
        "display_name": "Text Input",
        "icon": "text-cursor",
        "group": "create"
      }
    },
    {
      "class_name": "FilePathValidator",
      "file_path": "griptape_nodes_library/text/file_path_validator.py",
      "metadata": {
        "category": "text",
        "description": "Validates that file paths exist and are readable Python files",
        "display_name": "File Path Validator",
        "icon": "file-check"
      }
    },
    {
      "class_name": "Calculator",
      "file_path": "griptape_nodes_library/tools/calculator_tool.py",
      "metadata": {
        "category": "agents/tools",
        "description": "Give an agent the ability to use a calculator",
        "display_name": "Calculator",
        "icon": "calculator",
        "group": "create"
      }
    },
    {
      "class_name": "DateTime",
      "file_path": "griptape_nodes_library/tools/date_time_tool.py",
      "metadata": {
        "category": "agents/tools",
        "description": "Give an agent the ability to know what day and time it is",
        "display_name": "Date Time",
        "icon": "calendar",
        "group": "create"
      }
    },
    {
      "class_name": "FileManager",
      "file_path": "griptape_nodes_library/tools/file_manager_tool.py",
      "metadata": {
        "category": "agents/tools",
        "description": "Give an agent the ability to load files from disk",
        "display_name": "File Manager",
        "icon": "folder",
        "group": "create"
      }
    },
    {
      "class_name": "MCPTaskNode",
      "file_path": "griptape_nodes_library/tasks/mcp_task.py",
      "metadata": {
        "category": "agents",
        "description": "Give an agent the ability to use an MCP tool",
        "display_name": "MCP Task",
        "icon": "network",
        "group": "create"
      }
    },
    {
      "class_name": "ToolList",
      "file_path": "griptape_nodes_library/tools/tool_list.py",
      "metadata": {
        "category": "agents/tools",
        "description": "Combine tools to give an agent a more complex set of tools",
        "display_name": "Tool List",
        "icon": "list-check",
        "group": "create"
      }
    },
    {
      "class_name": "WebSearch",
      "file_path": "griptape_nodes_library/tools/web_search_tool.py",
      "metadata": {
        "category": "agents/tools",
        "description": "Give an agent the ability to search the web",
        "display_name": "Web Search",
        "icon": "binoculars",
        "group": "create"
      }
    },
    {
      "class_name": "WebScraper",
      "file_path": "griptape_nodes_library/tools/web_scraper_tool.py",
      "metadata": {
        "category": "agents/tools",
        "description": "Give an agent the ability to scrape the web for information",
        "display_name": "Web Scraper",
        "icon": "globe",
        "group": "create"
      }
    },
    {
      "class_name": "StartFlow",
      "file_path": "griptape_nodes_library/workflows/start_flow.py",
      "metadata": {
        "category": "workflows",
        "description": "Define the start of a workflow and pass parameters into the flow",
        "display_name": "Start Flow",
        "group": "create"
      }
    },
    {
      "class_name": "EndFlow",
      "file_path": "griptape_nodes_library/workflows/end_flow.py",
      "metadata": {
        "category": "workflows",
        "description": "Define the end of a workflow and return parameters from the flow",
        "display_name": "End Flow",
        "group": "create"
      }
    },
    {
      "class_name": "Reroute",
      "file_path": "griptape_nodes_library/execution/reroute.py",
      "metadata": {
        "category": "execution_flow",
        "description": "Provides a node to allow you to redirect a flow, matching inputs and outputs",
        "display_name": "Reroute",
        "group": "flow control"
      }
    },
    {
      "class_name": "IfElse",
      "file_path": "griptape_nodes_library/execution/if_else.py",
      "metadata": {
        "category": "execution_flow",
        "description": "Create a branching workflow based on whether a value is true or false",
        "display_name": "IfElse",
        "group": "comparison"
      }
    },
    {
      "class_name": "CompareNumbers",
      "file_path": "griptape_nodes_library/execution/compare_numbers.py",
      "metadata": {
        "category": "execution_flow",
        "description": "Branch your workflow based on a comparison of two numbers",
        "display_name": "Compare Numbers",
        "group": "comparison"
      }
    },
    {
      "class_name": "CompareStrings",
      "file_path": "griptape_nodes_library/execution/compare_strings.py",
      "metadata": {
        "category": "execution_flow",
        "description": "Branch your workflow based on a comparison of two strings",
        "display_name": "Compare Strings",
        "group": "comparison"
      }
    },
    {
      "class_name": "OutputSelector",
      "file_path": "griptape_nodes_library/execution/select_output.py",
      "metadata": {
        "category": "execution_flow",
        "description": "Let's you choose which direction you want a flow to go, based on the output of previous nodes",
        "display_name": "Output Selector",
        "group": "flow control"
      }
    },
    {
      "class_name": "ForEachStartNode",
      "file_path": "griptape_nodes_library/execution/for_each_start.py",
      "metadata": {
        "category": "execution_flow",
        "description": "Start node for iterating through a list of items and running a flow for each one",
        "display_name": "ForEach Start",
        "icon": "list-start",
        "group": "iteration"
      }
    },
    {
      "class_name": "ForEachEndNode",
      "file_path": "griptape_nodes_library/execution/for_each_end.py",
      "metadata": {
        "category": "execution_flow",
        "description": "End node that completes a loop iteration and connects back to the ForEachStartNode",
        "display_name": "ForEach End",
        "icon": "list-end",
        "group": "iteration"
      }
    },
    {
      "class_name": "AgentToTool",
      "file_path": "griptape_nodes_library/convert/agent_to_tool.py",
      "metadata": {
        "category": "convert",
        "description": "Convert an agent into a tool that another agent can use",
        "display_name": "Agent To Tool",
        "group": "edit"
      }
    },
    {
      "class_name": "LoadGLTF",
      "file_path": "griptape_nodes_library/three_d/load_gltf.py",
      "metadata": {
        "category": "3D",
        "description": "Loads a GLTF file into your workflow",
        "display_name": "Load GLTF",
        "group": "Input/Output"
      }
    },
    {
      "class_name": "LoadThreeD",
      "file_path": "griptape_nodes_library/three_d/load_three_d.py",
      "metadata": {
        "category": "3D",
        "description": "Loads a 3D file into your workflow",
        "display_name": "Load 3D",
        "group": "Input/Output"
      }
    },
    {
      "class_name": "ForLoopStartNode",
      "file_path": "griptape_nodes_library/execution/for_loop_start.py",
      "metadata": {
        "category": "execution_flow",
        "description": "Start node for iterating through a range of numbers with a specified step value",
        "display_name": "For Loop Start",
        "icon": "repeat",
        "group": "iteration"
      }
    },
    {
      "class_name": "ForLoopEndNode",
      "file_path": "griptape_nodes_library/execution/for_loop_end.py",
      "metadata": {
        "category": "execution_flow",
        "description": "End node that completes a loop iteration and connects back to the ForLoopStartNode",
        "display_name": "For Loop End",
        "icon": "repeat",
        "group": "iteration"
      }
    },
    {
      "class_name": "CancelWorkflow",
      "file_path": "griptape_nodes_library/execution/cancel_workflow.py",
      "metadata": {
        "category": "execution_flow",
        "description": "Cancel the workflow execution with a custom reason",
        "display_name": "Cancel Workflow",
        "icon": "x-circle",
        "group": "flow control"
      }
    },
    {
      "class_name": "CreateVariable",
      "file_path": "griptape_nodes_library/variables/create_variable.py",
      "metadata": {
        "category": "variables",
        "description": "Create or update a variable with a specified name, type, and value. Creates new variables or updates existing ones intelligently.",
        "display_name": "Create Variable",
        "icon": "PlusCircle",
        "group": "create"
      }
    },
    {
      "class_name": "GetVariable",
      "file_path": "griptape_nodes_library/variables/get_variable.py",
      "metadata": {
        "category": "variables",
        "description": "Retrieve the value of an existing variable",
        "display_name": "Get Variable",
        "icon": "ArrowDown",
        "group": "describe"
      }
    },
    {
      "class_name": "SetVariable",
      "file_path": "griptape_nodes_library/variables/set_variable.py",
      "metadata": {
        "category": "variables",
        "description": "Set the value of an existing variable",
        "display_name": "Set Variable",
        "icon": "ArrowUp",
        "group": "edit"
      }
    },
    {
      "class_name": "HasVariable",
      "file_path": "griptape_nodes_library/variables/has_variable.py",
      "metadata": {
        "category": "variables",
        "description": "Check whether a variable exists",
        "display_name": "Has Variable",
        "icon": "QuestionMarkCircle",
        "group": "describe"
      }
    },
    {
      "class_name": "ListFiles",
      "file_path": "griptape_nodes_library/engine/list_files.py",
      "metadata": {
        "category": "engine",
        "description": "List files in a directory with optional pattern matching and recursive search",
        "display_name": "List Files",
        "icon": "FolderOpen"
      }
    },
    {
      "class_name": "FilePathComponents",
      "file_path": "griptape_nodes_library/engine/path.py",
      "metadata": {
        "category": "engine",
        "description": "Extract path components from a file path (filename, stem, extension, parent, query params)",
        "display_name": "FilePath Components",
        "icon": "FileText"
      }
    },
    {
      "class_name": "PathJoin",
      "file_path": "griptape_nodes_library/engine/path_join.py",
      "metadata": {
        "category": "engine",
        "description": "Join multiple path components together to create a file path using appropriate path separators",
        "display_name": "Path Join",
        "icon": "Combine"
      }
    }
  ],
  "workflows": [
    "workflows/templates/fill_in_the_story.py",
    "workflows/templates/prompt_an_image.py",
    "workflows/templates/coordinating_agents.py",
    "workflows/templates/compare_prompts.py",
    "workflows/templates/photography_team.py"
  ],
  "is_default_library": true
}<|MERGE_RESOLUTION|>--- conflicted
+++ resolved
@@ -686,7 +686,6 @@
       }
     },
     {
-<<<<<<< HEAD
       "class_name": "WanTextToVideoGeneration",
       "file_path": "griptape_nodes_library/video/wan_text_to_video_generation.py",
       "metadata": {
@@ -706,7 +705,9 @@
         "display_name": "WAN Image to Video Generation",
         "icon": "Sparkles",
         "group": "create"
-=======
+      }
+    },
+    {
       "class_name": "SeedVRVideoUpscale",
       "file_path": "griptape_nodes_library/video/seedvr_video_upscale.py",
       "metadata": {
@@ -715,7 +716,6 @@
         "display_name": "SeedVR Video Upscale",
         "icon": "Sparkles",
         "group": "edit"
->>>>>>> 918e0b15
       }
     },
     {
