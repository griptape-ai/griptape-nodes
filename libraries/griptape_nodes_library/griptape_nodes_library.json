--- conflicted
+++ resolved
@@ -35,11 +35,8 @@
         "griptape[drivers-prompt-amazon-bedrock,drivers-prompt-anthropic,drivers-prompt-cohere,drivers-prompt-ollama,drivers-web-scraper-trafilatura,drivers-web-search-duckduckgo,drivers-web-search-exa,loaders-image,loaders-pdf]>=1.8.12",
         "json-repair>=0.46.1",
         "static-ffmpeg>=2.8",
-<<<<<<< HEAD
-=======
         "jmespath>=1.0.1",
         "json-schema-to-pydantic>=0.4.6"
->>>>>>> ebd68670
       ]
     }
   },
