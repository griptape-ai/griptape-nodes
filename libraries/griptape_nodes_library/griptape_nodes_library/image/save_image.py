--- conflicted
+++ resolved
@@ -1,8 +1,5 @@
 from enum import StrEnum, auto
-<<<<<<< HEAD
 from pathlib import Path
-=======
->>>>>>> ea13417f
 from typing import Any
 
 from griptape.artifacts import ImageArtifact, ImageUrlArtifact
@@ -76,11 +73,7 @@
         )
 
         # Advanced parameters in a collapsible ParameterGroup
-<<<<<<< HEAD
         with ParameterGroup(name="Advanced") as group:
-=======
-        with ParameterGroup(name="Status") as group:
->>>>>>> ea13417f
             group.ui_options = {"collapsed": True}
 
             # Boolean parameter to indicate success/failure
@@ -108,6 +101,35 @@
         # Track execution state for control flow routing
         self._execution_succeeded: bool | None = None
 
+        # Advanced parameters in a collapsible ParameterGroup
+        with ParameterGroup(name="Status") as group:
+            group.ui_options = {"collapsed": True}
+
+            # Boolean parameter to indicate success/failure
+            self.was_successful = Parameter(
+                name="was_successful",
+                tooltip="Indicates whether it completed without errors.",
+                type="bool",
+                default_value=False,
+                allowed_modes={ParameterMode.OUTPUT},
+            )
+
+            # Result details parameter with multiline option
+            self.result_details = Parameter(
+                name="result_details",
+                tooltip="Details about the image save operation result",
+                type="str",
+                default_value="",
+                allowed_modes={ParameterMode.PROPERTY, ParameterMode.OUTPUT},
+                settable=False,
+                ui_options={"multiline": True},
+            )
+
+        self.add_node_element(group)
+
+        # Track execution state for control flow routing
+        self._execution_succeeded: bool | None = None
+
     def process(self) -> None:
         # Reset execution state and result details at the start of each run
         self._execution_succeeded = None
@@ -135,7 +157,6 @@
 
         # Capture input source details for forensics
         input_info = self._get_input_info(image)
-<<<<<<< HEAD
 
         # Convert ImageUrlArtifact to ImageArtifact if needed
         processed_image = image
@@ -316,42 +337,16 @@
             output_path.write_bytes(image_bytes)
         except Exception as e:
             error_details = f"Failed to write image file to filesystem: {e!s}"
-=======
-
-        # Convert ImageUrlArtifact to ImageArtifact if needed
-        processed_image = image
-        if isinstance(image, ImageUrlArtifact):
-            try:
-                processed_image = load_image_from_url_artifact(image)
-            except Exception as e:
-                error_details = f"Failed to load image from URL: {e!s}"
-                self._handle_execution_result(
-                    status=SaveImageStatus.FAILURE,
-                    saved_path="",
-                    input_info=input_info,
-                    output_file=output_file,
-                    details=error_details,
-                    exception=e,
-                )
-                raise ValueError(error_details) from e
-
-        # Convert to appropriate artifact type
-        try:
-            image_artifact = to_image_artifact(processed_image)
-        except Exception as e:
-            error_details = f"Failed to convert image to artifact: {e!s}"
->>>>>>> ea13417f
-            self._handle_execution_result(
-                status=SaveImageStatus.FAILURE,
-                saved_path="",
-                input_info=input_info,
-                output_file=output_file,
-                details=error_details,
-                exception=e,
-            )
-            raise ValueError(error_details) from e
-
-<<<<<<< HEAD
+            self._handle_execution_result(
+                status=SaveImageStatus.FAILURE,
+                saved_path="",
+                input_info=input_info,
+                output_file=output_file,
+                details=error_details,
+                exception=e,
+            )
+            raise ValueError(error_details) from e
+
         return str(output_path)
 
     def _save_to_static_storage(
@@ -387,122 +382,6 @@
                 exception=e,
             )
             raise ValueError(error_details) from e
-=======
-        # Save to static storage
-        try:
-            saved_path = GriptapeNodes.StaticFilesManager().save_static_file(image_artifact.to_bytes(), output_file)
-        except Exception as e:
-            error_details = f"Failed to save image to static storage: {e!s}"
-            self._handle_execution_result(
-                status=SaveImageStatus.FAILURE,
-                saved_path="",
-                input_info=input_info,
-                output_file=output_file,
-                details=error_details,
-                exception=e,
-            )
-            raise ValueError(error_details) from e
-
-        # Success case
-        success_details = "Image saved successfully"
-        self._handle_execution_result(
-            status=SaveImageStatus.SUCCESS,
-            saved_path=saved_path,
-            input_info=input_info,
-            output_file=output_file,
-            details=success_details,
-        )
-        logger.info(f"Saved image: {saved_path}")
-
-    def get_next_control_output(self) -> Parameter | None:
-        """Determine which control output to follow based on execution result."""
-        if self._execution_succeeded is None:
-            # Execution hasn't completed yet
-            self.stop_flow = True
-            return None
-
-        if self._execution_succeeded:
-            # Return the existing control output (now renamed to "Succeeded")
-            return self.control_parameter_out
-        return self.failure_output
-
-    def _get_input_info(self, image: Any) -> str:
-        """Get input information for forensics logging."""
-        input_type = type(image).__name__
-        if isinstance(image, dict):
-            return f"Dictionary input with type: {image.get('type', 'unknown')}"
-        if isinstance(image, ImageUrlArtifact):
-            return f"ImageUrlArtifact with URL: {image.value}"
-        return f"ImageArtifact of type: {input_type}"
-
-    def _get_input_info_for_failure(self, image: Any) -> str:
-        """Get detailed input information for failure forensics logging."""
-        input_type = type(image).__name__
-        if isinstance(image, dict):
-            input_info = f"Dictionary input with type: {image.get('type', 'unknown')}"
-            if "value" in image:
-                value_str = str(image["value"])
-                value_preview = value_str[:PREVIEW_LENGTH] + "..." if len(value_str) > PREVIEW_LENGTH else value_str
-                input_info += f", value preview: {value_preview}"
-            return input_info
-        if isinstance(image, ImageUrlArtifact):
-            return f"ImageUrlArtifact with URL: {image.value}"
-        return f"ImageArtifact of type: {input_type}"
-
-    def _handle_execution_result(  # noqa: PLR0913
-        self,
-        status: SaveImageStatus,
-        saved_path: str,
-        input_info: str,
-        output_file: str,
-        details: str,
-        exception: Exception | None = None,
-    ) -> None:
-        """Handle execution result for all cases."""
-        match status:
-            case SaveImageStatus.FAILURE:
-                self._execution_succeeded = False
-                self.set_parameter_value(self.was_successful.name, False)
-
-                # Get detailed input info for failures (including dictionary preview)
-                detailed_input_info = self._get_input_info_for_failure(self.get_parameter_value("image"))
-
-                failure_details = f"Image save failed\nInput: {detailed_input_info}\nError: {details}"
-
-                if exception:
-                    failure_details += f"\nException type: {type(exception).__name__}"
-                    if exception.__cause__:
-                        failure_details += f"\nCause: {exception.__cause__}"
-
-                self._assign_result_details(f"{status}: {failure_details}")
-                logger.error(f"Error saving image: {details}")
-
-            case SaveImageStatus.WARNING:
-                self._execution_succeeded = True
-                self.set_parameter_value(self.was_successful.name, True)
-
-                result_details = (
-                    f"No image to save (warning)\n"
-                    f"Input: {input_info}\n"
-                    f"Requested filename: {output_file}\n"
-                    f"Result: No file created"
-                )
-
-                self._assign_result_details(f"{status}: {result_details}")
-
-            case SaveImageStatus.SUCCESS:
-                self._execution_succeeded = True
-                self.set_parameter_value(self.was_successful.name, True)
-
-                result_details = (
-                    f"Image saved successfully\n"
-                    f"Input: {input_info}\n"
-                    f"Requested filename: {output_file}\n"
-                    f"Saved to: {saved_path}"
-                )
-
-                self._assign_result_details(f"{status}: {result_details}")
->>>>>>> ea13417f
 
     def _assign_result_details(self, message: str) -> None:
         """Helper to assign result_details using publish_update_to_parameter."""
