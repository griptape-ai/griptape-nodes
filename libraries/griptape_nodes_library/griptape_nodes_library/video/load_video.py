--- conflicted
+++ resolved
@@ -31,11 +31,7 @@
 
         self.video_parameter = Parameter(
             name="video",
-<<<<<<< HEAD
             input_types=["VideoUrlArtifact", "VideoArtifact", "str"],
-=======
-            input_types=["VideoArtifact", "VideoUrlArtifact", "str"],
->>>>>>> 2923142a
             type="VideoUrlArtifact",
             output_type="VideoUrlArtifact",
             default_value=None,
