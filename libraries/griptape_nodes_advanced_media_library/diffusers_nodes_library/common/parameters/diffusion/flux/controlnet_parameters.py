--- conflicted
+++ resolved
@@ -104,23 +104,6 @@
         controlnet_repo_id, controlnet_revision = self._controlnet_repo_parameter.get_repo_revision()
         base_repo_id, base_revision = self._model_repo_parameter.get_repo_revision()
 
-<<<<<<< HEAD
-=======
-        text_encoder = transformers.CLIPTextModel.from_pretrained(
-            pretrained_model_name_or_path=text_encoder_repo_id,
-            revision=text_encoder_revision,
-            torch_dtype=torch.bfloat16,
-            local_files_only=True,
-        )
-
-        text_encoder_2 = transformers.T5EncoderModel.from_pretrained(
-            pretrained_model_name_or_path=text_encoder_2_repo_id,
-            revision=text_encoder_2_revision,
-            torch_dtype=torch.bfloat16,
-            local_files_only=True,
-        )
-
->>>>>>> 70ccaafe
         # Load ControlNet model first
         controlnet = diffusers.FluxControlNetModel.from_pretrained(
             pretrained_model_name_or_path=controlnet_repo_id,
