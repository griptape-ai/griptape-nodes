--- conflicted
+++ resolved
@@ -81,25 +81,6 @@
 
     def build_pipeline(self) -> diffusers.FluxPipeline:
         base_repo_id, base_revision = self._model_repo_parameter.get_repo_revision()
-<<<<<<< HEAD
-=======
-        text_encoder_repo_id, text_encoder_revision = self._text_encoder_repo_parameter.get_repo_revision()
-        text_encoder_2_repo_id, text_encoder_2_revision = self._text_encoder_2_repo_parameter.get_repo_revision()
-
-        text_encoder = transformers.CLIPTextModel.from_pretrained(
-            pretrained_model_name_or_path=text_encoder_repo_id,
-            revision=text_encoder_revision,
-            torch_dtype=torch.bfloat16,
-            local_files_only=True,
-        )
-
-        text_encoder_2 = transformers.T5EncoderModel.from_pretrained(
-            pretrained_model_name_or_path=text_encoder_2_repo_id,
-            revision=text_encoder_2_revision,
-            torch_dtype=torch.bfloat16,
-            local_files_only=True,
-        )
->>>>>>> 70ccaafe
 
         return diffusers.FluxPipeline.from_pretrained(
             pretrained_model_name_or_path=base_repo_id,
