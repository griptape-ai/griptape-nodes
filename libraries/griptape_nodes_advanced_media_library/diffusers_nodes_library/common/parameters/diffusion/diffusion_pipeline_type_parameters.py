import logging
from abc import ABC, abstractmethod
from typing import Any, ClassVar

from diffusers_nodes_library.common.parameters.diffusion.pipeline_type_parameters import (
    DiffusionPipelineTypePipelineParameters,
)
from diffusers_nodes_library.common.parameters.huggingface_pipeline_parameter import HuggingFacePipelineParameter
from griptape_nodes.exe_types.core_types import Parameter, ParameterMode
from griptape_nodes.exe_types.node_types import BaseNode
from griptape_nodes.traits.options import Options

logger = logging.getLogger("diffusers_nodes_library")


class DiffusionPipelineTypeParameters(ABC):
    START_PARAMS: ClassVar = ["pipeline", "provider", "pipeline_type"]
    END_PARAMS: ClassVar = ["loras", "logs"]

    def __init__(self, node: BaseNode):
        self._node: BaseNode = node
        self.did_pipeline_type_change = False
        self.set_pipeline_type_pipeline_params(self.pipeline_types[0])

    @property
    @abstractmethod
    def pipeline_types(self) -> list[str]:
        raise NotImplementedError

    @abstractmethod
    def set_pipeline_type_pipeline_params(self, pipeline_type: str) -> None:
        raise NotImplementedError

    def add_input_parameters(self) -> None:
        self._node.add_parameter(
            Parameter(
                name="pipeline_type",
                type="str",
                traits={Options(choices=self.pipeline_types)},
                tooltip="Type of diffusion pipeline to build",
                allowed_modes={ParameterMode.PROPERTY},
            )
        )

    def remove_input_parameters(self) -> None:
        self._node.remove_parameter_element_by_name("pipeline_type")
        self.pipeline_type_pipeline_params.remove_input_parameters()

    def before_value_set(self, parameter: Parameter, value: Any) -> None:
        if parameter.name == "pipeline_type":
            current_pipeline_type = self._node.get_parameter_value("pipeline_type")
            self.did_pipeline_type_change = current_pipeline_type != value

    def after_value_set(self, parameter: Parameter, value: Any) -> None:
        if parameter.name == "pipeline_type" and self.did_pipeline_type_change:
            self.regenerate_elements_for_pipeline_type(value)

    def regenerate_elements_for_pipeline_type(self, pipeline_type: str) -> None:
        self.pipeline_type_pipeline_params.remove_input_parameters()
        self.set_pipeline_type_pipeline_params(pipeline_type)
        self.pipeline_type_pipeline_params.add_input_parameters()

        # Get all current element names
        all_element_names = [element.name for element in self._node.root_ui_element.children]

        # Build parameter groupings
        hf_param_names = HuggingFacePipelineParameter.get_hf_pipeline_parameter_names()
        start_params = DiffusionPipelineTypeParameters.START_PARAMS
        end_params = [*hf_param_names, *DiffusionPipelineTypeParameters.END_PARAMS]
        excluded_params = {*start_params, *end_params}

<<<<<<< HEAD
        # Add end parameters
        sorted_parameters.extend([*hf_param_names, "logs"])
=======
        # Assemble final order: start -> middle -> end
        middle_params = [name for name in all_element_names if name not in excluded_params]
        sorted_parameters = [*start_params, *middle_params, *end_params]

>>>>>>> b27370a0
        self._node.reorder_elements(sorted_parameters)

    @property
    @abstractmethod
    def pipeline_type_pipeline_params(self) -> DiffusionPipelineTypePipelineParameters:
        raise NotImplementedError

    def get_config_kwargs(self) -> dict:
        return self.pipeline_type_pipeline_params.get_config_kwargs()<|MERGE_RESOLUTION|>--- conflicted
+++ resolved
@@ -69,15 +69,10 @@
         end_params = [*hf_param_names, *DiffusionPipelineTypeParameters.END_PARAMS]
         excluded_params = {*start_params, *end_params}
 
-<<<<<<< HEAD
-        # Add end parameters
-        sorted_parameters.extend([*hf_param_names, "logs"])
-=======
         # Assemble final order: start -> middle -> end
         middle_params = [name for name in all_element_names if name not in excluded_params]
         sorted_parameters = [*start_params, *middle_params, *end_params]
 
->>>>>>> b27370a0
         self._node.reorder_elements(sorted_parameters)
 
     @property
