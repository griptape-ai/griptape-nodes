import logging
import diffusers
from functools import cache
from pathlib import Path
from typing import Any
from diffusers.pipelines.pipeline_utils import DiffusionPipeline

from huggingface_hub import scan_cache_dir  # pyright: ignore[reportMissingImports]
from huggingface_hub.constants import HF_HUB_CACHE
import torch  # pyright: ignore[reportMissingImports]

logger = logging.getLogger("griptape_nodes")


_PIPELINE: DiffusionPipeline | None = None

def list_repo_revisions_in_cache(repo_id: str) -> list[tuple[str, str]]:
    """Returns a list of (repo_id, revision) tuples matching repo_id in the huggingface cache."""
    # Use quick scan for diffuser repos, fallback to scan_cache_dir only on errors
    try:
        repos = quick_scan_diffuser_repos(HF_HUB_CACHE)
        results = [(repo["name"], repo["hash"]) for repo in repos if repo["name"] == repo_id]
    except Exception:
        logger.exception("Failed to quick scan diffuser repos, falling back to scan_cache_dir.")
    else:
        return results

    # Fallback to original implementation
    cache_info = scan_cache_dir()
    results = []
    for repo in cache_info.repos:
        if repo.repo_id == repo_id:
            for revision in repo.revisions:
                results.append((repo.repo_id, revision.commit_hash))
    return results


def list_repo_revisions_with_file_in_cache(repo_id: str, file: str) -> list[tuple[str, str]]:
    """Returns a list of (repo_id, revision) tuples matching repo_id in the huggingface cache if it contains file."""
    # Use quick scan for diffuser repos, check if file exists
    try:
        repos = quick_scan_diffuser_repos(HF_HUB_CACHE)
        results = [
            (repo["name"], repo["hash"])
            for repo in repos
            if repo["name"] == repo_id and (Path(repo["path"]) / file).exists()
        ]
    except Exception:
        logger.exception("Failed to quick scan diffuser repos, falling back to scan_cache_dir.")
    else:
        return results

    # Fallback to original implementation
    cache_info = scan_cache_dir()
    results = []
    for repo in cache_info.repos:
        if repo.repo_id == repo_id:
            for revision in repo.revisions:
                if any(f.file_name == file for f in revision.files):
                    results.append((repo.repo_id, revision.commit_hash))
    return results


class ModelCache:
    def __init__(self) -> None:
        self._pipeline_cache: dict[str, Any] = {}

    @cache  # noqa: B019
    def from_pretrained(self, cls: Any, *args, **kwargs) -> Any:
<<<<<<< HEAD
        pipe = cls.from_pretrained(*args, **kwargs)
        _PIPELINE = pipe
        return pipe
    
    @property
    def pipeline(self) -> DiffusionPipeline:
        global _PIPELINE
        if _PIPELINE is None:
            pipe = model_cache.from_pretrained(
                diffusers.FluxPipeline,
                pretrained_model_name_or_path="black-forest-labs/FLUX.1-schnell",
                revision="741f7c3ce8b383c54771c7003378a50191e9efe9",
                torch_dtype=torch.bfloat16,
                local_files_only=True,
            )
            _PIPELINE = pipe
        if _PIPELINE is None:
            raise ValueError("No pipeline has been loaded into the model cache.")
        return _PIPELINE
=======
        return cls.from_pretrained(*args, **kwargs)

    def get_or_build_pipeline(self, config_hash: str, builder_func: Any) -> Any:
        """Get cached pipeline or build new one if not exists."""
        if config_hash not in self._pipeline_cache:
            logger.info("Building new pipeline with config hash: %s", config_hash)
            self._pipeline_cache[config_hash] = builder_func()
        else:
            logger.info("Using cached pipeline with config hash: %s", config_hash)
        return self._pipeline_cache[config_hash]

    def clear_pipeline_cache(self) -> None:
        """Clear all cached pipelines."""
        logger.info("Clearing pipeline cache")
        self._pipeline_cache.clear()

    def get_cache_stats(self) -> dict[str, Any]:
        """Get statistics about the pipeline cache."""
        return {
            "cached_pipelines": len(self._pipeline_cache),
            "cache_keys": list(self._pipeline_cache.keys()),
        }

>>>>>>> 361087cf

model_cache = ModelCache()


def quick_scan_diffuser_repos(cache_dir: str) -> list[dict[str, Any]]:
    """Quick scan of diffuser repositories in huggingface cache directory.

    Adapted from https://github.com/huggingface/huggingface_hub/issues/1564#issuecomment-1710764361

    Args:
        cache_dir: Path to huggingface cache directory

    Returns:
        List of dictionaries containing repo info with keys:
        - name: Repository name
        - filename: Repository name (alias for name)
        - path: Path to the snapshot folder
        - hash: Commit hash
        - mtime: Modification time
        - model_info: Path to model_info.json file
    """
    diffuser_repos = []
    cache_path = Path(cache_dir)

    if not cache_path.exists():
        return diffuser_repos

    for folder_path in cache_path.iterdir():
        folder = folder_path.name
        if not folder_path.is_dir() or "--" not in folder:
            continue
        _, name = folder.split("--", maxsplit=1)
        name = name.replace("--", "/")

        snapshots_dir = folder_path / "snapshots"
        if not snapshots_dir.exists():
            continue

        snapshots = [p.name for p in snapshots_dir.iterdir() if p.is_dir()]
        if len(snapshots) == 0:
            continue

        commit = snapshots[-1]
        snapshot_path = snapshots_dir / commit

        if (snapshot_path / "hidden").exists():
            continue

        mtime = snapshot_path.stat().st_mtime
        info = snapshot_path / "model_info.json"

        diffuser_repos.append(
            {
                "name": name,
                "filename": name,
                "path": str(snapshot_path),
                "hash": commit,
                "mtime": mtime,
                "model_info": str(info),
            }
        )

    return diffuser_repos<|MERGE_RESOLUTION|>--- conflicted
+++ resolved
@@ -1,18 +1,13 @@
 import logging
-import diffusers
 from functools import cache
 from pathlib import Path
 from typing import Any
-from diffusers.pipelines.pipeline_utils import DiffusionPipeline
 
 from huggingface_hub import scan_cache_dir  # pyright: ignore[reportMissingImports]
 from huggingface_hub.constants import HF_HUB_CACHE
-import torch  # pyright: ignore[reportMissingImports]
 
 logger = logging.getLogger("griptape_nodes")
 
-
-_PIPELINE: DiffusionPipeline | None = None
 
 def list_repo_revisions_in_cache(repo_id: str) -> list[tuple[str, str]]:
     """Returns a list of (repo_id, revision) tuples matching repo_id in the huggingface cache."""
@@ -67,27 +62,6 @@
 
     @cache  # noqa: B019
     def from_pretrained(self, cls: Any, *args, **kwargs) -> Any:
-<<<<<<< HEAD
-        pipe = cls.from_pretrained(*args, **kwargs)
-        _PIPELINE = pipe
-        return pipe
-    
-    @property
-    def pipeline(self) -> DiffusionPipeline:
-        global _PIPELINE
-        if _PIPELINE is None:
-            pipe = model_cache.from_pretrained(
-                diffusers.FluxPipeline,
-                pretrained_model_name_or_path="black-forest-labs/FLUX.1-schnell",
-                revision="741f7c3ce8b383c54771c7003378a50191e9efe9",
-                torch_dtype=torch.bfloat16,
-                local_files_only=True,
-            )
-            _PIPELINE = pipe
-        if _PIPELINE is None:
-            raise ValueError("No pipeline has been loaded into the model cache.")
-        return _PIPELINE
-=======
         return cls.from_pretrained(*args, **kwargs)
 
     def get_or_build_pipeline(self, config_hash: str, builder_func: Any) -> Any:
@@ -111,7 +85,6 @@
             "cache_keys": list(self._pipeline_cache.keys()),
         }
 
->>>>>>> 361087cf
 
 model_cache = ModelCache()
 
