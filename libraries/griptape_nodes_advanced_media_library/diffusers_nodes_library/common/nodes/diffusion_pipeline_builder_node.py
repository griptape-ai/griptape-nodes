import asyncio
import hashlib
import json
import logging
from typing import Any

from diffusers_nodes_library.common.parameters.diffusion.builder_parameters import (
    DiffusionPipelineBuilderParameters,
)
from diffusers_nodes_library.common.parameters.huggingface_pipeline_parameter import HuggingFacePipelineParameter
from diffusers_nodes_library.common.parameters.log_parameter import LogParameter
from diffusers_nodes_library.common.utils.huggingface_utils import model_cache
from diffusers_nodes_library.common.utils.lora_utils import FluxLorasParameter
from diffusers_nodes_library.common.utils.pipeline_utils import optimize_diffusion_pipeline
from griptape_nodes.exe_types.core_types import Parameter
from griptape_nodes.exe_types.node_types import ControlNode
from griptape_nodes.retained_mode.events.parameter_events import SetParameterValueRequest
from griptape_nodes.retained_mode.griptape_nodes import GriptapeNodes

logger = logging.getLogger("diffusers_nodes_library")

# Additional postfix bits must be powers of two (1, 2, 4, 8, etc.) to ensure unique combinations
UNION_PRO_2_CONFIG_HASH_POSTFIX = 1  # 0001


class DiffusionPipelineBuilderNode(ControlNode):
    def __init__(self, **kwargs) -> None:
        self._initializing = True
        super().__init__(**kwargs)
        self.params = DiffusionPipelineBuilderParameters(self)
        self.huggingface_pipeline_params = HuggingFacePipelineParameter(self)
        self.log_params = LogParameter(self)

        self.params.add_output_parameters()
        self.params.add_input_parameters()
        self.huggingface_pipeline_params.add_input_parameters()

        self.loras_params = FluxLorasParameter(self)
        self.loras_params.add_input_parameters()

        self.log_params.add_output_parameters()

        self._initializing = False

    def set_config_hash(self) -> None:
        config_hash = self._config_hash
        self.log_params.append_to_logs(f"Pipeline configuration hash: {config_hash}\n")
        GriptapeNodes.handle_request(
            SetParameterValueRequest(parameter_name="pipeline", value=config_hash, node_name=self.name)
        )

    @property
    def optimization_kwargs(self) -> dict[str, Any]:
        """Get optimization settings for the pipeline."""
        return self.huggingface_pipeline_params.get_hf_pipeline_parameters()

    def _get_config_hash_postfix(self) -> int:
        config_bits = 0
        controlnet_model = self.get_parameter_value("controlnet_model")
        if controlnet_model and controlnet_model.startswith("Shakker-Labs/FLUX.1-dev-ControlNet-Union-Pro-2.0"):
            # Set the UNION_PRO_2_CONFIG_HASH_POSTFIX bit
            config_bits |= UNION_PRO_2_CONFIG_HASH_POSTFIX
        return config_bits

    @property
    def _config_hash(self) -> str:
        """Generate a hash for the current configuration to use as cache key."""
        config_data = {
            **self.params.get_config_kwargs(),
            **self.loras_params.get_loras(),
            "torch_dtype": "bfloat16",  # Currently hardcoded
        }

        opt_kwargs = self.huggingface_pipeline_params.get_hf_pipeline_parameters()
        for key, value in opt_kwargs.items():
            config_data[f"opt_{key}"] = value

        config_hash = (
            self.params.pipeline_type_parameters.pipeline_type_pipeline_params.pipeline_name
            + "-"
            + hashlib.sha256(json.dumps(config_data, sort_keys=True).encode()).hexdigest()
        )
<<<<<<< HEAD
        # Append postfix bits to config hash as hex
=======
        # Convert to hex and append postfix bits
>>>>>>> 838a42de
        config_hash += f"-{self._get_config_hash_postfix():x}"
        return config_hash

    def add_parameter(self, parameter: Parameter) -> None:
        """Add a parameter to the node.

        During initialization, parameters are added normally.
        After initialization (dynamic mode), parameters are marked as user-defined
        for serialization and duplicates are prevented.
        """
        if self._initializing:
            super().add_parameter(parameter)
            return

        # Dynamic mode: prevent duplicates and mark as user-defined
        if not self.does_name_exist(parameter.name):
            parameter.user_defined = True
            super().add_parameter(parameter)

    def set_parameter_value(
        self,
        param_name: str,
        value: Any,
        *,
        initial_setup: bool = False,
        emit_change: bool = True,
        skip_before_value_set: bool = False,
    ) -> None:
        parameter = self.get_parameter_by_name(param_name)
        if parameter is None:
            return
        self.params.before_value_set(parameter, value)

        super().set_parameter_value(
            param_name,
            value,
            initial_setup=initial_setup,
            emit_change=emit_change,
            skip_before_value_set=skip_before_value_set,
        )

        self.params.after_value_set(parameter, value)
        self.huggingface_pipeline_params.after_value_set(parameter, value)
        if parameter.name != "pipeline":
            self.set_config_hash()

    def validate_before_node_run(self) -> list[Exception] | None:
        return self.params.pipeline_type_parameters.pipeline_type_pipeline_params.validate_before_node_run()

    def preprocess(self) -> None:
        self.log_params.clear_logs()

    async def aprocess(self) -> None:
        self.preprocess()
        self.log_params.append_to_logs("Building pipeline...\n")

        def builder() -> Any:
            return self._build_pipeline()

        with self.log_params.append_profile_to_logs("Pipeline building/caching"):
            await asyncio.to_thread(model_cache.get_or_build_pipeline, self.get_parameter_value("pipeline"), builder)

        self.log_params.append_to_logs("Pipeline building complete.\n")

    def _build_pipeline(self) -> Any:
        """Build the actual pipeline instance."""
        self.log_params.append_to_logs("Creating new pipeline instance...\n")

        with self.log_params.append_profile_to_logs("Loading pipeline"):
            pipe = self.params.pipeline_type_parameters.pipeline_type_pipeline_params.build_pipeline()

        with self.log_params.append_profile_to_logs("Configuring FLUX loras"):
            self.loras_params.configure_loras(pipe)

        with self.log_params.append_profile_to_logs("Applying optimizations"):
            optimization_kwargs = self.huggingface_pipeline_params.get_hf_pipeline_parameters()
            optimize_diffusion_pipeline(pipe=pipe, **optimization_kwargs)

        self.log_params.append_to_logs("Pipeline creation complete.\n")
        return pipe<|MERGE_RESOLUTION|>--- conflicted
+++ resolved
@@ -80,11 +80,7 @@
             + "-"
             + hashlib.sha256(json.dumps(config_data, sort_keys=True).encode()).hexdigest()
         )
-<<<<<<< HEAD
-        # Append postfix bits to config hash as hex
-=======
         # Convert to hex and append postfix bits
->>>>>>> 838a42de
         config_hash += f"-{self._get_config_hash_postfix():x}"
         return config_hash
 
