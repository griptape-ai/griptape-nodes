{
  "name": "Griptape Nodes Advanced Media Library",
  "library_schema_version": "0.1.0",
  "settings": [
    {
      "description": "Configuration settings for the Advanced Media Library temporary file storage",
      "category": "advanced_media_library",
      "contents": {
        "temp_folder_name": "intermediates"
      }
    },
    {
      "description": "Configuration settings for cleaning up the Advanced Media Library temporary file storage",
      "category": "advanced_media_library",
      "contents": {
        "max_directory_size_gb": 5,
        "enable_directory_cleanup": false
      }
    }
  ],
  "metadata": {
    "author": "Griptape, Inc.",
    "description": "Advanced media generation and manipulation nodes for Griptape Nodes.",
    "library_version": "0.41.0",
    "engine_version": "0.41.0",
    "tags": [
      "Griptape",
      "AI"
    ],
    "dependencies": {
      "pip_dependencies": [
        "accelerate>=1.6.0",
        "beautifulsoup4>=4.13.4",
        "controlnet-aux>=0.0.9",
        "imageio-ffmpeg>=0.6.0",
        "git+https://github.com/huggingface/diffusers.git@00f95b9755718aabb65456e791b8408526ae6e76",
        "numpy>=2.2.4",
        "opencv-python>=4.11.0.86",
        "peft>=0.15.2",
        "pillow>=11.2.1",
        "protobuf>=6.30.2",
        "sentencepiece>=0.2.0",
        "cmake==3.31.6",
        "spandrel>=0.4.1",
        "torch>=2.7.0",
        "torchvision>=0.22.0",
        "torchaudio>=2.7.0",
        "transformers>=4.51.2",
        "tqdm>=4.67.1",
        "protobuf>=6.31.0",
        "prodigyopt>=1.1.2; sys_platform == 'win32'",
        "bitsandbytes>=0.46.0; sys_platform == 'win32'",
        "ftfy>=6.3.1",
        "git+https://github.com/dylanholmes/cosmos-guardrail.git",
        "sam2>=1.1.0",
        "scipy>=1.10.0",
        "matplotlib>=3.10.3",
<<<<<<< HEAD
        "triton-windows<3.4",
        "nvidia-cuda-nvcc-cu12",
        "nvidia-cuda-runtime-cu12"
=======
        "griptape[drivers-prompt-amazon-bedrock,drivers-prompt-anthropic,drivers-prompt-cohere,drivers-prompt-ollama,drivers-web-scraper-trafilatura,drivers-web-search-duckduckgo,drivers-web-search-exa,loaders-image]>=1.7.1"
>>>>>>> d1c638ce
      ],
      "pip_install_flags": [
        "--preview",
        "--torch-backend=auto"
      ]
    }
  },
  "categories": [],
  "nodes": [
    {
      "class_name": "GrayscaleConvertImage",
      "file_path": "pillow_nodes_library/grayscale_convert_image.py",
      "metadata": {
        "category": "image",
        "description": "Desaturate an image via the 🛏️ pillow python package. Pairs well with ControlNet Image Generation in grayscale mode.",
        "display_name": "Desaturate",
        "group": "edit"
      }
    },
    {
      "class_name": "GaussianBlurImage",
      "file_path": "pillow_nodes_library/gaussian_blur_image.py",
      "metadata": {
        "category": "image",
        "description": "Apply a gaussian blur to an image with the 🛏️ pillow python package. Pairs well with ControlNet Image Generation in blur or tile mode.",
        "display_name": "Gaussian Blur",
        "group": "edit"
      }
    },
    {
      "class_name": "DepthAnythingForDepthEstimationImage",
      "file_path": "transformers_nodes_library/depth_anything_for_depth_estimation_image.py",
      "metadata": {
        "category": "image/depth",
        "description": "Generate a Depth Map with Depth Anything V2 and 🤗 Transformers Pairs well with ControlNet Image Generation in depth mode.",
        "display_name": "Depth Anything V2 Image"
      }
    },
    {
      "class_name": "OpenPoseImageDetection",
      "file_path": "openpose_nodes_library/openpose_image_detection.py",
      "metadata": {
        "category": "image/pose",
        "description": "Detect human poses in images using OpenPose models converted to SafeTensors format",
        "display_name": "OpenPose Image Detection"
      }
    },
    {
      "class_name": "DinoSam2ImageDetector",
      "file_path": "dino_sam2_library/dino_sam_2_image_detector.py",
      "metadata": {
        "category": "image/segmentation",
        "description": "Generate an image mask from a prompt. Uses Grounding DINO to transform prompt to bounding boxes, then uses Segment Anything Model 2 (SAM2) from Meta to generate the mask from the bounding boxes.",
        "display_name": "Image Mask via G-DINO + SAM2"
      }
    },
    {
      "class_name": "DepthAnythingForDepthEstimationVideo",
      "file_path": "transformers_nodes_library/depth_anything_for_depth_estimation_video.py",
      "metadata": {
        "category": "video/depth",
        "description": "Generate Depth Maps for video with Depth Anything V2 and 🤗 Transformers. Processes each frame for depth estimation.",
        "display_name": "Depth Anything V2 Video"
      }
    },
    {
      "class_name": "OpenPoseVideoDetection",
      "file_path": "openpose_nodes_library/openpose_video_detection.py",
      "metadata": {
        "category": "video/pose",
        "description": "Detect human poses in videos using OpenPose models converted to SafeTensors format",
        "display_name": "OpenPose Video Detection"
      }
    },
    {
      "class_name": "DinoSam2VideoDetector",
      "file_path": "dino_sam2_library/dino_sam_2_video_detector.py",
      "metadata": {
        "category": "video/segmentation",
        "description": "Generate a video mask from a prompt. Uses Grounding DINO to transform prompt to bounding boxes on a single frame, then uses Segment Anything Model 2 (SAM2) from Meta to generate the mask from the bounding boxes across all frames.",
        "display_name": "Video Mask via G-DINO + SAM2"
      }
    },
    {
      "class_name": "CannyConvertImage",
      "file_path": "opencv_nodes_library/canny_convert_image.py",
      "metadata": {
        "category": "image/edge",
        "description": "Detect Edges with OpenCV. Pairs well with ControlNet Image Generation in edge mode.",
        "display_name": "Detect Edges with OpenCV"
      }
    },
    {
      "class_name": "AnylineDetector",
      "file_path": "controlnet_aux_nodes_library/anyline_detector.py",
      "metadata": {
        "category": "image/edge",
        "description": "Detect Edges with Anyline. Pairs well with ControlNet Image Generation in edge mode.",
        "display_name": "Detect Edges with Anyline"
      }
    },
    {
      "class_name": "FluxPipeline",
      "file_path": "diffusers_nodes_library/pipelines/flux/flux_pipeline.py",
      "metadata": {
        "category": "image/flux",
        "description": "Generate an Image with Flux via 🤗 Diffusers.",
        "display_name": "Flux"
      }
    },
    {
      "class_name": "FluxFillPipeline",
      "file_path": "diffusers_nodes_library/pipelines/flux/flux_fill_pipeline.py",
      "metadata": {
        "category": "image/flux",
        "description": "Generate an umasked portion of an Image with Flux via 🤗 Diffusers.",
        "display_name": "Flux Fill"
      }
    },
    {
      "class_name": "FluxKontextPipeline",
      "file_path": "diffusers_nodes_library/pipelines/flux/flux_kontext_pipeline.py",
      "metadata": {
        "category": "image/flux",
        "description": "Generate an Image with Flux Kontext via 🤗 Diffusers.",
        "display_name": "Flux Kontext"
      }
    },
    {
      "class_name": "DiptychFluxFillPipeline",
      "file_path": "diffusers_nodes_library/pipelines/flux/diptych_flux_fill_pipeline.py",
      "metadata": {
        "category": "image/flux",
        "description": "Generate a pompt-controlled Image Variation with Flux via 🤗 Diffusers. Pairs best with the RiverZ Flux Lora. Project page (paper, demos, gallery): https://river-zhang.github.io/ICEdit-gh-pages/",
        "display_name": "Flux ICEdit "
      }
    },
    {
      "class_name": "UnionFluxControlNetPipeline",
      "file_path": "diffusers_nodes_library/pipelines/flux/controlnet/union_flux_control_net_pipeline.py",
      "metadata": {
        "category": "image/flux/controlnet",
        "description": "Generate a Image with Flux + ControlNet via 🤗 Diffusers. 🤗 Model Card: https://huggingface.co/InstantX/FLUX.1-dev-Controlnet-Union",
        "display_name": "Flux CN Union"
      }
    },
    {
      "class_name": "UnionProFluxControlNetPipeline",
      "file_path": "diffusers_nodes_library/pipelines/flux/controlnet/union_pro_flux_control_net_pipeline.py",
      "metadata": {
        "category": "image/flux/controlnet",
        "description": "Generate a Image with Flux + ControlNet via 🤗 Diffusers. 🤗 Model Card: https://huggingface.co/Shakker-Labs/FLUX.1-dev-ControlNet-Union-Pro",
        "display_name": "Flux CN Union Pro"
      }
    },
    {
      "class_name": "UnionProTwoFluxControlNetPipeline",
      "file_path": "diffusers_nodes_library/pipelines/flux/controlnet/union_pro_two_flux_control_net_pipeline.py",
      "metadata": {
        "category": "image/flux/controlnet",
        "description": "Generate a Image with Flux + ControlNet via 🤗 Diffusers. 🤗 Model Card: https://huggingface.co/Shakker-Labs/FLUX.1-dev-ControlNet-Union-Pro-2.0",
        "display_name": "Flux CN Union Pro 2"
      }
    },
    {
      "class_name": "FluxLoraFromFile",
      "file_path": "diffusers_nodes_library/pipelines/flux/lora/flux_lora_from_file.py",
      "metadata": {
        "category": "image/flux/loras",
        "description": "Load Flux Lora from File for use with 🤗 Diffusers based Flux Nodes. Path must be on the engine's filesystem.",
        "display_name": "Flux Lora File"
      }
    },
    {
      "class_name": "LumatalesFluxLora",
      "file_path": "diffusers_nodes_library/pipelines/flux/lora/lumatales_flux_lora.py",
      "metadata": {
        "category": "image/flux/loras",
        "description": "Load the Flux Lora for use with 🤗 Diffusers based Flux Nodes. 🤗 Model Card: https://huggingface.co/Shakker-Labs/Lumatales-FL",
        "display_name": "Flux Lora: Lumatales-FL "
      }
    },
    {
      "class_name": "MicroLandscapeOnPhoneFluxLora",
      "file_path": "diffusers_nodes_library/pipelines/flux/lora/micro_landscape_on_phone_flux_lora.py",
      "metadata": {
        "category": "image/flux/loras",
        "description": "Load the Flux Lora for use with 🤗 Diffusers based Flux Nodes. 🤗 Model Card: https://huggingface.co/Shakker-Labs/FLUX.1-dev-LoRA-Micro-landscape-on-Mobile-Phone",
        "display_name": "Flux Lora: Micro Landscape on Mobile Phone"
      }
    },
    {
      "class_name": "MiniatureWorldFluxLora",
      "file_path": "diffusers_nodes_library/pipelines/flux/lora/miniature_world_flux_lora.py",
      "metadata": {
        "category": "image/flux/loras",
        "description": "Load the Flux Lora for use with 🤗 Diffusers based Flux Nodes. 🤗 Model Card: https://huggingface.co/Shakker-Labs/FLUX.1-dev-LoRA-Miniature-World",
        "display_name": "Flux Lora: Miniature World"
      }
    },
    {
      "class_name": "RiverZNormalDiptychFluxFillLora",
      "file_path": "diffusers_nodes_library/pipelines/flux/lora/river_z_normal_diptych_flux_fill_lora.py",
      "metadata": {
        "category": "image/flux/loras",
        "description": "Load the Flux Lora for use with the ICEdit Image with Flux Node. 🤗 Model Card:https://huggingface.co/RiverZ/normal-lora",
        "display_name": "Flux ICEdit Lora: RiverZ Normal"
      }
    },
    {
      "class_name": "TilingFluxImg2ImgPipeline",
      "file_path": "diffusers_nodes_library/pipelines/flux/tiling_flux_img_2_img_pipeline.py",
      "metadata": {
        "category": "image/upscale",
        "description": "Generate Image Variation with Flux via 🤗 Diffusers using a tiling strategy that allows efficient processing of hi-res images. Without the tiling the quadratic cost of transformer models will consume your GPU and time.",
        "display_name": "Flux Post Upscale"
      }
    },
    {
      "class_name": "RescaleImage",
      "file_path": "pillow_nodes_library/rescale_image.py",
      "metadata": {
        "category": "image/upscale",
        "description": "Rescales an image using the 🛏️ pillow python package.",
        "display_name": "Rescale Image"
      }
    },
    {
      "class_name": "TilingSPAN",
      "file_path": "spandrel_nodes_library/tiling_span.py",
      "metadata": {
        "category": "image/upscale",
        "description": "Upscales an image using the SPAN model via the 🥞 spandrel python package. Pairs well with Generate Image Variation with Flux + Tiling.",
        "display_name": "SPAN Upscale"
      }
    },
    {
      "class_name": "TrainFluxLora",
      "file_path": "diffusers_nodes_library/pipelines/flux/peft/train_flux_lora.py",
      "metadata": {
        "category": "image/flux/loras",
        "description": "TrainFluxLora node.",
        "display_name": "Train Flux Lora"
      }
    },
    {
      "class_name": "AllegroPipeline",
      "file_path": "diffusers_nodes_library/pipelines/allegro/allegro_pipeline.py",
      "metadata": {
        "category": "video/allegro",
        "description": "Generate a video with Allegro via 🤗 Diffusers.",
        "display_name": "Allegro"
      }
    },
    {
      "class_name": "AmusedPipeline",
      "file_path": "diffusers_nodes_library/pipelines/amused/amused_pipeline.py",
      "metadata": {
        "category": "image/amused",
        "description": "Generate an Image with aMUSEd via 🤗 Diffusers.",
        "display_name": "aMUSEd"
      }
    },
    {
      "class_name": "AmusedImg2ImgPipeline",
      "file_path": "diffusers_nodes_library/pipelines/amused/amused_img2img_pipeline.py",
      "metadata": {
        "category": "image/amused",
        "description": "Generate Image Variations with aMUSEd via 🤗 Diffusers.",
        "display_name": "aMUSEd Img2Img"
      }
    },
    {
      "class_name": "AmusedInpaintPipeline",
      "file_path": "diffusers_nodes_library/pipelines/amused/amused_inpaint_pipeline.py",
      "metadata": {
        "category": "image/amused",
        "description": "Inpaint Images with aMUSEd via 🤗 Diffusers.",
        "display_name": "aMUSEd Inpaint"
      }
    },
    {
      "class_name": "AudioldmPipeline",
      "file_path": "diffusers_nodes_library/pipelines/audioldm/audioldm_pipeline.py",
      "metadata": {
        "category": "audio/audioldm",
        "description": "Generate audio from text via 🤗 Diffusers.",
        "display_name": "AudioLDM"
      }
    },
    {
      "class_name": "Audioldm2Pipeline",
      "file_path": "diffusers_nodes_library/pipelines/audioldm2/audioldm2_pipeline.py",
      "metadata": {
        "category": "audio/audioldm2",
        "description": "Generate audio from text via 🤗 Diffusers.",
        "display_name": "AudioLDM 2"
      }
    },
    {
      "class_name": "StableDiffusionPipeline",
      "file_path": "diffusers_nodes_library/pipelines/stable_diffusion/stable_diffusion_pipeline.py",
      "metadata": {
        "category": "image/stable_diffusion",
        "description": "Generate images with Stable Diffusion via 🤗 Diffusers.",
        "display_name": "Stable Diffusion"
      }
    },
    {
      "class_name": "StableDiffusion3Pipeline",
      "file_path": "diffusers_nodes_library/pipelines/stable_diffusion_3/stable_diffusion_3_pipeline.py",
      "metadata": {
        "category": "image/stable_diffusion_3",
        "description": "Generate images with Stable Diffusion 3 via 🤗 Diffusers.",
        "display_name": "Stable Diffusion 3"
      }
    },
    {
      "class_name": "StableDiffusionAttendAndExcitePipeline",
      "file_path": "diffusers_nodes_library/pipelines/stable_diffusion_ae/stable_diffusion_ae_pipeline.py",
      "metadata": {
        "category": "image/stable_diffusion_attend_and_excite",
        "description": "Generate images with enhanced attention control via 🤗 Diffusers.",
        "display_name": "Stable Diffusion Attend and Excite"
      }
    },
    {
      "class_name": "StableDiffusionDiffeditPipeline",
      "file_path": "diffusers_nodes_library/pipelines/stable_diffusion_diffedit/stable_diffusion_diffedit_pipeline.py",
      "metadata": {
        "category": "image/stable_diffusion_diffedit",
        "description": "Edit images using DiffEdit technique via 🤗 Diffusers.",
        "display_name": "Stable Diffusion DiffEdit"
      }
    },
    {
      "class_name": "WanPipeline",
      "file_path": "diffusers_nodes_library/pipelines/wan/wan_pipeline.py",
      "metadata": {
        "category": "video/wan",
        "description": "Generate videos from text with Wan",
        "display_name": "Wan T2V"
      }
    },
    {
      "class_name": "WanImageToVideoPipeline",
      "file_path": "diffusers_nodes_library/pipelines/wan/wan_image_to_video_pipeline.py",
      "metadata": {
        "category": "video/wan",
        "description": "Generate videos from image and text with Wan",
        "display_name": "Wan I2V"
      }
    },
    {
      "class_name": "WanVideoToVideoPipeline",
      "file_path": "diffusers_nodes_library/pipelines/wan/wan_video_to_video_pipeline.py",
      "metadata": {
        "category": "video/wan",
        "description": "Generate videos from video and text with Wan",
        "display_name": "Wan V2V"
      }
    },
    {
      "class_name": "WanVacePipeline",
      "file_path": "diffusers_nodes_library/pipelines/wan/wan_vace_pipeline.py",
      "metadata": {
        "category": "video/wan",
        "description": "Generate videos with VACE control via 🤗 Diffusers",
        "display_name": "Wan VACE"
      }
    },
    {
      "class_name": "FirstFrameToVideoWanVaceAux",
      "file_path": "diffusers_nodes_library/pipelines/wan/auxiliary/first_frame_to_video_wan_vace_aux.py",
      "metadata": {
        "category": "video/wan/aux",
        "description": "Generate video with input image as first frame for WAN VACE conditioning.",
        "display_name": "WAN First Frame Aux"
      }
    },
    {
      "class_name": "FirstLastFrameToVideoWanVaceAux",
      "file_path": "diffusers_nodes_library/pipelines/wan/auxiliary/first_last_frame_to_video_wan_vace_aux.py",
      "metadata": {
        "category": "video/wan/aux",
        "description": "Generate video with input images as first and last frames for WAN VACE conditioning.",
        "display_name": "WAN First+Last Frame Aux"
      }
    },
    {
      "class_name": "LastFrameToVideoWanVaceAux",
      "file_path": "diffusers_nodes_library/pipelines/wan/auxiliary/last_frame_to_video_wan_vace_aux.py",
      "metadata": {
        "category": "video/wan/aux",
        "description": "Generate video with input image as last frame for WAN VACE conditioning.",
        "display_name": "WAN Last Frame Aux"
      }
    },
    {
      "class_name": "RandomFramesToVideoWanVaceAux",
      "file_path": "diffusers_nodes_library/pipelines/wan/auxiliary/random_frames_to_video_wan_vace_aux.py",
      "metadata": {
        "category": "video/wan/aux",
        "description": "Generate video with input images at random frame positions for WAN VACE conditioning.",
        "display_name": "WAN Random Frames Aux"
      }
    },
    {
      "class_name": "StaticMaskWanVaceAux",
      "file_path": "diffusers_nodes_library/pipelines/wan/auxiliary/static_mask_wan_vace_aux.py",
      "metadata": {
        "category": "video/wan/aux",
        "description": "Generate static mask video for WAN VACE conditioning.",
        "display_name": "WAN Static Mask Aux"
      }
    },
    {
      "class_name": "Kijai1Dot3BWanLora",
      "file_path": "diffusers_nodes_library/pipelines/wan/lora/kijai_1_dot_3_b_wan_lora.py",
      "metadata": {
        "category": "video/wan/loras",
        "description": "Experimental LoRA extractions from CausVid finetunes. Enables generating videos in 2-8 steps.",
        "display_name": "Kijai CausVid 1.3B"
      }
    },
    {
      "class_name": "Kijai14BWanLora",
      "file_path": "diffusers_nodes_library/pipelines/wan/lora/kijai_14_b_wan_lora.py",
      "metadata": {
        "category": "video/wan/loras",
        "description": "Experimental LoRA extractions from CausVid finetunes. Enables generating videos in 2-8 steps.",
        "display_name": "Kijai CausVid 14B"
      }
    },
    {
      "class_name": "WuerstchenCombinedPipeline",
      "file_path": "diffusers_nodes_library/pipelines/wuerstchen/wuerstchen_combined_pipeline.py",
      "metadata": {
        "category": "image/würstchen",
        "description": "Generate images efficiently with Würstchen via 🤗 Diffusers.",
        "display_name": "Würstchen"
      }
    },
    {
      "class_name": "Cosmos2TextToImagePipeline",
      "file_path": "diffusers_nodes_library/pipelines/cosmos/cosmos_2_text_to_image_pipeline.py",
      "metadata": {
        "category": "image/cosmos",
        "description": "Generate images with Cosmos2 text-to-image via 🤗 Diffusers.",
        "display_name": "Cosmos2 Text2Image"
      }
    }
  ]
}
<|MERGE_RESOLUTION|>--- conflicted
+++ resolved
@@ -55,13 +55,10 @@
         "sam2>=1.1.0",
         "scipy>=1.10.0",
         "matplotlib>=3.10.3",
-<<<<<<< HEAD
         "triton-windows<3.4",
         "nvidia-cuda-nvcc-cu12",
-        "nvidia-cuda-runtime-cu12"
-=======
+        "nvidia-cuda-runtime-cu12",
         "griptape[drivers-prompt-amazon-bedrock,drivers-prompt-anthropic,drivers-prompt-cohere,drivers-prompt-ollama,drivers-web-scraper-trafilatura,drivers-web-search-duckduckgo,drivers-web-search-exa,loaders-image]>=1.7.1"
->>>>>>> d1c638ce
       ],
       "pip_install_flags": [
         "--preview",
@@ -515,4 +512,4 @@
       }
     }
   ]
-}
+}