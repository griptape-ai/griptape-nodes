--- conflicted
+++ resolved
@@ -332,11 +332,7 @@
         "description": "Rescales an image using the 🛏️ pillow python package.",
         "display_name": "Rescale Image",
         "deprecation": {
-<<<<<<< HEAD
           "deprecation_message": "Use 'Rescale Image' from the Griptape Nodes Library instead under `Image/Edit/Rescale Image`",
-=======
-          "deprecation_message": "Use 'Diffusion Pipeline Builder' and 'Generate Image (Diffusion Pipeline)' nodes instead: https://docs.griptapenodes.com/en/stable/nodes/advanced_media_library/diffusion_pipelines/",
->>>>>>> 578faaab
           "removal_version": "0.64.0"
         }
       }
