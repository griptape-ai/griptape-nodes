--- conflicted
+++ resolved
@@ -105,15 +105,9 @@
     for sig in (signal.SIGINT, signal.SIGTERM):
         signal.signal(sig, lambda *_: sys.exit(0))
 
-<<<<<<< HEAD
+    api_key = _ensure_api_key()
     threading.Thread(target=mcp_server_gtn, daemon=True).start()
-
-    # SSE subscription pushes events into event_queue
-    threading.Thread(target=_listen_for_api_events, daemon=True).start()
-=======
-    api_key = _ensure_api_key()
     threading.Thread(target=_listen_for_api_events, args=(api_key,), daemon=True).start()
->>>>>>> 37c558fe
 
     if STATIC_SERVER_ENABLED:
         static_dir = _build_static_dir()
