from __future__ import annotations

import json
import logging
import os
import sys
import threading
from queue import Queue
from time import sleep
from typing import Any, cast
from urllib.parse import urljoin

import httpx
from dotenv import get_key
from griptape.events import (
    EventBus,
    EventListener,
)
from rich.align import Align
from rich.console import Console
from rich.panel import Panel
from xdg_base_dirs import xdg_config_home

from griptape_nodes.app.nodes_api_socket_manager import NodesApiSocketManager

# This import is necessary to register all events, even if not technically used
from griptape_nodes.retained_mode.events import app_events, execution_events
from griptape_nodes.retained_mode.events.base_events import (
    AppEvent,
    EventRequest,
    EventResultFailure,
    EventResultSuccess,
    ExecutionEvent,
    ExecutionGriptapeNodeEvent,
    GriptapeNodeEvent,
    ProgressEvent,
    deserialize_event,
)
from griptape_nodes.retained_mode.events.logger_events import LogHandlerEvent
from griptape_nodes.retained_mode.griptape_nodes import GriptapeNodes

# This is a global event queue that will be used to pass events between threads
event_queue = Queue()


class EventLogHandler(logging.Handler):
    """Custom logging handler that emits log messages as AppEvents.

    This is used to forward log messages to the event queue so they can be sent to the GUI.
    """

    def emit(self, record) -> None:
        event_queue.put(
            AppEvent(
                payload=LogHandlerEvent(message=record.getMessage(), levelname=record.levelname, created=record.created)
            )
        )


# When running as an app, we want to forward all log messages to the event queue so they can be sent to the GUI
logging.getLogger("griptape_nodes").addHandler(EventLogHandler())
# Logger for this module. Important that this is not the same as the griptape_nodes logger or else we'll have infinite log events.
logger = logging.getLogger(__name__)
console = Console()


def start_app() -> None:
    """Main entry point for the Griptape Nodes app.

    Starts the event loop and listens for events from the Nodes API.
    """
    global socket  # noqa: PLW0603 # Need to initialize the socket lazily here to avoid auth-ing too early

    # Listen for SSE events from the Nodes API in a separate thread
    socket = NodesApiSocketManager()
    sse_thread = threading.Thread(target=_listen_for_api_events, daemon=True)
    sse_thread.start()

    _init_event_listeners()

    try:
        _process_event_queue()
    except KeyboardInterrupt:
        sys.exit(0)


def _init_event_listeners() -> None:
    """Set up the Griptape EventBus EventListeners."""
    EventBus.add_event_listener(
        event_listener=EventListener(on_event=__process_node_event, event_types=[GriptapeNodeEvent])
    )

    EventBus.add_event_listener(
        event_listener=EventListener(
            on_event=__process_execution_node_event,
            event_types=[ExecutionGriptapeNodeEvent],
        )
    )

    EventBus.add_event_listener(
        event_listener=EventListener(
            on_event=__process_progress_event,
            event_types=[ProgressEvent],
        )
    )

    EventBus.add_event_listener(
        event_listener=EventListener(
            on_event=__process_app_event,  # pyright: ignore[reportArgumentType] TODO(collin): need to restructure Event class hierarchy
            event_types=[AppEvent],  # pyright: ignore[reportArgumentType] TODO(collin): need to restructure Event class hierarchy
        )
    )


def _listen_for_api_events() -> None:
    """Listen for events from the Nodes API and process them."""
    init = False
    while True:
        try:
            endpoint = urljoin(
                os.getenv("GRIPTAPE_NODES_API_BASE_URL", "https://api.nodes.griptape.ai"), "/api/engines/stream"
            )
            nodes_app_url = os.getenv("GRIPTAPE_NODES_APP_URL", "https://nodes.griptape.ai")

            with httpx.stream("get", endpoint, auth=__build_authorized_request, timeout=None) as response:  # noqa: S113 We intentionally want to never timeout
                __check_api_key_validity(response)

                response.raise_for_status()

                for line in response.iter_lines():
                    if line.startswith("data:"):
                        data = line.removeprefix("data:").strip()
                        if data == "START":
                            if not init:
                                __broadcast_app_initialization_complete(nodes_app_url)
                                init = True
                        else:
                            try:
                                event = json.loads(data)
                                # With heartbeat events, we skip the regular processing and just send the heartbeat
                                # Technically no longer needed since https://github.com/griptape-ai/griptape-nodes/pull/369
                                # but we don't have a proper EventRequest for it yet.
                                if event.get("request_type") == "Heartbeat":
                                    session_id = GriptapeNodes.get_session_id()
                                    socket.heartbeat(session_id=session_id, request=event["request"])
                                else:
                                    __process_api_event(event)
                            except Exception:
                                logger.exception("Error processing event, skipping.")

        except Exception as e:
            details = f"Error while listening for events. Retrying in 2 seconds.: {e}"
            logger.error(details)
            sleep(2)
            init = False


def __process_node_event(event: GriptapeNodeEvent) -> None:
    """Process GriptapeNodeEvents and send them to the API."""
    # Emit the result back to the GUI
    result_event = event.wrapped_event
    if isinstance(result_event, EventResultSuccess):
        dest_socket = "success_result"
    elif isinstance(result_event, EventResultFailure):
        dest_socket = "failure_result"
    else:
        msg = f"Unknown/unsupported result event type encountered: '{type(result_event)}'."
        raise TypeError(msg) from None

    # Don't send events over the wire that don't have a request_id set (e.g. engine-internal events)
    if result_event.request.request_id is None:
        return
    event_json = result_event.json()
    socket.emit(dest_socket, event_json)


def __process_execution_node_event(event: ExecutionGriptapeNodeEvent) -> None:
    """Process ExecutionGriptapeNodeEvents and send them to the API."""
    result_event = event.wrapped_event
    if type(result_event.payload).__name__ == "NodeStartProcessEvent":
        GriptapeNodes.get_instance().EventManager().current_active_node = result_event.payload.node_name
    event_json = result_event.json()

    if type(result_event.payload).__name__ == "ResumeNodeProcessingEvent":
        node_name = result_event.payload.node_name
        logger.info("Resuming Node %s", node_name)
        flow_name = GriptapeNodes.NodeManager().get_node_parent_flow_by_name(node_name)
<<<<<<< HEAD
        event_queue.put(EventRequest(request=execution_events.SingleExecutionStepRequest(flow_name=flow_name)))
=======
        # TODO(collin, kate): https://github.com/griptape-ai/griptape-nodes/issues/391
        request = EventRequest(request=execution_events.ContinueExecutionStepRequest(flow_name=flow_name))
        event_queue.put(request)
>>>>>>> b0a744c2

    if type(result_event.payload).__name__ == "NodeFinishProcessEvent":
        if result_event.payload.node_name != GriptapeNodes.get_instance().EventManager().current_active_node:
            msg = "Node start and finish do not match."
            raise KeyError(msg) from None
        GriptapeNodes.get_instance().EventManager().current_active_node = None
    # Set the node name here so I am not double importing
    socket.emit("execution_event", event_json)


def __process_progress_event(gt_event: ProgressEvent) -> None:
    """Process Griptape framework events and send them to the API."""
    node_name = gt_event.node_name
    if node_name:
        value = gt_event.value
        payload = execution_events.GriptapeEvent(
            node_name=node_name, parameter_name=gt_event.parameter_name, type=type(gt_event).__name__, value=value
        )
        event_to_emit = ExecutionEvent(payload=payload)
        socket.emit("execution_event", event_to_emit.json())


def __process_app_event(event: AppEvent) -> None:
    """Process AppEvents and send them to the API."""
    # Let Griptape Nodes broadcast it.
    GriptapeNodes.broadcast_app_event(event.payload)

    socket.emit("app_event", event.json())


def _process_event_queue() -> None:
    """Listen for events in the event queue and process them.

    Event queue will be populated by background threads listening for events from the Nodes API.
    """
    while True:
        event = event_queue.get(block=True)
        if isinstance(event, EventRequest):
            request_payload = event.request
            GriptapeNodes.handle_request(request_payload)
        elif isinstance(event, AppEvent):
            __process_app_event(event)
        else:
            logger.warning("Unknown event type encountered: '%s'.", type(event))

        event_queue.task_done()


def __build_authorized_request(request: httpx.Request) -> httpx.Request:
    api_key = get_key(xdg_config_home() / "griptape_nodes" / ".env", "GT_CLOUD_API_KEY")
    if api_key is None:
        message = Panel(
            Align.center(
                "[bold red]Nodes API key is not set, please run [code]gtn init[/code] with a valid key: [/bold red]"
                "[code]gtn init --api-key <your key>[/code]\n"
                "[bold red]You can generate a new key from [/bold red][bold blue][link=https://nodes.griptape.ai]https://nodes.griptape.ai[/link][/bold blue]",
            ),
            title="🔑 ❌ Missing Nodes API Key",
            border_style="red",
            padding=(1, 4),
        )
        console.print(message)
        sys.exit(1)
    request.headers.update(
        {
            "Accept": "text/event-stream",
            "Authorization": f"Bearer {api_key}",
        }
    )
    return request


def __check_api_key_validity(response: httpx.Response) -> None:
    """Check if the API key is valid by checking the response status code.

    If the API key is invalid, print an error message and exit the program.
    """
    if response.status_code in {401, 403}:
        message = Panel(
            Align.center(
                "[bold red]Nodes API key is invalid, please run [code]gtn init[/code] with a valid key: [/bold red]"
                "[code]gtn init --api-key <your key>[/code]\n"
                "[bold red]You can generate a new key from [/bold red][bold blue][link=https://nodes.griptape.ai]https://nodes.griptape.ai[/link][/bold blue]",
            ),
            title="🔑 ❌ Invalid Nodes API Key",
            border_style="red",
            padding=(1, 4),
        )
        console.print(message)
        sys.exit(1)


def __broadcast_app_initialization_complete(nodes_app_url: str) -> None:
    """Broadcast the AppInitializationComplete event to all listeners.

    This is used to notify the GUI that the app is ready to receive events.
    """
    # Broadcast this to anybody who wants a callback on "hey, the app's ready to roll"
    payload = app_events.AppInitializationComplete()
    app_event = AppEvent(payload=payload)
    __process_app_event(app_event)

    engine_version_request = app_events.GetEngineVersionRequest()
    engine_version_result = GriptapeNodes.get_instance().handle_engine_version_request(engine_version_request)
    if isinstance(engine_version_result, app_events.GetEngineVersionResultSuccess):
        engine_version = f"v{engine_version_result.major}.{engine_version_result.minor}.{engine_version_result.patch}"
    else:
        engine_version = "<UNKNOWN ENGINE VERSION>"

    message = Panel(
        Align.center(
            f"[bold green]Engine is ready to receive events[/bold green]\n"
            f"[bold blue]Return to: [link={nodes_app_url}]{nodes_app_url}[/link] to access the Workflow Editor[/bold blue]",
            vertical="middle",
        ),
        title="🚀 Griptape Nodes Engine Started",
        subtitle=f"[green]{engine_version}[/green]",
        border_style="green",
        padding=(1, 4),
    )
    console.print(message)


def __process_api_event(data: Any) -> None:
    """Process API events and send them to the event queue."""
    try:
        data["request"]
    except KeyError:
        msg = "Error: 'request' was expected but not found."
        raise Exception(msg) from None

    try:
        event_type = data["event_type"]
        if event_type != "EventRequest":
            msg = "Error: 'event_type' was found on request, but did not match 'EventRequest' as expected."
            raise Exception(msg) from None
    except KeyError:
        msg = "Error: 'event_type' not found in request."
        raise Exception(msg) from None

    # Now attempt to convert it into an EventRequest.
    try:
        request_event: EventRequest = cast("EventRequest", deserialize_event(json_data=data))
    except Exception as e:
        msg = f"Unable to convert request JSON into a valid EventRequest object. Error Message: '{e}'"
        raise Exception(msg) from None

    # Add a request_id to the payload
    request_id = request_event.request.request_id
    request_event.request.request_id = request_id

    # Add the event to the queue
    event_queue.put(request_event)

    return request_id<|MERGE_RESOLUTION|>--- conflicted
+++ resolved
@@ -185,13 +185,8 @@
         node_name = result_event.payload.node_name
         logger.info("Resuming Node %s", node_name)
         flow_name = GriptapeNodes.NodeManager().get_node_parent_flow_by_name(node_name)
-<<<<<<< HEAD
-        event_queue.put(EventRequest(request=execution_events.SingleExecutionStepRequest(flow_name=flow_name)))
-=======
-        # TODO(collin, kate): https://github.com/griptape-ai/griptape-nodes/issues/391
-        request = EventRequest(request=execution_events.ContinueExecutionStepRequest(flow_name=flow_name))
+        request = EventRequest(request=execution_events.SingleExecutionStepRequest(flow_name=flow_name))
         event_queue.put(request)
->>>>>>> b0a744c2
 
     if type(result_event.payload).__name__ == "NodeFinishProcessEvent":
         if result_event.payload.node_name != GriptapeNodes.get_instance().EventManager().current_active_node:
