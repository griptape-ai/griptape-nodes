from __future__ import annotations

import ast
import logging
import pickle
from pathlib import Path
from typing import TYPE_CHECKING, Any, NamedTuple

from griptape_nodes.bootstrap.workflow_publishers.subprocess_workflow_publisher import SubprocessWorkflowPublisher
from griptape_nodes.drivers.storage.storage_backend import StorageBackend
from griptape_nodes.exe_types.core_types import ParameterTypeBuiltin
from griptape_nodes.exe_types.node_types import (
    CONTROL_INPUT_PARAMETER,
    LOCAL_EXECUTION,
    PRIVATE_EXECUTION,
    BaseNode,
    EndNode,
    NodeGroupProxyNode,
    StartNode,
)
from griptape_nodes.node_library.library_registry import Library, LibraryRegistry
from griptape_nodes.node_library.workflow_registry import WorkflowRegistry
from griptape_nodes.retained_mode.events.flow_events import (
    PackageNodeAsSerializedFlowRequest,
    PackageNodeAsSerializedFlowResultSuccess,
    PackageNodesAsSerializedFlowRequest,
    PackageNodesAsSerializedFlowResultSuccess,
)
from griptape_nodes.retained_mode.events.workflow_events import (
    DeleteWorkflowRequest,
    DeleteWorkflowResultFailure,
    LoadWorkflowMetadata,
    LoadWorkflowMetadataResultSuccess,
    PublishWorkflowRequest,
    SaveWorkflowFileFromSerializedFlowRequest,
    SaveWorkflowFileFromSerializedFlowResultSuccess,
)
from griptape_nodes.retained_mode.griptape_nodes import GriptapeNodes

if TYPE_CHECKING:
    from griptape_nodes.retained_mode.events.node_events import SerializedNodeCommands
    from griptape_nodes.retained_mode.managers.library_manager import LibraryManager

logger = logging.getLogger("griptape_nodes")


class PublishLocalWorkflowResult(NamedTuple):
    """Result from publishing a local workflow."""

    workflow_result: SaveWorkflowFileFromSerializedFlowResultSuccess
    file_name: str
    output_parameter_prefix: str
    package_result: PackageNodeAsSerializedFlowResultSuccess | PackageNodesAsSerializedFlowResultSuccess


class NodeExecutor:
    """Singleton executor that executes nodes dynamically."""

    def get_workflow_handler(self, library_name: str) -> LibraryManager.RegisteredEventHandler:
        """Get the PublishWorkflowRequest handler for a library, or None if not available."""
        library_manager = GriptapeNodes.LibraryManager()
        registered_handlers = library_manager.get_registered_event_handlers(PublishWorkflowRequest)
        if library_name in registered_handlers:
            return registered_handlers[library_name]
        msg = f"Could not find PublishWorkflowRequest handler for library {library_name}"
        raise ValueError(msg)

    async def execute(self, node: BaseNode) -> None:
        """Execute the given node.

        Args:
            node: The BaseNode to execute
            library_name: The library that the execute method should come from.
        """
        execution_type = node.get_parameter_value(node.execution_environment.name)
        if execution_type == LOCAL_EXECUTION:
            await node.aprocess()
        elif execution_type == PRIVATE_EXECUTION:
            await self._execute_private_workflow(node)
        else:
            await self._execute_library_workflow(node, execution_type)

    async def _execute_and_apply_workflow(
        self,
        node: BaseNode,
        workflow_path: Path,
        file_name: str,
        output_parameter_prefix: str,
        package_result: PackageNodeAsSerializedFlowResultSuccess | PackageNodesAsSerializedFlowResultSuccess,
    ) -> None:
        """Execute workflow in subprocess and apply results to node.

        Args:
            node: The node to apply results to
            workflow_path: Path to workflow file to execute
            file_name: Name of workflow for logging
            output_parameter_prefix: Prefix for output parameters
            package_result: The packaging result containing parameter mappings
        """
        my_subprocess_result = await self._execute_subprocess(workflow_path, file_name)
        parameter_output_values = self._extract_parameter_output_values(my_subprocess_result)
        self._apply_parameter_values_to_node(node, parameter_output_values, output_parameter_prefix, package_result)

    async def _execute_private_workflow(self, node: BaseNode) -> None:
        """Execute node in private subprocess environment.

        Args:
            node: The node to execute
        """
        workflow_result = None
        try:
            result = await self._publish_local_workflow(node)
            workflow_result = result.workflow_result
        except Exception as e:
            logger.exception(
                "Failed to publish local workflow for node '%s'. Node type: %s",
                node.name,
                node.__class__.__name__,
            )
            msg = f"Failed to publish workflow for node '{node.name}': {e}"
            raise RuntimeError(msg) from e

        try:
            await self._execute_and_apply_workflow(
                node,
                Path(workflow_result.file_path),
                result.file_name,
                result.output_parameter_prefix,
                result.package_result,
            )
        except RuntimeError:
            raise
        except Exception as e:
            logger.exception(
                "Subprocess execution failed for node '%s'. Node type: %s",
                node.name,
                node.__class__.__name__,
            )
            msg = f"Failed to execute node '{node.name}' in local subprocess: {e}"
            raise RuntimeError(msg) from e
        finally:
            if workflow_result is not None:
                await self._delete_workflow(
                    workflow_result.workflow_metadata.name, workflow_path=Path(workflow_result.file_path)
                )

    async def _execute_library_workflow(self, node: BaseNode, execution_type: str) -> None:
        """Execute node via library handler.

        Args:
            node: The node to execute
            execution_type: Library name for execution
        """
        try:
            library = LibraryRegistry.get_library(name=execution_type)
        except KeyError:
            msg = f"Could not find library for execution environment {execution_type} for node {node.name}."
            raise RuntimeError(msg)  # noqa: B904

        library_name = library.get_library_data().name

        try:
            self.get_workflow_handler(library_name)
        except ValueError as e:
            logger.error("Library execution failed for node '%s' via library '%s': %s", node.name, library_name, e)
            msg = f"Failed to execute node '{node.name}' via library '{library_name}': {e}"
            raise RuntimeError(msg) from e

        workflow_result = None
        published_workflow_filename = None

        try:
            result = await self._publish_local_workflow(node, library=library)
            workflow_result = result.workflow_result
        except Exception as e:
            logger.exception(
                "Failed to publish local workflow for node '%s' via library '%s'. Node type: %s",
                node.name,
                library_name,
                node.__class__.__name__,
            )
            msg = f"Failed to publish workflow for node '{node.name}' via library '{library_name}': {e}"
            raise RuntimeError(msg) from e

        try:
            published_workflow_filename = await self._publish_library_workflow(
                workflow_result, library_name, result.file_name
            )
        except Exception as e:
            logger.exception(
                "Failed to publish library workflow for node '%s' via library '%s'. Node type: %s",
                node.name,
                library_name,
                node.__class__.__name__,
            )
            msg = f"Failed to publish library workflow for node '{node.name}' via library '{library_name}': {e}"
            raise RuntimeError(msg) from e

        try:
            await self._execute_and_apply_workflow(
                node,
                published_workflow_filename,
                result.file_name,
                result.output_parameter_prefix,
                result.package_result,
            )
        except RuntimeError:
            raise
        except Exception as e:
            logger.exception(
                "Subprocess execution failed for node '%s' via library '%s'. Node type: %s",
                node.name,
                library_name,
                node.__class__.__name__,
            )
            msg = f"Failed to execute node '{node.name}' via library '{library_name}': {e}"
            raise RuntimeError(msg) from e
        finally:
            if workflow_result is not None:
                await self._delete_workflow(
                    workflow_name=workflow_result.workflow_metadata.name, workflow_path=Path(workflow_result.file_path)
                )
            if published_workflow_filename is not None:
                published_filename = published_workflow_filename.stem
                await self._delete_workflow(workflow_name=published_filename, workflow_path=published_workflow_filename)

    async def _publish_local_workflow(
        self, node: BaseNode, library: Library | None = None
    ) -> PublishLocalWorkflowResult:
        """Package and publish a workflow for subprocess execution.

        Returns:
            PublishLocalWorkflowResult containing workflow_result, file_name, and output_parameter_prefix
        """
        sanitized_node_name = node.name.replace(" ", "_")
        output_parameter_prefix = f"{sanitized_node_name}_packaged_node_"
        # We have to make our defaults strings because the PackageNodeAsSerializedFlowRequest doesn't accept None types.
        library_name = "Griptape Nodes Library"
        start_node_type = "StartFlow"
        end_node_type = "EndFlow"
        if library is not None:
<<<<<<< HEAD
            library_name = library.get_library_data().name
            sanitized_library_name = library_name.replace(" ", "_")
            start_node_type = library.get_nodes_by_base_type(StartNode)
            end_node_type = library.get_nodes_by_base_type(EndNode)
            start_node_type = start_node_type[0] if len(start_node_type) > 0 else "StartFlow"
            end_node_type = end_node_type[0] if len(end_node_type) > 0 else "EndFlow"
        if isinstance(node, NodeGroupProxyNode):
            # Temporarily restore control connections to original nodes for packaging
            self._restore_control_connections_for_packaging(node)

            try:
                request = PackageNodesAsSerializedFlowRequest(
                    node_names=list(node.node_group_data.nodes.keys()),
                    start_node_type=start_node_type,
                    end_node_type=end_node_type,
                    start_end_specific_library_name=library_name,
                    output_parameter_prefix=output_parameter_prefix,
                )
                package_result = GriptapeNodes.handle_request(request)
            finally:
                # Remove control connections from original nodes after packaging
                self._remove_control_connections_after_packaging(node)
        else:
            request = PackageNodeAsSerializedFlowRequest(
                node_name=node.name,
                start_node_type=start_node_type,
                end_node_type=end_node_type,
                start_end_specific_library_name=library_name,
                entry_control_parameter_name=node._entry_control_parameter.name
                if node._entry_control_parameter is not None
                else None,
                output_parameter_prefix=output_parameter_prefix,
            )
            package_result = GriptapeNodes.handle_request(request)
        if not isinstance(
            package_result, (PackageNodesAsSerializedFlowResultSuccess, PackageNodeAsSerializedFlowResultSuccess)
        ):
=======
            start_nodes = library.get_nodes_by_base_type(StartNode)
            end_nodes = library.get_nodes_by_base_type(EndNode)
            if len(start_nodes) > 0 and len(end_nodes) > 0:
                start_node_type = start_nodes[0]
                end_node_type = end_nodes[0]
                library_name = library.get_library_data().name
        sanitized_library_name = library_name.replace(" ", "_")
        request = PackageNodeAsSerializedFlowRequest(
            node_name=node.name,
            start_node_type=start_node_type,
            end_node_type=end_node_type,
            start_end_specific_library_name=library_name,
            entry_control_parameter_name=node._entry_control_parameter.name
            if node._entry_control_parameter is not None
            else None,
            output_parameter_prefix=output_parameter_prefix,
        )

        package_result = GriptapeNodes.handle_request(request)
        if not isinstance(package_result, PackageNodeAsSerializedFlowResultSuccess):
>>>>>>> 12ea6d9c
            msg = f"Failed to package node '{node.name}'. Error: {package_result.result_details}"
            raise RuntimeError(msg)  # noqa: TRY004

        file_name = f"{sanitized_node_name}_{sanitized_library_name}_packaged_flow"
        workflow_file_request = SaveWorkflowFileFromSerializedFlowRequest(
            file_name=file_name,
            serialized_flow_commands=package_result.serialized_flow_commands,
            workflow_shape=package_result.workflow_shape,
            pickle_control_flow_result=True,
        )

        workflow_result = GriptapeNodes.handle_request(workflow_file_request)
        if not isinstance(workflow_result, SaveWorkflowFileFromSerializedFlowResultSuccess):
            msg = f"Failed to Save Workflow File from Serialized Flow for node '{node.name}'. Error: {package_result.result_details}"
            raise RuntimeError(msg)  # noqa: TRY004

        return PublishLocalWorkflowResult(
            workflow_result=workflow_result,
            file_name=file_name,
            output_parameter_prefix=output_parameter_prefix,
            package_result=package_result,
        )

    async def _publish_library_workflow(
        self, workflow_result: SaveWorkflowFileFromSerializedFlowResultSuccess, library_name: str, file_name: str
    ) -> Path:
        subprocess_workflow_publisher = SubprocessWorkflowPublisher()
        published_filename = f"{Path(workflow_result.file_path).stem}_published"
        published_workflow_filename = GriptapeNodes.ConfigManager().workspace_path / (published_filename + ".py")

        await subprocess_workflow_publisher.arun(
            workflow_name=file_name,
            workflow_path=workflow_result.file_path,
            publisher_name=library_name,
            published_workflow_file_name=published_filename,
            pickle_control_flow_result=True,
        )

        if not published_workflow_filename.exists():
            msg = f"Published workflow file does not exist at path: {published_workflow_filename}"
            raise FileNotFoundError(msg)

        return published_workflow_filename

    async def _execute_subprocess(
        self,
        published_workflow_filename: Path,
        file_name: str,
        pickle_control_flow_result: bool = True,  # noqa: FBT001, FBT002
    ) -> dict[str, dict[str | SerializedNodeCommands.UniqueParameterValueUUID, Any] | None]:
        """Execute the published workflow in a subprocess.

        Args:
            published_workflow_filename: Path to the workflow file to execute
            file_name: Name of the workflow for logging
            pickle_control_flow_result: Whether to pickle control flow results (defaults to True)

        Returns:
            The subprocess execution output dictionary
        """
        from griptape_nodes.bootstrap.workflow_executors.subprocess_workflow_executor import (
            SubprocessWorkflowExecutor,
        )

        subprocess_executor = SubprocessWorkflowExecutor(workflow_path=str(published_workflow_filename))

        try:
            async with subprocess_executor as executor:
                await executor.arun(
                    workflow_name=file_name,
                    flow_input={},
                    storage_backend=await self._get_storage_backend(),
                    pickle_control_flow_result=pickle_control_flow_result,
                )
        except RuntimeError as e:
            # Subprocess returned non-zero exit code
            logger.error(
                "Subprocess execution failed for workflow '%s' at path '%s'. Error: %s",
                file_name,
                published_workflow_filename,
                e,
            )
            raise

        my_subprocess_result = subprocess_executor.output
        if my_subprocess_result is None:
            msg = f"Subprocess completed but returned no output for workflow '{file_name}'"
            logger.error(msg)
            raise ValueError(msg)
        return my_subprocess_result

    def _extract_parameter_output_values(
        self, subprocess_result: dict[str, dict[str | SerializedNodeCommands.UniqueParameterValueUUID, Any] | None]
    ) -> dict[str, Any]:
        """Extract and deserialize parameter output values from subprocess result.

        Returns:
            Dictionary of parameter names to their deserialized values
        """
        parameter_output_values = {}
        for result_dict in subprocess_result.values():
            # Handle backward compatibility: old flat structure
            if not isinstance(result_dict, dict) or "parameter_output_values" not in result_dict:
                parameter_output_values.update(result_dict)  # type: ignore[arg-type]
                continue

            param_output_vals = result_dict["parameter_output_values"]
            unique_uuid_to_values = result_dict.get("unique_parameter_uuid_to_values")

            # No UUID mapping - use values directly
            if not unique_uuid_to_values:
                parameter_output_values.update(param_output_vals)
                continue

            # Deserialize UUID-referenced values
            for param_name, param_value in param_output_vals.items():
                parameter_output_values[param_name] = self._deserialize_parameter_value(
                    param_name, param_value, unique_uuid_to_values
                )
        return parameter_output_values

    def _deserialize_parameter_value(self, param_name: str, param_value: Any, unique_uuid_to_values: dict) -> Any:
        """Deserialize a single parameter value, handling UUID references and pickling.

        Args:
            param_name: Parameter name for logging
            param_value: Either a direct value or UUID reference
            unique_uuid_to_values: Mapping of UUIDs to pickled values

        Returns:
            Deserialized parameter value
        """
        # Direct value (not a UUID reference)
        if param_value not in unique_uuid_to_values:
            return param_value

        stored_value = unique_uuid_to_values[param_value]

        # Non-string stored values are used directly
        if not isinstance(stored_value, str):
            return stored_value

        # Attempt to unpickle string-represented bytes
        try:
            actual_bytes = ast.literal_eval(stored_value)
            if isinstance(actual_bytes, bytes):
                return pickle.loads(actual_bytes)  # noqa: S301
        except (ValueError, SyntaxError, pickle.UnpicklingError) as e:
            logger.warning(
                "Failed to unpickle string-represented bytes for parameter '%s': %s",
                param_name,
                e,
            )
            return stored_value
        return stored_value

    def _apply_parameter_values_to_node(  # noqa: C901, PLR0912
        self,
        node: BaseNode,
        parameter_output_values: dict[str, Any],
        output_parameter_prefix: str,
        package_result: PackageNodeAsSerializedFlowResultSuccess | PackageNodesAsSerializedFlowResultSuccess,
    ) -> None:
        """Apply deserialized parameter values back to the node.

        Sets parameter values on the node and updates parameter_output_values dictionary.
        Uses parameter_name_mappings from package_result for PackageNodesAsSerializedFlowResultSuccess.
        """
        # If the packaged flow fails, the End Flow Node in the library published workflow will have entered from 'failed'. That means that running the node failed, but was caught by the published flow.
        # In this case, we should fail the node, since it didn't complete properly.
        if "failed" in parameter_output_values and parameter_output_values["failed"] == CONTROL_INPUT_PARAMETER:
            msg = f"Failed to execute node: {node.name}, with exception: {parameter_output_values.get('result_details', 'No result details were returned.')}"
            raise RuntimeError(msg)

        # Get parameter mappings if this is a multi-node package
        parameter_name_mappings = None
        if isinstance(package_result, PackageNodesAsSerializedFlowResultSuccess):
            parameter_name_mappings = package_result.parameter_name_mappings

        for param_name, param_value in parameter_output_values.items():
            # We are grabbing all of the parameters on our end nodes that align with the node being published.
            # For multi-node packages, use the parameter mapping to find the original node and parameter
            if parameter_name_mappings is not None:
                if param_name in parameter_name_mappings:
                    original_node_param = parameter_name_mappings[param_name]
                    target_node_name = original_node_param.node_name
                    target_param_name = original_node_param.parameter_name

                    # Get the original node from the group
                    # Cast to NodeGroupProxyNode for type checking
                    if isinstance(node, NodeGroupProxyNode) and target_node_name in node.node_group_data.nodes:
                        target_node = node.node_group_data.nodes[target_node_name]
                        target_param = target_node.get_parameter_by_name(target_param_name)
                        if target_param is not None and target_param not in (
                            target_node.execution_environment,
                            target_node.node_group,
                        ):
                            # Set the value on the original node in the group
                            if target_param.type != ParameterTypeBuiltin.CONTROL_TYPE:
                                target_node.set_parameter_value(target_param_name, param_value)
                            target_node.parameter_output_values[target_param_name] = param_value

                            # Also set the value on the proxy node's corresponding output parameter
                            # Proxy param name format: {sanitized_node_name}__{param_name}
                            sanitized_node_name = target_node_name.replace(" ", "_")
                            proxy_param_name = f"{sanitized_node_name}__{target_param_name}"
                            proxy_param = node.get_parameter_by_name(proxy_param_name)
                            if proxy_param is not None:
                                if target_param.type != ParameterTypeBuiltin.CONTROL_TYPE:
                                    node.set_parameter_value(proxy_param_name, param_value)
                                node.parameter_output_values[proxy_param_name] = param_value

                            logger.info(
                                "Set parameter '%s' on node '%s' and proxy param '%s' to value: %s",
                                target_param_name,
                                target_node_name,
                                proxy_param_name,
                                param_value,
                            )
                    else:
                        logger.warning("Target node '%s' not found in group", target_node_name)
                else:
                    logger.warning("Proxy parameter '%s' not in mapping", param_name)
            elif param_name.startswith(output_parameter_prefix):
                clean_param_name = param_name[len(output_parameter_prefix) :]
                # Single node package - use the original logic
                parameter = node.get_parameter_by_name(clean_param_name)
                # Don't set execution_environment, since that will be set to Local Execution on any published flow.
                if parameter is None:
                    msg = (
                        "Parameter '%s' from parameter output values not found on node '%s'",
                        clean_param_name,
                        node.name,
                    )
                    logger.error(msg)
                    raise RuntimeError(msg)
                if parameter != node.execution_environment:
                    if parameter.type != ParameterTypeBuiltin.CONTROL_TYPE:
                        # If the node is control type, only set its value in parameter_output_values.
                        node.set_parameter_value(clean_param_name, param_value)
                    node.parameter_output_values[clean_param_name] = param_value

    async def _delete_workflow(self, workflow_name: str, workflow_path: Path) -> None:
        try:
            WorkflowRegistry.get_workflow_by_name(workflow_name)
        except KeyError:
            # Register the workflow if not already registered since a subprocess may have created it
            load_workflow_metadata_request = LoadWorkflowMetadata(file_name=workflow_path.name)
            result = GriptapeNodes.handle_request(load_workflow_metadata_request)
            if isinstance(result, LoadWorkflowMetadataResultSuccess):
                WorkflowRegistry.generate_new_workflow(str(workflow_path), result.metadata)

        delete_request = DeleteWorkflowRequest(name=workflow_name)
        delete_result = GriptapeNodes.handle_request(delete_request)
        if isinstance(delete_result, DeleteWorkflowResultFailure):
            logger.error(
                "Failed to delete workflow '%s'. Error: %s",
                workflow_name,
                delete_result.result_details,
            )
        else:
            logger.info(
                "Cleanup result for workflow '%s': %s",
                workflow_name,
                delete_result.result_details,
            )

    async def _get_storage_backend(self) -> StorageBackend:
        storage_backend_str = GriptapeNodes.ConfigManager().get_config_value("storage_backend")
        # Convert string to StorageBackend enum
        try:
            storage_backend = StorageBackend(storage_backend_str)
        except ValueError:
            storage_backend = StorageBackend.LOCAL
        return storage_backend

    def _restore_control_connections_for_packaging(self, proxy_node: NodeGroupProxyNode) -> None:
        """Temporarily restore control connections from proxy back to original nodes for packaging.

        Only restores control connections (CONTROL_TYPE parameters) so that the packaged flow
        has the correct control flow structure.
        """
        node_group = proxy_node.node_group_data
        connections = GriptapeNodes.FlowManager().get_connections()

        # Restore external incoming control connections
        for conn in node_group.external_incoming_connections:
            if conn.target_parameter.type != ParameterTypeBuiltin.CONTROL_TYPE:
                continue

            conn_id = id(conn)
            original_target = node_group.original_incoming_targets.get(conn_id)
            if original_target is None:
                continue

            sanitized_node_name = original_target.name.replace(" ", "_")
            proxy_param_name = f"{sanitized_node_name}__{conn.target_parameter.name}"

            # Remove from proxy's incoming index
            if (
                proxy_node.name in connections.incoming_index
                and proxy_param_name in connections.incoming_index[proxy_node.name]
            ):
                connections.incoming_index[proxy_node.name][proxy_param_name].remove(conn_id)

            # Restore to original target
            conn.target_node = original_target
            connections.incoming_index.setdefault(original_target.name, {}).setdefault(
                conn.target_parameter.name, []
            ).append(conn_id)

        # Restore external outgoing control connections
        for conn in node_group.external_outgoing_connections:
            if conn.source_parameter.type != ParameterTypeBuiltin.CONTROL_TYPE:
                continue

            conn_id = id(conn)
            original_source = node_group.original_outgoing_sources.get(conn_id)
            if original_source is None:
                continue

            sanitized_node_name = original_source.name.replace(" ", "_")
            proxy_param_name = f"{sanitized_node_name}__{conn.source_parameter.name}"

            # Remove from proxy's outgoing index
            if (
                proxy_node.name in connections.outgoing_index
                and proxy_param_name in connections.outgoing_index[proxy_node.name]
            ):
                connections.outgoing_index[proxy_node.name][proxy_param_name].remove(conn_id)

            # Restore to original source
            conn.source_node = original_source
            connections.outgoing_index.setdefault(original_source.name, {}).setdefault(
                conn.source_parameter.name, []
            ).append(conn_id)

    def _remove_control_connections_after_packaging(self, proxy_node: NodeGroupProxyNode) -> None:
        """Remove control connections from original nodes and restore them to proxy after packaging.

        Reverses what _restore_control_connections_for_packaging does.
        """
        node_group = proxy_node.node_group_data
        connections = GriptapeNodes.FlowManager().get_connections()

        # Remap external incoming control connections back to proxy
        for conn in node_group.external_incoming_connections:
            if conn.target_parameter.type != ParameterTypeBuiltin.CONTROL_TYPE:
                continue

            conn_id = id(conn)
            original_target = node_group.original_incoming_targets.get(conn_id)
            if original_target is None:
                continue

            # Remove from original target's incoming index
            if (
                original_target.name in connections.incoming_index
                and conn.target_parameter.name in connections.incoming_index[original_target.name]
            ):
                connections.incoming_index[original_target.name][conn.target_parameter.name].remove(conn_id)

            # Restore to proxy
            conn.target_node = proxy_node
            sanitized_node_name = original_target.name.replace(" ", "_")
            proxy_param_name = f"{sanitized_node_name}__{conn.target_parameter.name}"
            connections.incoming_index.setdefault(proxy_node.name, {}).setdefault(proxy_param_name, []).append(conn_id)

        # Remap external outgoing control connections back to proxy
        for conn in node_group.external_outgoing_connections:
            if conn.source_parameter.type != ParameterTypeBuiltin.CONTROL_TYPE:
                continue

            conn_id = id(conn)
            original_source = node_group.original_outgoing_sources.get(conn_id)
            if original_source is None:
                continue

            # Remove from original source's outgoing index
            if (
                original_source.name in connections.outgoing_index
                and conn.source_parameter.name in connections.outgoing_index[original_source.name]
            ):
                connections.outgoing_index[original_source.name][conn.source_parameter.name].remove(conn_id)

            # Restore to proxy
            conn.source_node = proxy_node
            sanitized_node_name = original_source.name.replace(" ", "_")
            proxy_param_name = f"{sanitized_node_name}__{conn.source_parameter.name}"
            connections.outgoing_index.setdefault(proxy_node.name, {}).setdefault(proxy_param_name, []).append(conn_id)<|MERGE_RESOLUTION|>--- conflicted
+++ resolved
@@ -238,14 +238,15 @@
         library_name = "Griptape Nodes Library"
         start_node_type = "StartFlow"
         end_node_type = "EndFlow"
+        end_node_type = "EndFlow"
         if library is not None:
-<<<<<<< HEAD
-            library_name = library.get_library_data().name
-            sanitized_library_name = library_name.replace(" ", "_")
-            start_node_type = library.get_nodes_by_base_type(StartNode)
-            end_node_type = library.get_nodes_by_base_type(EndNode)
-            start_node_type = start_node_type[0] if len(start_node_type) > 0 else "StartFlow"
-            end_node_type = end_node_type[0] if len(end_node_type) > 0 else "EndFlow"
+            start_nodes = library.get_nodes_by_base_type(StartNode)
+            end_nodes = library.get_nodes_by_base_type(EndNode)
+            if len(start_nodes) > 0 and len(end_nodes) > 0:
+                start_node_type = start_nodes[0]
+                end_node_type = end_nodes[0]
+                library_name = library.get_library_data().name
+        sanitized_library_name = library_name.replace(" ", "_")
         if isinstance(node, NodeGroupProxyNode):
             # Temporarily restore control connections to original nodes for packaging
             self._restore_control_connections_for_packaging(node)
@@ -277,28 +278,6 @@
         if not isinstance(
             package_result, (PackageNodesAsSerializedFlowResultSuccess, PackageNodeAsSerializedFlowResultSuccess)
         ):
-=======
-            start_nodes = library.get_nodes_by_base_type(StartNode)
-            end_nodes = library.get_nodes_by_base_type(EndNode)
-            if len(start_nodes) > 0 and len(end_nodes) > 0:
-                start_node_type = start_nodes[0]
-                end_node_type = end_nodes[0]
-                library_name = library.get_library_data().name
-        sanitized_library_name = library_name.replace(" ", "_")
-        request = PackageNodeAsSerializedFlowRequest(
-            node_name=node.name,
-            start_node_type=start_node_type,
-            end_node_type=end_node_type,
-            start_end_specific_library_name=library_name,
-            entry_control_parameter_name=node._entry_control_parameter.name
-            if node._entry_control_parameter is not None
-            else None,
-            output_parameter_prefix=output_parameter_prefix,
-        )
-
-        package_result = GriptapeNodes.handle_request(request)
-        if not isinstance(package_result, PackageNodeAsSerializedFlowResultSuccess):
->>>>>>> 12ea6d9c
             msg = f"Failed to package node '{node.name}'. Error: {package_result.result_details}"
             raise RuntimeError(msg)  # noqa: TRY004
 
