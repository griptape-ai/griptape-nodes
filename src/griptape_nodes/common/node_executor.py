--- conflicted
+++ resolved
@@ -11,14 +11,13 @@
 from griptape_nodes.exe_types.core_types import ParameterTypeBuiltin
 from griptape_nodes.exe_types.node_types import (
     CONTROL_INPUT_PARAMETER,
+   
     LOCAL_EXECUTION,
-<<<<<<< HEAD
+    PRIVATE_EXECUTION,
+   
     EndNode,
+   
     NodeGroupProxyNode,
-=======
-    PRIVATE_EXECUTION,
-    EndNode,
->>>>>>> bb5ead6c
     StartNode,
 )
 from griptape_nodes.node_library.library_registry import Library, LibraryRegistry
@@ -66,11 +65,7 @@
         msg = f"Could not find PublishWorkflowRequest handler for library {library_name}"
         raise ValueError(msg)
 
-<<<<<<< HEAD
     async def execute(self, node: BaseNode, library_name: str | None = None) -> None:  # noqa: C901, PLR0912, PLR0915
-=======
-    async def execute(self, node: BaseNode) -> None:
->>>>>>> bb5ead6c
         """Execute the given node.
 
         Args:
@@ -78,7 +73,6 @@
             library_name: The library that the execute method should come from.
         """
         execution_type = node.get_parameter_value(node.execution_environment.name)
-<<<<<<< HEAD
         if isinstance(node, NodeGroupProxyNode):
             logger.info("Handling Group")
             # TEST CASE: Simulate subprocess execution result for node group
@@ -131,10 +125,7 @@
             logger.info("Completed test case for NodeGroupProxyNode")
             return
 
-        if execution_type == LOCAL_EXECUTION or execution_type is None:
-=======
         if execution_type == LOCAL_EXECUTION:
->>>>>>> bb5ead6c
             await node.aprocess()
         elif execution_type == PRIVATE_EXECUTION:
             await self._execute_private_workflow(node)
@@ -213,27 +204,15 @@
             raise RuntimeError(msg)  # noqa: B904
 
         library_name = library.get_library_data().name
-<<<<<<< HEAD
         workflow_handler = self.get_workflow_handler(library_name)
         if workflow_handler is None:
             logger.error("Could not find workflow handler for node '%s', defaulting to local execution.", node.name)
             await node.aprocess()
             return
-=======
-
-        try:
-            self.get_workflow_handler(library_name)
-        except ValueError as e:
-            logger.error("Library execution failed for node '%s' via library '%s': %s", node.name, library_name, e)
-            msg = f"Failed to execute node '{node.name}' via library '{library_name}': {e}"
-            raise RuntimeError(msg) from e
-
->>>>>>> bb5ead6c
         workflow_result = None
         published_workflow_filename = None
 
         try:
-<<<<<<< HEAD
             (
                 workflow_result,
                 published_workflow_filename,
@@ -247,32 +226,10 @@
         except Exception as e:
             logger.exception(
                 "Failed to execute node '%s' via library executor '%s'. Node type: %s",
-=======
-            result = await self._publish_local_workflow(node, library=library)
-            workflow_result = result.workflow_result
-        except Exception as e:
-            logger.exception(
-                "Failed to publish local workflow for node '%s' via library '%s'. Node type: %s",
                 node.name,
                 library_name,
                 node.__class__.__name__,
             )
-            msg = f"Failed to publish workflow for node '{node.name}' via library '{library_name}': {e}"
-            raise RuntimeError(msg) from e
-
-        try:
-            published_workflow_filename = await self._publish_library_workflow(
-                workflow_result, library_name, result.file_name
-            )
-        except Exception as e:
-            logger.exception(
-                "Failed to publish library workflow for node '%s' via library '%s'. Node type: %s",
->>>>>>> bb5ead6c
-                node.name,
-                library_name,
-                node.__class__.__name__,
-            )
-<<<<<<< HEAD
             msg = f"Library executor failed for node '{node.name}': {e}"
             raise RuntimeError(msg) from e
 
@@ -286,41 +243,9 @@
                 ]:
                     await self._delete_workflow(workflow_name=workflow[0], workflow_path=workflow[1])
 
-    async def _publish_workflow(
-        self, node: BaseNode, library: Library, library_name: str
-    ) -> tuple[SaveWorkflowFileFromSerializedFlowResultSuccess, Path, str, str]:
-=======
-            msg = f"Failed to publish library workflow for node '{node.name}' via library '{library_name}': {e}"
-            raise RuntimeError(msg) from e
-
-        try:
-            await self._execute_and_apply_workflow(
-                node, published_workflow_filename, result.file_name, result.output_parameter_prefix
-            )
-        except RuntimeError:
-            raise
-        except Exception as e:
-            logger.exception(
-                "Subprocess execution failed for node '%s' via library '%s'. Node type: %s",
-                node.name,
-                library_name,
-                node.__class__.__name__,
-            )
-            msg = f"Failed to execute node '{node.name}' via library '{library_name}': {e}"
-            raise RuntimeError(msg) from e
-        finally:
-            if workflow_result is not None:
-                await self._delete_workflow(
-                    workflow_name=workflow_result.workflow_metadata.name, workflow_path=Path(workflow_result.file_path)
-                )
-            if published_workflow_filename is not None:
-                published_filename = published_workflow_filename.stem
-                await self._delete_workflow(workflow_name=published_filename, workflow_path=published_workflow_filename)
-
     async def _publish_local_workflow(
         self, node: BaseNode, library: Library | None = None
     ) -> PublishLocalWorkflowResult:
->>>>>>> bb5ead6c
         """Package and publish a workflow for subprocess execution.
 
         Returns:
