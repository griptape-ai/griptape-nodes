from __future__ import annotations

import base64
import binascii
import logging
import os
from pathlib import Path
from urllib.parse import urljoin

import uvicorn
from fastapi import FastAPI, HTTPException, Request
from fastapi.middleware.cors import CORSMiddleware
from fastapi.responses import FileResponse
from fastapi.staticfiles import StaticFiles
from rich.logging import RichHandler

from griptape_nodes.retained_mode.griptape_nodes import GriptapeNodes

# Whether to enable the static server
STATIC_SERVER_ENABLED = os.getenv("STATIC_SERVER_ENABLED", "true").lower() == "true"
# Host of the static server (where uvicorn binds)
STATIC_SERVER_HOST = os.getenv("STATIC_SERVER_HOST", "localhost")
# Port of the static server (where uvicorn binds)
STATIC_SERVER_PORT = int(os.getenv("STATIC_SERVER_PORT", "8124"))
# URL path for the static server
STATIC_SERVER_URL = os.getenv("STATIC_SERVER_URL", "/workspace")
# Log level for the static server
STATIC_SERVER_LOG_LEVEL = os.getenv("STATIC_SERVER_LOG_LEVEL", "ERROR").lower()

logger = logging.getLogger("griptape_nodes_api")
logging.getLogger("uvicorn").addHandler(RichHandler(show_time=True, show_path=False, markup=True, rich_tracebacks=True))


async def _create_static_file_upload_url(request: Request) -> dict:
    """Create a URL for uploading a static file.

    Similar to a presigned URL, but for uploading files to the static server.
    """
    base_url = GriptapeNodes.ConfigManager().get_config_value("static_server_base_url")

    body = await request.json()
    file_path = body["file_path"].lstrip("/")
    url = urljoin(base_url, f"/static-uploads/{file_path}")

    return {"url": url}


async def _create_static_file(request: Request, file_path: str) -> dict:
    """Upload a static file to the static server."""
    if not STATIC_SERVER_ENABLED:
        msg = "Static server is not enabled. Please set STATIC_SERVER_ENABLED to True."
        raise ValueError(msg)

    workspace_directory = Path(GriptapeNodes.ConfigManager().get_config_value("workspace_directory"))
    full_file_path = workspace_directory / file_path

    # Create parent directories if they don't exist
    full_file_path.parent.mkdir(parents=True, exist_ok=True)

    data = await request.body()
    try:
        full_file_path.write_bytes(data)
    except binascii.Error as e:
        msg = f"Invalid base64 encoding for file {file_path}."
        logger.error(msg)
        raise HTTPException(status_code=400, detail=msg) from e
    except (OSError, PermissionError) as e:
        msg = f"Failed to write file {full_file_path}: {e}"
        logger.error(msg)
        raise HTTPException(status_code=500, detail=msg) from e

    base_url = GriptapeNodes.ConfigManager().get_config_value("static_server_base_url")
    static_url = urljoin(f"{base_url}{STATIC_SERVER_URL}/", file_path)
    return {"url": static_url}


async def _list_static_files(file_path_prefix: str = "") -> dict:
    """List static files in the static server under the specified path prefix."""
    if not STATIC_SERVER_ENABLED:
        msg = "Static server is not enabled. Please set STATIC_SERVER_ENABLED to True."
        raise HTTPException(status_code=500, detail=msg)

    workspace_directory = Path(GriptapeNodes.ConfigManager().get_config_value("workspace_directory"))

    # Handle the prefix path
    if file_path_prefix:
        target_directory = workspace_directory / file_path_prefix
    else:
        target_directory = workspace_directory

    try:
        file_names = []
        if target_directory.exists() and target_directory.is_dir():
            for file_path in target_directory.rglob("*"):
                if file_path.is_file():
                    relative_path = file_path.relative_to(workspace_directory)
                    file_names.append(str(relative_path))
    except (OSError, PermissionError) as e:
        msg = f"Failed to list files in static directory: {e}"
        logger.error(msg)
        raise HTTPException(status_code=500, detail=msg) from e
    else:
        return {"files": file_names}


async def _delete_static_file(file_path: str) -> dict:
    """Delete a static file from the static server."""
    if not STATIC_SERVER_ENABLED:
        msg = "Static server is not enabled. Please set STATIC_SERVER_ENABLED to True."
        raise HTTPException(status_code=500, detail=msg)

    workspace_directory = Path(GriptapeNodes.ConfigManager().get_config_value("workspace_directory"))
    file_full_path = workspace_directory / file_path

    # Check if file exists
    if not file_full_path.exists():
        logger.warning("File not found for deletion: %s", file_path)
        raise HTTPException(status_code=404, detail=f"File {file_path} not found")

    # Check if it's actually a file (not a directory)
    if not file_full_path.is_file():
        msg = f"Path {file_path} is not a file"
        logger.error(msg)
        raise HTTPException(status_code=400, detail=msg)

    try:
        file_full_path.unlink()
    except (OSError, PermissionError) as e:
        msg = f"Failed to delete file {file_path}: {e}"
        logger.error(msg)
        raise HTTPException(status_code=500, detail=msg) from e
    else:
        logger.info("Successfully deleted static file: %s", file_path)
        return {"message": f"File {file_path} deleted successfully"}


<<<<<<< HEAD
@app.get("/external-file")
async def serve_external_file(path: str) -> FileResponse:
    """Serve file from outside workspace.

    Args:
        path: Base64-encoded absolute file path

    Returns:
        FileResponse streaming the file

    Raises:
        HTTPException: If path invalid, file not found, or not readable
    """
    # Decode path
    try:
        decoded_path = base64.urlsafe_b64decode(path.encode()).decode()
        file_path = Path(decoded_path)
    except Exception as e:
        msg = f"Invalid path encoding: {e}"
        raise HTTPException(status_code=400, detail=msg) from e

    # Validate file exists and is readable
    if not file_path.exists():
        raise HTTPException(status_code=404, detail="File not found")
    if not file_path.is_file():
        raise HTTPException(status_code=400, detail="Path is not a file")
    if not os.access(file_path, os.R_OK):
        raise HTTPException(status_code=403, detail="File not readable")

    return FileResponse(file_path)


def _setup_app() -> None:
    """Setup FastAPI app with middleware and static files."""
    workspace_directory = Path(GriptapeNodes.ConfigManager().get_config_value("workspace_directory"))
    static_files_directory = Path(GriptapeNodes.ConfigManager().get_config_value("static_files_directory"))

=======
def start_static_server() -> None:
    """Run uvicorn server synchronously using uvicorn.run."""
    logger.debug("Starting static server...")

    # Create FastAPI app
    app = FastAPI()

    # Register routes
    app.add_api_route("/static-upload-urls", _create_static_file_upload_url, methods=["POST"])
    app.add_api_route("/static-uploads/{file_path:path}", _create_static_file, methods=["PUT"])
    app.add_api_route("/static-uploads/{file_path_prefix:path}", _list_static_files, methods=["GET"])
    app.add_api_route("/static-uploads/", _list_static_files, methods=["GET"])
    app.add_api_route("/static-files/{file_path:path}", _delete_static_file, methods=["DELETE"])

    # Build CORS allowed origins list
    allowed_origins = [
        os.getenv("GRIPTAPE_NODES_UI_BASE_URL", "https://app.nodes.griptape.ai"),
        "https://app.nodes-staging.griptape.ai",
        "http://localhost:5173",
        GriptapeNodes.ConfigManager().get_config_value("static_server_base_url"),
    ]

    # Add CORS middleware
>>>>>>> 00cdf40e
    app.add_middleware(
        CORSMiddleware,
        allow_origins=allowed_origins,
        allow_credentials=True,
        allow_methods=["OPTIONS", "GET", "POST", "PUT", "DELETE"],
        allow_headers=["*"],
    )

    # Mount static files
    workspace_directory = Path(GriptapeNodes.ConfigManager().get_config_value("workspace_directory"))
    static_files_directory = Path(GriptapeNodes.ConfigManager().get_config_value("static_files_directory"))

    app.mount(
        STATIC_SERVER_URL,
        StaticFiles(directory=workspace_directory),
        name="workspace",
    )
    static_files_path = workspace_directory / static_files_directory
    static_files_path.mkdir(parents=True, exist_ok=True)
    # For legacy urls
    app.mount(
        "/static",
        StaticFiles(directory=workspace_directory / static_files_directory),
        name="static",
    )

    try:
        # Run server using uvicorn.run
        uvicorn.run(
            app,
            host=STATIC_SERVER_HOST,
            port=STATIC_SERVER_PORT,
            log_level=STATIC_SERVER_LOG_LEVEL,
            log_config=None,
        )
    except Exception as e:
        logger.error("API server failed: %s", e)
        raise<|MERGE_RESOLUTION|>--- conflicted
+++ resolved
@@ -134,8 +134,6 @@
         return {"message": f"File {file_path} deleted successfully"}
 
 
-<<<<<<< HEAD
-@app.get("/external-file")
 async def serve_external_file(path: str) -> FileResponse:
     """Serve file from outside workspace.
 
@@ -167,12 +165,6 @@
     return FileResponse(file_path)
 
 
-def _setup_app() -> None:
-    """Setup FastAPI app with middleware and static files."""
-    workspace_directory = Path(GriptapeNodes.ConfigManager().get_config_value("workspace_directory"))
-    static_files_directory = Path(GriptapeNodes.ConfigManager().get_config_value("static_files_directory"))
-
-=======
 def start_static_server() -> None:
     """Run uvicorn server synchronously using uvicorn.run."""
     logger.debug("Starting static server...")
@@ -186,6 +178,7 @@
     app.add_api_route("/static-uploads/{file_path_prefix:path}", _list_static_files, methods=["GET"])
     app.add_api_route("/static-uploads/", _list_static_files, methods=["GET"])
     app.add_api_route("/static-files/{file_path:path}", _delete_static_file, methods=["DELETE"])
+    app.add_api_route("/external-file", serve_external_file, methods=["GET"])
 
     # Build CORS allowed origins list
     allowed_origins = [
@@ -196,7 +189,6 @@
     ]
 
     # Add CORS middleware
->>>>>>> 00cdf40e
     app.add_middleware(
         CORSMiddleware,
         allow_origins=allowed_origins,
