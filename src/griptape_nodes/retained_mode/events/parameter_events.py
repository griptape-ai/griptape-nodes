--- conflicted
+++ resolved
@@ -20,43 +20,6 @@
 @dataclass
 @PayloadRegistry.register
 class AddParameterToNodeRequest(RequestPayload):
-<<<<<<< HEAD
-    """Adds a parameter on a node.
-
-    This method can be used to either add a new parameter.
-    Parameters can have different modes (input, property, output) and can include
-    tooltips and UI options.
-
-    Args:
-        node_name (str): Name of the node to add the parameter on.
-        parameter_name (str): Name of the parameter.
-        default_value (Any, optional): Default value for the parameter.
-        tooltip (str | list[dict]): Tooltip text or structured tooltip data.
-        type (str, optional): Type of the parameter.
-        input_types (list[str], optional): List of allowed input types.
-        output_type (str, optional): Expected output type.
-        tooltip_as_input (str | list[dict], optional): Tooltip specific to input mode.
-        tooltip_as_property (str | list[dict], optional): Tooltip specific to property mode.
-        tooltip_as_output (str | list[dict], optional): Tooltip specific to output mode.
-        ui_options (dict, optional): Additional UI configuration options.
-        mode_allowed_input (bool, optional): Whether parameter can be used as input.
-        mode_allowed_property (bool, optional): Whether parameter can be used as property.
-        mode_allowed_output (bool, optional): Whether parameter can be used as output.
-        **kwargs: Additional keyword arguments that may be passed to the parameter creation/modification.
-
-    Returns:
-        ResultPayload: Contains the result of the parameter operation.
-
-    Example:
-        # Add a new parameter
-        result = AddParameterToNodeRequest(
-            node_name="my_node",
-            parameter_name="my_param",
-            default_value="default",
-            tooltip="My parameter tooltip",
-            type="string"
-        )
-=======
     """Add a new parameter to a node.
 
     Use when: Dynamically adding inputs/outputs to nodes, customizing node interfaces,
@@ -81,7 +44,6 @@
         initial_setup: Skip setup work when loading from file
 
     Results: AddParameterToNodeResultSuccess (with parameter name) | AddParameterToNodeResultFailure
->>>>>>> 493f449a
     """
 
     # If node name is None, use the Current Context
@@ -139,20 +101,6 @@
 @dataclass
 @PayloadRegistry.register
 class RemoveParameterFromNodeRequest(RequestPayload):
-<<<<<<< HEAD
-    """Removes a parameter from a node.
-
-    Args:
-        node_name (str): Name of the node containing the parameter.
-        parameter_name (str): Name of the parameter to remove.
-
-    Returns:
-        ResultPayload: Contains the result of the parameter deletion operation.
-
-    Example:
-        # Remove a parameter
-        result = RemoveParameterFromNodeRequest("my_node", "my_param")
-=======
     """Remove a parameter from a node.
 
     Use when: Cleaning up unused parameters, dynamically restructuring node interfaces,
@@ -163,7 +111,6 @@
         node_name: Name of the node to remove parameter from (None for current context)
 
     Results: RemoveParameterFromNodeResultSuccess | RemoveParameterFromNodeResultFailure
->>>>>>> 493f449a
     """
 
     parameter_name: str
@@ -186,26 +133,6 @@
 @dataclass
 @PayloadRegistry.register
 class SetParameterValueRequest(RequestPayload):
-<<<<<<< HEAD
-    """Sets the value of a parameter on a node.
-
-    Args:
-        parameter_name (str): Name of the parameter to set.
-        value (Any): The value to set for the parameter.
-        node_name (str | None): Name of the node to set the parameter on. If None, uses the Current Context.
-        data_type (str | None): The data type of the parameter value. If None, the type is inferred.
-        initial_setup (bool): If True, prevents unnecessary work when loading a workflow from a file.
-        is_output (bool): If True, indicates that the value being set is from an output value, used when loading a workflow from a file
-    Returns:
-        ResultPayload: Contains the result of the parameter value setting operation.
-
-    Example:
-        result = SetParameterValueRequest(
-            parameter_name="my_param",
-            value="new_value",
-            node_name="my_node"
-        )
-=======
     """Set the value of a parameter on a node.
 
     Use when: Configuring node inputs, setting property values, loading saved workflows,
@@ -220,7 +147,6 @@
         is_output: Whether this is an output value (used when loading workflows)
 
     Results: SetParameterValueResultSuccess (with finalized value) | SetParameterValueResultFailure
->>>>>>> 493f449a
     """
 
     parameter_name: str
@@ -261,24 +187,6 @@
 @dataclass
 @PayloadRegistry.register
 class GetParameterDetailsRequest(RequestPayload):
-<<<<<<< HEAD
-    """Gets detailed information about a parameter.
-
-    Args:
-        node (str): Name of the node containing the parameter.
-        param (str): Name of the parameter to get info for.
-        **kwargs: Additional arguments.
-
-    Returns:
-        Any: Contains detailed parameter information.
-
-    Example:
-        # Get parameter info using node.param format
-        info = GetParameterDetailsRequest("my_node.my_param")
-
-        # Get parameter info using keyword arguments
-        info = GetParameterDetailsRequest(node="my_node", param="my_param")
-=======
     """Get detailed information about a parameter.
 
     Use when: Inspecting parameter configuration, validating parameter properties,
@@ -289,7 +197,6 @@
         node_name: Name of the node containing the parameter (None for current context)
 
     Results: GetParameterDetailsResultSuccess (with full details) | GetParameterDetailsResultFailure
->>>>>>> 493f449a
     """
 
     parameter_name: str
@@ -340,42 +247,6 @@
 @dataclass
 @PayloadRegistry.register
 class AlterParameterDetailsRequest(RequestPayload):
-<<<<<<< HEAD
-    """Modifies a parameter on a node.
-
-    This method can be used to either modify an existing parameter.
-    Parameters can have different modes (input, property, output) and can include
-    tooltips and UI options.
-
-    Args:
-        node_name (str): Name of the node to modify the parameter on.
-        parameter_name (str): Name of the parameter.
-        default_value (Any, optional): Default value for the parameter.
-        tooltip (str | list[dict]): Tooltip text or structured tooltip data.
-        type (str, optional): Type of the parameter.
-        input_types (list[str], optional): List of allowed input types.
-        output_type (str, optional): Expected output type.
-        tooltip_as_input (str | list[dict], optional): Tooltip specific to input mode.
-        tooltip_as_property (str | list[dict], optional): Tooltip specific to property mode.
-        tooltip_as_output (str | list[dict], optional): Tooltip specific to output mode.
-        ui_options (dict, optional): Additional UI configuration options.
-        mode_allowed_input (bool, optional): Whether parameter can be used as input.
-        mode_allowed_property (bool, optional): Whether parameter can be used as property.
-        mode_allowed_output (bool, optional): Whether parameter can be used as output.
-        **kwargs: Additional keyword arguments that may be passed to the parameter creation/modification.
-
-    Returns:
-        ResultPayload: Contains the result of the parameter operation.
-
-    Example:
-        # Modify an existing parameter
-        result = AlterParameterDetailsRequest(
-            node_name="my_node",
-            parameter_name="my_param",
-            default_value="new_default",
-            tooltip="Updated tooltip",
-        )
-=======
     """Alter the details and configuration of a parameter.
 
     Use when: Modifying parameter types, updating tooltips, changing allowed modes,
@@ -400,7 +271,6 @@
         initial_setup: Skip setup work when loading from file
 
     Results: AlterParameterDetailsResultSuccess | AlterParameterDetailsResultFailure
->>>>>>> 493f449a
     """
 
     parameter_name: str
@@ -474,23 +344,6 @@
 @dataclass
 @PayloadRegistry.register
 class GetParameterValueRequest(RequestPayload):
-<<<<<<< HEAD
-    """Retrieves the value of a parameter on a node.
-
-    Args:
-        parameter_name (str): Name of the parameter to retrieve.
-        node_name (str | None): Name of the node to retrieve the parameter from. If None, uses the Current Context.
-
-    Returns:
-        ResultPayload: Contains the result of the parameter value retrieval operation.
-
-    Example:
-        # Retrieve the value of a parameter
-        result = GetParameterValueRequest(
-            parameter_name="my_param",
-            node_name="my_node",
-        )
-=======
     """Get the current value of a parameter.
 
     Use when: Reading parameter values, debugging workflow state, displaying current values in UIs,
@@ -501,7 +354,6 @@
         node_name: Name of the node containing the parameter (None for current context)
 
     Results: GetParameterValueResultSuccess (with value and type info) | GetParameterValueResultFailure
->>>>>>> 493f449a
     """
 
     parameter_name: str
