from dataclasses import dataclass, field
<<<<<<< HEAD
from enum import Enum, auto
from typing import Any, NewType
=======
from typing import Any, NamedTuple, NewType
>>>>>>> 78a3a866
from uuid import uuid4

from griptape_nodes.exe_types.node_types import NodeResolutionState
from griptape_nodes.node_library.library_registry import LibraryNameAndVersion
from griptape_nodes.retained_mode.events.base_events import (
    RequestPayload,
    ResultPayloadFailure,
    ResultPayloadSuccess,
    WorkflowAlteredMixin,
    WorkflowNotAlteredMixin,
)
from griptape_nodes.retained_mode.events.connection_events import ListConnectionsForNodeResultSuccess
from griptape_nodes.retained_mode.events.parameter_events import (
    GetParameterDetailsResultSuccess,
    GetParameterValueResultSuccess,
    SetParameterValueRequest,
)
from griptape_nodes.retained_mode.events.payload_registry import PayloadRegistry


@dataclass
@PayloadRegistry.register
class CreateNodeRequest(RequestPayload):
    node_type: str
    specific_library_name: str | None = None
    node_name: str | None = None
    # If None is passed, assumes we're using the flow in the Current Context
    override_parent_flow_name: str | None = None
    metadata: dict | None = None
    resolution: str = NodeResolutionState.UNRESOLVED.value
    # initial_setup prevents unnecessary work when we are loading a workflow from a file.
    initial_setup: bool = False
    # When True, this Node will be pushed as the current Node within the Current Context.
    set_as_new_context: bool = False


@dataclass
@PayloadRegistry.register
class CreateNodeResultSuccess(WorkflowAlteredMixin, ResultPayloadSuccess):
    node_name: str


@dataclass
@PayloadRegistry.register
class CreateNodeResultFailure(ResultPayloadFailure):
    pass


@dataclass
@PayloadRegistry.register
class DeleteNodeRequest(RequestPayload):
    # If None is passed, assumes we're using the Node in the Current Context.
    node_name: str | None = None


@dataclass
@PayloadRegistry.register
class DeleteNodeResultSuccess(WorkflowAlteredMixin, ResultPayloadSuccess):
    pass


@dataclass
@PayloadRegistry.register
class DeleteNodeResultFailure(ResultPayloadFailure):
    pass


@dataclass
@PayloadRegistry.register
class GetNodeResolutionStateRequest(RequestPayload):
    # If None is passed, assumes we're using the Node in the Current Context
    node_name: str | None = None


@dataclass
@PayloadRegistry.register
class GetNodeResolutionStateResultSuccess(WorkflowNotAlteredMixin, ResultPayloadSuccess):
    state: str


@dataclass
@PayloadRegistry.register
class GetNodeResolutionStateResultFailure(WorkflowNotAlteredMixin, ResultPayloadFailure):
    pass


@dataclass
@PayloadRegistry.register
class ListParametersOnNodeRequest(RequestPayload):
    # If None is passed, assumes we're using the Node in the Current Context
    node_name: str | None = None


@dataclass
@PayloadRegistry.register
class ListParametersOnNodeResultSuccess(WorkflowNotAlteredMixin, ResultPayloadSuccess):
    parameter_names: list[str]


@dataclass
@PayloadRegistry.register
class ListParametersOnNodeResultFailure(WorkflowNotAlteredMixin, ResultPayloadFailure):
    pass


@dataclass
@PayloadRegistry.register
class GetNodeMetadataRequest(RequestPayload):
    # If None is passed, assumes we're using the Node in the Current Context
    node_name: str | None = None


@dataclass
@PayloadRegistry.register
class GetNodeMetadataResultSuccess(WorkflowNotAlteredMixin, ResultPayloadSuccess):
    metadata: dict


@dataclass
@PayloadRegistry.register
class GetNodeMetadataResultFailure(WorkflowNotAlteredMixin, ResultPayloadFailure):
    pass


@dataclass
@PayloadRegistry.register
class SetNodeMetadataRequest(RequestPayload):
    metadata: dict
    # If None is passed, assumes we're using the Node in the Current Context
    node_name: str | None = None


@dataclass
@PayloadRegistry.register
class SetNodeMetadataResultSuccess(WorkflowAlteredMixin, ResultPayloadSuccess):
    pass


@dataclass
@PayloadRegistry.register
class SetNodeMetadataResultFailure(ResultPayloadFailure):
    pass


# Get all info via a "jumbo" node event. Batches multiple info requests for, say, a GUI.
# ...jumbode?
@dataclass
@PayloadRegistry.register
class GetAllNodeInfoRequest(RequestPayload):
    # If None is passed, assumes we're using the Node in the Current Context
    node_name: str | None = None


@dataclass
class ParameterInfoValue:
    details: GetParameterDetailsResultSuccess
    value: GetParameterValueResultSuccess


@dataclass
@PayloadRegistry.register
class GetAllNodeInfoResultSuccess(WorkflowNotAlteredMixin, ResultPayloadSuccess):
    metadata: dict
    node_resolution_state: str
    connections: ListConnectionsForNodeResultSuccess
    element_id_to_value: dict[str, ParameterInfoValue]
    root_node_element: dict[str, Any]


@dataclass
@PayloadRegistry.register
class GetAllNodeInfoResultFailure(WorkflowNotAlteredMixin, ResultPayloadFailure):
    pass


# A Node's state can be serialized to a sequence of commands that the engine runs.
@dataclass
class SerializedNodeCommands:
    """Represents a set of serialized commands for a node, including its creation and modifications.

    This is useful for encapsulating a Node, either for saving a workflow, copy/paste, etc.

    Attributes:
        create_node_command (CreateNodeRequest): The command to create the node.
        element_modification_commands (list[RequestPayload]): A list of commands to create or modify the elements (including Parameters) of the node.
        node_library_details (LibraryNameAndVersion): Details of the library and version used by the node.
        node_uuid (NodeUUID): The UUID of this particular node. During deserialization, this UUID will be used to correlate this node's instance
            with the connections and parameter values necessary. We cannot use node name because Griptape Nodes enforces unique names, and we cannot
            predict the name that will be selected upon instantiation. Similarly, the same serialized node may be deserialized multiple times, such
            as during copy/paste or duplicate.
    """

    # Have to use str instead of the UUID class because it's not JSON serializable >:-/
    NodeUUID = NewType("NodeUUID", str)
    UniqueParameterValueUUID = NewType("UniqueParameterValueUUID", str)

    @dataclass
    class IndirectSetParameterValueCommand:
        """Companion class to assign parameter values from our unique values collection, since we can't predict the names.

        Attributes:
            set_parameter_value_command (SetParameterValueRequest): The base set parameter command.
            unique_value_uuid (SerializedNodeCommands.UniqueParameterValue.UniqueParameterValueUUID): The UUID into the
                unique values dictionary that must be provided when serializing/deserializing, used to assign values upon deserialization.
        """

        set_parameter_value_command: SetParameterValueRequest
        unique_value_uuid: "SerializedNodeCommands.UniqueParameterValueUUID"

    create_node_command: CreateNodeRequest
    element_modification_commands: list[RequestPayload]
    node_library_details: LibraryNameAndVersion
    node_uuid: NodeUUID = field(default_factory=lambda: SerializedNodeCommands.NodeUUID(str(uuid4())))


@dataclass
class SerializedParameterValueTracker:
    """Tracks the serialization state of parameter value hashes.

    This class manages the relationship between value hashes and their unique UUIDs,
    indicating whether a value is serializable or not. It allows the addition of both
    serializable and non-serializable value hashes and provides methods to retrieve
    the serialization state and unique UUIDs for given value hashes.

    Attributes:
        _value_hash_to_unique_value_uuid (dict[Any, SerializedNodeCommands.UniqueParameterValueUUID]):
            A dictionary mapping value hashes to their unique UUIDs when they are serializable.
        _non_serializable_value_hashes (set[Any]):
            A set of value hashes that are not serializable.
    """

    class TrackerState(Enum):
        """State of a value hash in the tracker."""

        NOT_IN_TRACKER = auto()
        SERIALIZABLE = auto()
        NOT_SERIALIZABLE = auto()

    _value_hash_to_unique_value_uuid: dict[Any, SerializedNodeCommands.UniqueParameterValueUUID] = field(
        default_factory=dict
    )
    _non_serializable_value_hashes: set[Any] = field(default_factory=set)

    def get_tracker_state(self, value_hash: Any) -> TrackerState:
        if value_hash in self._non_serializable_value_hashes:
            return SerializedParameterValueTracker.TrackerState.NOT_SERIALIZABLE
        if value_hash in self._value_hash_to_unique_value_uuid:
            return SerializedParameterValueTracker.TrackerState.SERIALIZABLE
        return SerializedParameterValueTracker.TrackerState.NOT_IN_TRACKER

    def add_as_serializable(
        self, value_hash: Any, unique_value_uuid: SerializedNodeCommands.UniqueParameterValueUUID
    ) -> None:
        self._value_hash_to_unique_value_uuid[value_hash] = unique_value_uuid

    def add_as_not_serializable(self, value_hash: Any) -> None:
        self._non_serializable_value_hashes.add(value_hash)

    def get_uuid_for_value_hash(self, value_hash: Any) -> SerializedNodeCommands.UniqueParameterValueUUID:
        return self._value_hash_to_unique_value_uuid[value_hash]

    def get_serializable_count(self) -> int:
        return len(self._value_hash_to_unique_value_uuid)


@dataclass
@PayloadRegistry.register
class SerializeNodeToCommandsRequest(RequestPayload):
    """Request payload to serialize a node into a sequence of commands.

    Attributes:
        node_name (str | None): The name of the node to serialize. If None, the node in the current context is used.
        unique_parameter_uuid_to_values (dict[SerializedNodeCommands.UniqueParameterValueUUID, Any]): Mapping of
            UUIDs to unique parameter values. Serialization will check a parameter's value against these, inserting
            new values if necessary. NOTE that it modifies the dict in-place.
        serialized_parameter_value_tracker (SerializedParameterValueTracker): Mapping of hash values to unique parameter
            value UUIDs. If serialization adds new unique values, they are added to this map. Unserializable values
            are preserved to prevent duplicate serialization attempts.
    """

    node_name: str | None = None
    unique_parameter_uuid_to_values: dict[SerializedNodeCommands.UniqueParameterValueUUID, Any] = field(
        default_factory=dict
    )
    serialized_parameter_value_tracker: SerializedParameterValueTracker = field(
        default_factory=SerializedParameterValueTracker
    )


@dataclass
@PayloadRegistry.register
class SerializeNodeToCommandsResultSuccess(WorkflowNotAlteredMixin, ResultPayloadSuccess):
    """Represents a successful result for serializing a node into a sequence of commands.

    Attributes:
        serialized_node_commands (SerializedNodeCommands): The serialized commands representing the node.
        set_parameter_value_commands (list[SerializedNodeCommands.IndirectSetParameterValueCommand]): A list of
            commands to set parameter values, keyed into the unique values dictionary.
    """

    serialized_node_commands: SerializedNodeCommands
    set_parameter_value_commands: list[SerializedNodeCommands.IndirectSetParameterValueCommand]


@dataclass
@PayloadRegistry.register
class SerializeNodeToCommandsResultFailure(WorkflowNotAlteredMixin, ResultPayloadFailure):
    pass


@dataclass
class SerializedSelectedNodesCommands:
    @dataclass
    class IndirectConnectionSerialization:
        """Companion class to create connections from node IDs in a serialization, since we can't predict the names.

        These are UUIDs referencing into the serialized_node_commands we maintain.

        Attributes:
            source_node_uuid (SerializedNodeCommands.NodeUUID): UUID of the source node, as stored within the serialization.
            source_parameter_name (str): Name of the source parameter.
            target_node_uuid (SerializedNodeCommands.NodeUUID): UUID of the target node.
            target_parameter_name (str): Name of the target parameter.
        """

        source_node_uuid: SerializedNodeCommands.NodeUUID
        source_parameter_name: str
        target_node_uuid: SerializedNodeCommands.NodeUUID
        target_parameter_name: str

    serialized_node_commands: list[SerializedNodeCommands]
    set_parameter_value_commands: dict[
        SerializedNodeCommands.NodeUUID, list[SerializedNodeCommands.IndirectSetParameterValueCommand]
    ]
    serialized_connection_commands: list[IndirectConnectionSerialization]


class NodeToTimestamp(NamedTuple):
    """A named tuple for storing the node_name and the timestamp passed on selection.

    Fields:
        node_name: The name of the node selected
        timestamp: The time the node was selected
    """

    node_name: str
    timestamp: str


@dataclass
@PayloadRegistry.register
class SerializeSelectedNodesToCommandsRequest(WorkflowNotAlteredMixin, RequestPayload):
    # They will be passed with node_name, timestamp
    nodes_to_serialize: list[NodeToTimestamp]


@dataclass
@PayloadRegistry.register
class SerializeSelectedNodesToCommandsResultSuccess(WorkflowNotAlteredMixin, ResultPayloadSuccess):
    # They will be passed with node_name, timestamp
    # Could be a flow command if it's all nodes in a flow.
    serialized_selected_node_commands: SerializedSelectedNodesCommands


@dataclass
@PayloadRegistry.register
class SerializeSelectedNodesToCommandsResultFailure(WorkflowNotAlteredMixin, ResultPayloadFailure):
    pass


@dataclass
@PayloadRegistry.register
class DeserializeSelectedNodesFromCommandsRequest(WorkflowNotAlteredMixin, RequestPayload):
    pass


@dataclass
@PayloadRegistry.register
class DeserializeSelectedNodesFromCommandsResultSuccess(WorkflowAlteredMixin, ResultPayloadSuccess):
    node_names: list[str]


@dataclass
@PayloadRegistry.register
class DeserializeSelectedNodesFromCommandsResultFailure(WorkflowNotAlteredMixin, ResultPayloadFailure):
    pass


@dataclass
@PayloadRegistry.register
class DeserializeNodeFromCommandsRequest(RequestPayload):
    serialized_node_commands: SerializedNodeCommands


@dataclass
@PayloadRegistry.register
class DeserializeNodeFromCommandsResultSuccess(WorkflowAlteredMixin, ResultPayloadSuccess):
    node_name: str


@dataclass
@PayloadRegistry.register
class DeserializeNodeFromCommandsResultFailure(ResultPayloadFailure):
    pass


@dataclass
@PayloadRegistry.register
class DuplicateSelectedNodesRequest(WorkflowNotAlteredMixin, RequestPayload):
    nodes_to_duplicate: list[NodeToTimestamp]


@dataclass
@PayloadRegistry.register
class DuplicateSelectedNodesResultSuccess(WorkflowAlteredMixin, ResultPayloadSuccess):
    pass


@dataclass
@PayloadRegistry.register
class DuplicateSelectedNodesResultFailure(WorkflowNotAlteredMixin, ResultPayloadFailure):
    pass<|MERGE_RESOLUTION|>--- conflicted
+++ resolved
@@ -1,10 +1,6 @@
 from dataclasses import dataclass, field
-<<<<<<< HEAD
 from enum import Enum, auto
-from typing import Any, NewType
-=======
 from typing import Any, NamedTuple, NewType
->>>>>>> 78a3a866
 from uuid import uuid4
 
 from griptape_nodes.exe_types.node_types import NodeResolutionState
