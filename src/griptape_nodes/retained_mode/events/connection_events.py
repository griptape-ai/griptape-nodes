from dataclasses import dataclass

from griptape_nodes.retained_mode.events.base_events import (
    RequestPayload,
    ResultPayloadFailure,
    ResultPayloadSuccess,
    WorkflowAlteredMixin,
    WorkflowNotAlteredMixin,
)
from griptape_nodes.retained_mode.events.payload_registry import PayloadRegistry


@dataclass
@PayloadRegistry.register
class CreateConnectionRequest(RequestPayload):
<<<<<<< HEAD
    """Creates a connection between two parameters.

    Args:
        source_parameter_name (str): Name of the source parameter.
        target_parameter_name (str): Name of the target parameter.
        source_node_name (str | None): Name of the source node. If None, uses the Current Context.
        target_node_name (str | None): Name of the target node. If None, uses the Current Context.
        initial_setup (bool): If True, prevents unnecessary work when loading a workflow from a file.

    Returns:
        ResultPayload: Contains the result of the creation.

    Example:
        # Create a connection between two parameters
        CreateConnectionRequest(
            source_parameter_name="source_param",
            target_parameter_name="target_param",
            source_node_name="source_node",
            target_node_name="target_node"
        )
=======
    """Create a connection between two node parameters.

    Use when: Connecting node outputs to inputs, building data flow between nodes,
    loading saved workflows. Validates type compatibility and connection rules.

    Args:
        source_parameter_name: Name of the parameter providing the data
        target_parameter_name: Name of the parameter receiving the data
        source_node_name: Name of the source node (None for current context)
        target_node_name: Name of the target node (None for current context)
        initial_setup: Skip setup work when loading from file

    Results: CreateConnectionResultSuccess | CreateConnectionResultFailure (incompatible types, invalid nodes/parameters)
>>>>>>> 493f449a
    """

    source_parameter_name: str
    target_parameter_name: str
    # If node name is None, use the Current Context
    source_node_name: str | None = None
    target_node_name: str | None = None
    # initial_setup prevents unnecessary work when we are loading a workflow from a file.
    initial_setup: bool = False


@dataclass
@PayloadRegistry.register
class CreateConnectionResultSuccess(WorkflowAlteredMixin, ResultPayloadSuccess):
    """Connection created successfully between parameters."""


@dataclass
@PayloadRegistry.register
class CreateConnectionResultFailure(ResultPayloadFailure):
    """Connection creation failed.

    Common causes: incompatible types, nodes/parameters not found,
    connection already exists, circular dependency.
    """


@dataclass
@PayloadRegistry.register
class DeleteConnectionRequest(RequestPayload):
<<<<<<< HEAD
    """Deletes a connection between two parameters.

    Args:
        source_parameter_name (str): Name of the source parameter.
        target_parameter_name (str): Name of the target parameter.
        source_node_name (str | None): Name of the source node. If None, uses the Current Context.
        target_node_name (str | None): Name of the target node. If None, uses the Current Context.

    Returns:
        ResultPayload: Contains the result of the deletion.

    Example:
        # Delete a connection between two parameters
        DeleteConnectionRequest(
            source_parameter_name="source_param",
            target_parameter_name="target_param",
            source_node_name="source_node",
            target_node_name="target_node"
        )
=======
    """Delete a connection between two node parameters.

    Use when: Removing unwanted connections, restructuring workflows, disconnecting nodes,
    updating data flow. Cleans up connection state and updates node resolution.

    Args:
        source_parameter_name: Name of the parameter providing the data
        target_parameter_name: Name of the parameter receiving the data
        source_node_name: Name of the source node (None for current context)
        target_node_name: Name of the target node (None for current context)

    Results: DeleteConnectionResultSuccess | DeleteConnectionResultFailure (connection not found, nodes/parameters not found)
>>>>>>> 493f449a
    """

    source_parameter_name: str
    target_parameter_name: str
    # If node name is None, use the Current Context
    source_node_name: str | None = None
    target_node_name: str | None = None


@dataclass
@PayloadRegistry.register
class DeleteConnectionResultSuccess(WorkflowAlteredMixin, ResultPayloadSuccess):
    """Connection deleted successfully. Connection state cleaned up."""


@dataclass
@PayloadRegistry.register
class DeleteConnectionResultFailure(ResultPayloadFailure):
    """Connection deletion failed. Common causes: connection not found, nodes/parameters not found."""


@dataclass
@PayloadRegistry.register
class ListConnectionsForNodeRequest(RequestPayload):
<<<<<<< HEAD
    """Gets the current connections for a node.

    This includes both incoming and outgoing connections.

    Args:
        node_name (str): Name of the node to check.

    Returns:
        ResultPayload: Contains the connections for the node.

    Example:
        # List connections for a node
        ListConnectionsForNodeRequest("my_node")
=======
    """List all connections for a specific node.

    Use when: Inspecting node connectivity, building connection visualizations,
    debugging data flow, validating workflow structure.

    Args:
        node_name: Name of the node to list connections for (None for current context)

    Results: ListConnectionsForNodeResultSuccess (with connection lists) | ListConnectionsForNodeResultFailure (node not found)
>>>>>>> 493f449a
    """

    # If node name is None, use the Current Context
    node_name: str | None = None


@dataclass
class IncomingConnection:
    source_node_name: str
    source_parameter_name: str
    target_parameter_name: str


@dataclass
class OutgoingConnection:
    source_parameter_name: str
    target_node_name: str
    target_parameter_name: str


@dataclass
@PayloadRegistry.register
class ListConnectionsForNodeResultSuccess(WorkflowNotAlteredMixin, ResultPayloadSuccess):
    """Node connections retrieved successfully.

    Args:
        incoming_connections: List of connections feeding into this node
        outgoing_connections: List of connections from this node to others
    """

    incoming_connections: list[IncomingConnection]
    outgoing_connections: list[OutgoingConnection]


@dataclass
@PayloadRegistry.register
class ListConnectionsForNodeResultFailure(WorkflowNotAlteredMixin, ResultPayloadFailure):
    """Node connections listing failed. Common causes: node not found, no current context."""<|MERGE_RESOLUTION|>--- conflicted
+++ resolved
@@ -13,28 +13,6 @@
 @dataclass
 @PayloadRegistry.register
 class CreateConnectionRequest(RequestPayload):
-<<<<<<< HEAD
-    """Creates a connection between two parameters.
-
-    Args:
-        source_parameter_name (str): Name of the source parameter.
-        target_parameter_name (str): Name of the target parameter.
-        source_node_name (str | None): Name of the source node. If None, uses the Current Context.
-        target_node_name (str | None): Name of the target node. If None, uses the Current Context.
-        initial_setup (bool): If True, prevents unnecessary work when loading a workflow from a file.
-
-    Returns:
-        ResultPayload: Contains the result of the creation.
-
-    Example:
-        # Create a connection between two parameters
-        CreateConnectionRequest(
-            source_parameter_name="source_param",
-            target_parameter_name="target_param",
-            source_node_name="source_node",
-            target_node_name="target_node"
-        )
-=======
     """Create a connection between two node parameters.
 
     Use when: Connecting node outputs to inputs, building data flow between nodes,
@@ -48,7 +26,6 @@
         initial_setup: Skip setup work when loading from file
 
     Results: CreateConnectionResultSuccess | CreateConnectionResultFailure (incompatible types, invalid nodes/parameters)
->>>>>>> 493f449a
     """
 
     source_parameter_name: str
@@ -79,27 +56,6 @@
 @dataclass
 @PayloadRegistry.register
 class DeleteConnectionRequest(RequestPayload):
-<<<<<<< HEAD
-    """Deletes a connection between two parameters.
-
-    Args:
-        source_parameter_name (str): Name of the source parameter.
-        target_parameter_name (str): Name of the target parameter.
-        source_node_name (str | None): Name of the source node. If None, uses the Current Context.
-        target_node_name (str | None): Name of the target node. If None, uses the Current Context.
-
-    Returns:
-        ResultPayload: Contains the result of the deletion.
-
-    Example:
-        # Delete a connection between two parameters
-        DeleteConnectionRequest(
-            source_parameter_name="source_param",
-            target_parameter_name="target_param",
-            source_node_name="source_node",
-            target_node_name="target_node"
-        )
-=======
     """Delete a connection between two node parameters.
 
     Use when: Removing unwanted connections, restructuring workflows, disconnecting nodes,
@@ -112,7 +68,6 @@
         target_node_name: Name of the target node (None for current context)
 
     Results: DeleteConnectionResultSuccess | DeleteConnectionResultFailure (connection not found, nodes/parameters not found)
->>>>>>> 493f449a
     """
 
     source_parameter_name: str
@@ -137,21 +92,6 @@
 @dataclass
 @PayloadRegistry.register
 class ListConnectionsForNodeRequest(RequestPayload):
-<<<<<<< HEAD
-    """Gets the current connections for a node.
-
-    This includes both incoming and outgoing connections.
-
-    Args:
-        node_name (str): Name of the node to check.
-
-    Returns:
-        ResultPayload: Contains the connections for the node.
-
-    Example:
-        # List connections for a node
-        ListConnectionsForNodeRequest("my_node")
-=======
     """List all connections for a specific node.
 
     Use when: Inspecting node connectivity, building connection visualizations,
@@ -161,7 +101,6 @@
         node_name: Name of the node to list connections for (None for current context)
 
     Results: ListConnectionsForNodeResultSuccess (with connection lists) | ListConnectionsForNodeResultFailure (node not found)
->>>>>>> 493f449a
     """
 
     # If node name is None, use the Current Context
