--- conflicted
+++ resolved
@@ -232,12 +232,8 @@
     """
 
     control_nodes: list[str] | None
-<<<<<<< HEAD
-    resolving_node: list[str] | None
+    resolving_nodes: list[str] | None
     involved_nodes: list[str] | None
-=======
-    resolving_nodes: list[str] | None
->>>>>>> 2b8a5f72
 
 
 @dataclass
