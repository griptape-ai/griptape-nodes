from dataclasses import dataclass
from typing import Any

from griptape_nodes.retained_mode.events.base_events import (
    ExecutionPayload,
    RequestPayload,
    ResultPayloadFailure,
    ResultPayloadSuccess,
    WorkflowAlteredMixin,
    WorkflowNotAlteredMixin,
)
from griptape_nodes.retained_mode.events.payload_registry import PayloadRegistry

# Requests and Results TO/FROM USER! These begin requests - and are not fully Execution Events.


@dataclass
@PayloadRegistry.register
class ResolveNodeRequest(RequestPayload):
    node_name: str
    debug_mode: bool = False


@dataclass
@PayloadRegistry.register
class ResolveNodeResultSuccess(ResultPayloadSuccess, WorkflowAlteredMixin):
    pass


@dataclass
@PayloadRegistry.register
class ResolveNodeResultFailure(ResultPayloadFailure):
    validation_exceptions: list[Exception]


@dataclass
@PayloadRegistry.register
class StartFlowRequest(RequestPayload):
    flow_name: str
    flow_node_name: str | None = None
    debug_mode: bool = False


@dataclass
@PayloadRegistry.register
class StartFlowResultSuccess(ResultPayloadSuccess, WorkflowAlteredMixin):
    pass


@dataclass
@PayloadRegistry.register
class StartFlowResultFailure(ResultPayloadFailure):
    validation_exceptions: list[Exception]


@dataclass
@PayloadRegistry.register
class CancelFlowRequest(RequestPayload):
    flow_name: str


@dataclass
@PayloadRegistry.register
class CancelFlowResultSuccess(ResultPayloadSuccess, WorkflowAlteredMixin):
    pass


@dataclass
@PayloadRegistry.register
class CancelFlowResultFailure(ResultPayloadFailure):
    pass


@dataclass
@PayloadRegistry.register
class UnresolveFlowRequest(RequestPayload):
    flow_name: str


@dataclass
@PayloadRegistry.register
class UnresolveFlowResultFailure(ResultPayloadFailure):
    pass


@dataclass
@PayloadRegistry.register
class UnresolveFlowResultSuccess(ResultPayloadSuccess, WorkflowAlteredMixin):
    pass


# User Tick Events


# Step In: Execute one resolving step at a time (per parameter)
@dataclass
@PayloadRegistry.register
class SingleExecutionStepRequest(RequestPayload):
    flow_name: str


@dataclass
@PayloadRegistry.register
class SingleExecutionStepResultSuccess(ResultPayloadSuccess, WorkflowAlteredMixin):
    pass


@PayloadRegistry.register
class SingleExecutionStepResultFailure(ResultPayloadFailure):
    pass


# Step Over: Execute one node at a time (execute whole node and move on) IS THIS CONTROL NODE OR ANY NODE?
@dataclass
@PayloadRegistry.register
class SingleNodeStepRequest(RequestPayload):
    flow_name: str


@dataclass
@PayloadRegistry.register
class SingleNodeStepResultSuccess(ResultPayloadSuccess, WorkflowAlteredMixin):
    pass


@dataclass
@PayloadRegistry.register
class SingleNodeStepResultFailure(ResolveNodeResultFailure):
    pass


# Continue
@dataclass
@PayloadRegistry.register
class ContinueExecutionStepRequest(RequestPayload):
    flow_name: str


@dataclass
@PayloadRegistry.register
class ContinueExecutionStepResultSuccess(ResultPayloadSuccess, WorkflowAlteredMixin):
    pass


@dataclass
@PayloadRegistry.register
class ContinueExecutionStepResultFailure(ResultPayloadFailure):
    pass


@dataclass
@PayloadRegistry.register
class GetFlowStateRequest(RequestPayload):
    flow_name: str


@dataclass
@PayloadRegistry.register
<<<<<<< HEAD
class GetFlowStateResultSuccess(ResultPayloadSuccess, WorkflowNotAlteredMixin):
    control_node: str
=======
class GetFlowStateResultSuccess(ResultPayloadSuccess):
    control_node: str | None
>>>>>>> 9517271e
    resolving_node: str | None


@dataclass
@PayloadRegistry.register
class GetFlowStateResultFailure(ResultPayloadFailure, WorkflowNotAlteredMixin):
    pass


@dataclass
@PayloadRegistry.register
class GetIsFlowRunningRequest(RequestPayload):
    flow_name: str


@dataclass
@PayloadRegistry.register
class GetIsFlowRunningResultSuccess(ResultPayloadSuccess, WorkflowNotAlteredMixin):
    is_running: bool


@dataclass
@PayloadRegistry.register
class GetIsFlowRunningResultFailure(ResultPayloadFailure, WorkflowNotAlteredMixin):
    pass


# Execution Events! These are sent FROM the EE to the User/GUI. HOW MANY DO WE NEED?
@dataclass
@PayloadRegistry.register
class CurrentControlNodeEvent(ExecutionPayload):
    node_name: str


@dataclass
@PayloadRegistry.register
class CurrentDataNodeEvent(ExecutionPayload):
    node_name: str


@dataclass
@PayloadRegistry.register
class SelectedControlOutputEvent(ExecutionPayload):
    node_name: str
    selected_output_parameter_name: str


@dataclass
@PayloadRegistry.register
class ParameterSpotlightEvent(ExecutionPayload):
    node_name: str
    parameter_name: str


@dataclass
@PayloadRegistry.register
class ControlFlowResolvedEvent(ExecutionPayload):
    end_node_name: str
    parameter_output_values: dict


@dataclass
@PayloadRegistry.register
class ControlFlowCancelledEvent(ExecutionPayload):
    pass


@dataclass
@PayloadRegistry.register
class NodeResolvedEvent(ExecutionPayload):
    node_name: str
    parameter_output_values: dict


@dataclass
@PayloadRegistry.register
class ParameterValueUpdateEvent(ExecutionPayload):
    node_name: str
    parameter_name: str
    data_type: str
    value: Any


@dataclass
@PayloadRegistry.register
class NodeUnresolvedEvent(ExecutionPayload):
    node_name: str


@dataclass
@PayloadRegistry.register
class NodeStartProcessEvent(ExecutionPayload):
    node_name: str


@dataclass
@PayloadRegistry.register
class ResumeNodeProcessingEvent(ExecutionPayload):
    node_name: str


@dataclass
@PayloadRegistry.register
class NodeFinishProcessEvent(ExecutionPayload):
    node_name: str


@dataclass
@PayloadRegistry.register
class GriptapeEvent(ExecutionPayload):
    node_name: str
    parameter_name: str
    type: str
    value: Any<|MERGE_RESOLUTION|>--- conflicted
+++ resolved
@@ -156,13 +156,8 @@
 
 @dataclass
 @PayloadRegistry.register
-<<<<<<< HEAD
 class GetFlowStateResultSuccess(ResultPayloadSuccess, WorkflowNotAlteredMixin):
-    control_node: str
-=======
-class GetFlowStateResultSuccess(ResultPayloadSuccess):
     control_node: str | None
->>>>>>> 9517271e
     resolving_node: str | None
 
 
