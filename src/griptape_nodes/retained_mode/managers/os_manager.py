import base64
import logging
import mimetypes
import os
import shutil
import stat
import subprocess
import sys
from dataclasses import dataclass
from pathlib import Path
from typing import Any, NamedTuple

import aioshutil
from binaryornot.check import is_binary
from rich.console import Console

from griptape_nodes.common.macro_parser import ParsedMacro
from griptape_nodes.common.macro_parser.formats import FormatSpec, NumericPaddingFormat
from griptape_nodes.common.macro_parser.resolution import partial_resolve
from griptape_nodes.common.macro_parser.segments import ParsedStaticValue, ParsedVariable
from griptape_nodes.retained_mode.events.app_events import AppInitializationComplete
from griptape_nodes.retained_mode.events.base_events import ResultDetails, ResultPayload
from griptape_nodes.retained_mode.events.os_events import (
    CopyFileRequest,
    CopyFileResultFailure,
    CopyFileResultSuccess,
    CopyTreeRequest,
    CopyTreeResultFailure,
    CopyTreeResultSuccess,
    CreateFileRequest,
    CreateFileResultFailure,
    CreateFileResultSuccess,
    DeleteFileRequest,
    DeleteFileResultFailure,
    DeleteFileResultSuccess,
    ExistingFilePolicy,
    FileIOFailureReason,
    FileSystemEntry,
<<<<<<< HEAD
    GetNextUnusedFilenameRequest,
    GetNextUnusedFilenameResultFailure,
    GetNextUnusedFilenameResultSuccess,
=======
    GetFileInfoRequest,
    GetFileInfoResultFailure,
    GetFileInfoResultSuccess,
>>>>>>> 978ac0c6
    ListDirectoryRequest,
    ListDirectoryResultFailure,
    ListDirectoryResultSuccess,
    OpenAssociatedFileRequest,
    OpenAssociatedFileResultFailure,
    OpenAssociatedFileResultSuccess,
    ReadFileRequest,
    ReadFileResultFailure,
    ReadFileResultSuccess,
    RenameFileRequest,
    RenameFileResultFailure,
    RenameFileResultSuccess,
    WriteFileRequest,
    WriteFileResultFailure,
    WriteFileResultSuccess,
)
from griptape_nodes.retained_mode.events.resource_events import (
    CreateResourceInstanceRequest,
    CreateResourceInstanceResultSuccess,
    RegisterResourceTypeRequest,
    RegisterResourceTypeResultSuccess,
)
from griptape_nodes.retained_mode.griptape_nodes import GriptapeNodes, logger
from griptape_nodes.retained_mode.managers.event_manager import EventManager
from griptape_nodes.retained_mode.managers.resource_types.cpu_resource import CPUResourceType
from griptape_nodes.retained_mode.managers.resource_types.os_resource import OSResourceType

console = Console()

# Windows MAX_PATH limit - paths longer than this need \\?\ prefix
WINDOWS_MAX_PATH = 260


@dataclass
class DiskSpaceInfo:
    """Information about disk space usage."""

    total: int
    used: int
    free: int


class FileContentResult(NamedTuple):
    """Result from reading file content."""

    content: str | bytes
    encoding: str | None
    mime_type: str
    compression_encoding: str | None
    file_size: int


@dataclass
class CopyTreeValidationResult:
    """Result from validating copy tree paths."""

    source_normalized: str
    dest_normalized: str
    source_path: Path
    destination_path: Path


class IndexVariableInfo(NamedTuple):
    """Information about the auto-increment index variable in a macro.

    Attributes:
        variable_name: Name of the variable to use for auto-incrementing (e.g., "frame_num", "index")
        format_specs: All format specs for this variable (from ParsedVariable.format_specs)
    """

    variable_name: str
    format_specs: list[FormatSpec]


class FilenameParts(NamedTuple):
    """Components of a filename for suffix injection strategy.

    Attributes:
        directory: Parent directory path
        basename: Filename without extension or suffix
        extension: File extension including dot (e.g., ".png"), empty string if no extension
    """

    directory: Path
    basename: str
    extension: str


@dataclass
class CopyTreeStats:
    """Statistics from copying a directory tree."""

    files_copied: int
    total_bytes_copied: int


class OSManager:
    """A class to manage OS-level scenarios.

    Making its own class as some runtime environments and some customer requirements may dictate this as optional.
    This lays the groundwork to exclude specific functionality on a configuration basis.
    """

    def __init__(self, event_manager: EventManager | None = None):
        if event_manager is not None:
            event_manager.assign_manager_to_request_type(
                request_type=OpenAssociatedFileRequest, callback=self.on_open_associated_file_request
            )
            event_manager.assign_manager_to_request_type(
                request_type=ListDirectoryRequest, callback=self.on_list_directory_request
            )

            event_manager.assign_manager_to_request_type(
                request_type=ReadFileRequest, callback=self.on_read_file_request
            )

            event_manager.assign_manager_to_request_type(
                request_type=CreateFileRequest, callback=self.on_create_file_request
            )

            event_manager.assign_manager_to_request_type(
                request_type=RenameFileRequest, callback=self.on_rename_file_request
            )

            event_manager.assign_manager_to_request_type(
                request_type=WriteFileRequest, callback=self.on_write_file_request
            )

            event_manager.assign_manager_to_request_type(
                request_type=CopyTreeRequest, callback=self.on_copy_tree_request
            )

            event_manager.assign_manager_to_request_type(
                request_type=CopyFileRequest, callback=self.on_copy_file_request
            )

            event_manager.assign_manager_to_request_type(
                request_type=DeleteFileRequest, callback=self.on_delete_file_request
            )

            event_manager.assign_manager_to_request_type(
                request_type=GetFileInfoRequest, callback=self.on_get_file_info_request
            )

            # Register for app initialization event to setup system resources
            event_manager.add_listener_to_app_event(AppInitializationComplete, self.on_app_initialization_complete)

    def _get_workspace_path(self) -> Path:
        """Get the workspace path from config."""
        return GriptapeNodes.ConfigManager().workspace_path

    def _expand_path(self, path_str: str) -> Path:
        """Expand a path string, handling tilde and environment variables.

        Args:
            path_str: Path string that may contain ~ or environment variables

        Returns:
            Expanded Path object
        """
        # Expand environment variables first, then tilde
        expanded_vars = os.path.expandvars(path_str)
        return self.resolve_path_safely(Path(expanded_vars).expanduser())

    def resolve_path_safely(self, path: Path) -> Path:
        """Resolve a path consistently across platforms.

        Unlike Path.resolve() which behaves differently on Windows vs Unix
        for non-existent paths, this method provides consistent behavior:
        - Converts relative paths to absolute (using CWD as base)
        - Normalizes path separators and removes . and ..
        - Does NOT resolve symlinks if path doesn't exist
        - Does NOT change path based on CWD for absolute paths

        Use this instead of .resolve() when:
        - Path might not exist (file creation, validation, user input)
        - You need consistent cross-platform comparison
        - You're about to create the file/directory

        Use .resolve() when:
        - Path definitely exists and you need symlink resolution
        - You're checking actual file locations

        Args:
            path: Path to resolve (relative or absolute, existing or not)

        Returns:
            Absolute, normalized Path object

        Examples:
            # Relative path
            resolve_path_safely(Path("relative/file.txt"))
            → Path("/current/dir/relative/file.txt")

            # Absolute non-existent path (Windows safe)
            resolve_path_safely(Path("/abs/nonexistent/path"))
            → Path("/abs/nonexistent/path")  # NOT resolved relative to CWD
        """
        # Convert to absolute if relative
        if not path.is_absolute():
            path = Path.cwd() / path

        # Normalize (remove . and .., collapse slashes) without resolving symlinks
        # This works consistently even for non-existent paths on Windows
        return Path(os.path.normpath(path))

    def _resolve_file_path(self, path_str: str, *, workspace_only: bool = False) -> Path:
        """Resolve a file path, handling absolute, relative, and tilde paths.

        Args:
            path_str: Path string that may be absolute, relative, or start with ~
            workspace_only: If True and path is invalid, fall back to workspace directory

        Returns:
            Resolved Path object
        """
        try:
            if Path(path_str).is_absolute() or path_str.startswith("~"):
                # Expand tilde and environment variables for absolute paths or paths starting with ~
                return self._expand_path(path_str)
            # Both workspace and system-wide modes resolve relative to current directory
            return self.resolve_path_safely(self._get_workspace_path() / path_str)
        except (ValueError, RuntimeError):
            if workspace_only:
                msg = f"Path '{path_str}' not found, using workspace directory: {self._get_workspace_path()}"
                logger.warning(msg)
                return self._get_workspace_path()
            # Re-raise the exception for non-workspace mode
            raise

    def _validate_workspace_path(self, path: Path) -> tuple[bool, Path]:
        """Check if a path is within workspace and return relative path if it is.

        Args:
            path: Path to validate

        Returns:
            Tuple of (is_workspace_path, relative_or_absolute_path)
        """
        workspace = GriptapeNodes.ConfigManager().workspace_path

        # Ensure both paths are resolved for comparison
        # Both path and workspace should use .resolve() to follow symlinks consistently
        # (e.g., /var -> /private/var on macOS). Even if path doesn't exist yet,
        # .resolve() will resolve parent directories and symlinks in the path.
        path = path.resolve()
        workspace = workspace.resolve()  # Workspace should always exist

        msg = f"Validating path: {path} against workspace: {workspace}"
        logger.debug(msg)

        try:
            relative = path.relative_to(workspace)
        except ValueError:
            msg = f"Path is outside workspace: {path}"
            logger.debug(msg)
            return False, path

        msg = f"Path is within workspace, relative path: {relative}"
        logger.debug(msg)
        return True, relative

    def normalize_path_for_platform(self, path: Path) -> str:
        r"""Convert Path to string with Windows long path support if needed.

        Windows has a 260 character path limit (MAX_PATH). Paths longer than this
        need the \\?\ prefix to work correctly. This method transparently adds
        the prefix when needed on Windows.

        Note: This method assumes the path exists or will exist. For non-existent
        paths that need cross-platform normalization, use resolve_path_safely() first.

        Args:
            path: Path object to convert to string

        Returns:
            String representation of path, with Windows long path prefix if needed
        """
        path_str = str(path.resolve())

        # Windows long path handling (paths > WINDOWS_MAX_PATH chars need \\?\ prefix)
        if self.is_windows() and len(path_str) >= WINDOWS_MAX_PATH and not path_str.startswith("\\\\?\\"):
            # UNC paths (\\server\share) need \\?\UNC\ prefix
            if path_str.startswith("\\\\"):
                return f"\\\\?\\UNC\\{path_str[2:]}"
            # Regular paths need \\?\ prefix
            return f"\\\\?\\{path_str}"

        return path_str

    # ============================================================================
    # CREATE_NEW File Collision Policy - Helper Methods
    # ============================================================================

    def _identify_index_variable(
        self, parsed_macro: ParsedMacro, variables: dict[str, str | int]
    ) -> IndexVariableInfo | None:
        """Identify which variable should be used for auto-incrementing.

        Analyzes the macro to find unresolved required variables. Returns None if all
        variables are resolved (fallback to suffix injection), returns IndexVariableInfo
        if exactly one unresolved variable exists, raises error if multiple unresolved.

        Args:
            parsed_macro: Parsed macro template
            variables: Variable values provided by user

        Returns:
            IndexVariableInfo if exactly one unresolved required variable exists,
            None if all variables resolved (use suffix injection fallback)

        Raises:
            ValueError: If multiple unresolved required variables exist (ambiguous)

        Examples:
            Template: "{outputs}/frame_{frame_num:05}.png"
            Variables: {"outputs": "/path"}
            → Returns IndexVariableInfo(variable_name="frame_num", format_specs=[NumericPaddingFormat(5)])

            Template: "{outputs}/render.png"
            Variables: {"outputs": "/path"}
            → Returns None (use suffix injection)

            Template: "{outputs}/{batch}/frame_{frame_num}.png"
            Variables: {"outputs": "/path"}
            → Raises ValueError (batch and frame_num both unresolved)
        """
        # Partially resolve to identify unresolved variables
        secrets_manager = GriptapeNodes.SecretsManager()
        partial = partial_resolve(parsed_macro.template, parsed_macro.segments, variables, secrets_manager)

        # Get unresolved variables (optional variables already filtered out)
        unresolved = partial.get_unresolved_variables()

        if len(unresolved) == 0:
            # All variables resolved - use suffix injection fallback
            return None

        if len(unresolved) > 1:
            # Multiple unresolved - ambiguous which to auto-increment
            unresolved_names = [var.info.name for var in unresolved]
            msg = (
                f"CREATE_NEW policy requires at most one unresolved variable for auto-increment, "
                f"found {len(unresolved)}: {', '.join(unresolved_names)}"
            )
            raise ValueError(msg)

        # Exactly one unresolved variable - use it as index
        index_var = unresolved[0]
        return IndexVariableInfo(variable_name=index_var.info.name, format_specs=index_var.format_specs)

    def _build_glob_pattern_from_partially_resolved(self, partial_segments: list, index_var_name: str) -> str:
        """Build glob pattern by replacing index variable with wildcards.

        Takes partially resolved segments (from partial_resolve) and replaces the index
        variable with wildcard patterns based on its format specs.

        Args:
            partial_segments: Segments from PartiallyResolvedMacro.segments
            index_var_name: Name of the variable to replace with wildcards

        Returns:
            Glob pattern string with wildcards for index variable

        Examples:
            Segments for "/path/frame_{index:05}.png" with index unresolved:
            → "/path/frame_?????.png"

            Segments for "/path/batch_{index:03}_frame_{index:05}.png":
            → "/path/batch_???_frame_?????.png"

            Segments for "/path/frame_{index}.png" (no padding):
            → "/path/frame_*.png"
        """
        pattern_parts = []

        for segment in partial_segments:
            if isinstance(segment, ParsedStaticValue):
                # Keep static text as-is
                pattern_parts.append(segment.text)
            elif isinstance(segment, ParsedVariable):
                if segment.info.name == index_var_name:
                    # Replace index variable with wildcards based on padding
                    has_padding = False
                    for format_spec in segment.format_specs:
                        if isinstance(format_spec, NumericPaddingFormat):
                            # Use exact number of wildcards for padding width
                            pattern_parts.append("?" * format_spec.width)
                            has_padding = True
                            break

                    if not has_padding:
                        # No padding format - match any number of digits
                        pattern_parts.append("*")
                else:
                    # This shouldn't happen - all non-index variables should be resolved
                    msg = f"Unexpected unresolved variable '{segment.info.name}' when building glob pattern"
                    raise ValueError(msg)

        return "".join(pattern_parts)

    def _extract_index_from_filename(
        self, filename: str, parsed_macro: ParsedMacro, index_var_name: str, variables: dict[str, str | int]
    ) -> int | None:
        """Extract index value from a filename by reverse-matching against macro.

        Uses the macro's extract_variables() method to parse the filename and extract
        the index variable value.

        Args:
            filename: Filename to parse (e.g., "frame_00123.png")
            parsed_macro: Original parsed macro template
            index_var_name: Name of the index variable to extract
            variables: Known variable values (for partial matching)

        Returns:
            Integer index value if successfully extracted, None if filename doesn't match

        Examples:
            Filename: "frame_00123.png"
            Template: "{outputs}/frame_{frame_num:05}.png"
            Variables: {"outputs": "/path"}
            → Returns 123
        """
        secrets_manager = GriptapeNodes.SecretsManager()

        # Use macro's extract_variables to reverse-match
        extracted = parsed_macro.extract_variables(filename, variables, secrets_manager)

        if extracted is None:
            # Filename doesn't match template
            return None

        if index_var_name not in extracted:
            # Index variable not found in extraction
            return None

        value = extracted[index_var_name]

        # Convert to int (format_spec.reverse() should have done this already)
        if isinstance(value, int):
            return value

        # Try to parse as string
        if isinstance(value, str) and value.isdigit():
            return int(value)

        return None

    def _parse_filename_parts(self, path: Path) -> FilenameParts:
        """Parse filename into directory, basename, and extension for suffix injection.

        Args:
            path: Full file path to parse

        Returns:
            FilenameParts with directory, basename, extension

        Examples:
            /path/to/render.png → FilenameParts(Path("/path/to"), "render", ".png")
            /path/to/file → FilenameParts(Path("/path/to"), "file", "")
            /path/to/.dotfile → FilenameParts(Path("/path/to"), ".dotfile", "")
            /path/to/file.tar.gz → FilenameParts(Path("/path/to"), "file.tar", ".gz")
        """
        directory = path.parent
        filename = path.name

        # Handle dotfiles (files starting with .)
        if filename.startswith(".") and filename.count(".") == 1:
            # .dotfile with no extension
            return FilenameParts(directory=directory, basename=filename, extension="")

        # Find last dot for extension
        if "." in filename:
            last_dot = filename.rfind(".")
            basename = filename[:last_dot]
            extension = filename[last_dot:]
            return FilenameParts(directory=directory, basename=basename, extension=extension)

        # No extension
        return FilenameParts(directory=directory, basename=filename, extension="")

    def _build_suffix_glob_pattern(self, directory: Path, basename: str, extension: str) -> str:
        """Build glob pattern for suffix injection strategy.

        Args:
            directory: Parent directory
            basename: Filename without extension
            extension: File extension including dot

        Returns:
            Glob pattern string

        Examples:
            ("render", ".png") → "render_*.png"
            ("file", "") → "file_*"
        """
        if extension:
            return str(directory / f"{basename}_*{extension}")
        return str(directory / f"{basename}_*")

    def _extract_suffix_index(self, filename: str, basename: str, extension: str) -> int | None:
        """Extract numeric index from suffix in filename.

        Args:
            filename: Full filename (e.g., "render_123.png")
            basename: Expected base name (e.g., "render")
            extension: Expected extension (e.g., ".png")

        Returns:
            Integer index if found, None otherwise

        Examples:
            ("render_123.png", "render", ".png") → 123
            ("render_1.png", "render", ".png") → 1
            ("render.png", "render", ".png") → None (no suffix)
            ("other_123.png", "render", ".png") → None (different basename)
        """
        # Remove extension if present
        if extension and filename.endswith(extension):
            name_without_ext = filename[: -len(extension)]
        else:
            name_without_ext = filename

        # Check if it starts with basename
        expected_prefix = f"{basename}_"
        if not name_without_ext.startswith(expected_prefix):
            return None

        # Extract suffix after basename_
        suffix = name_without_ext[len(expected_prefix) :]

        # Try to parse as integer
        if suffix.isdigit():
            return int(suffix)

        return None

    def _atomic_create_placeholder(self, path: Path, *, create_parents: bool = True) -> bool:
        """Atomically create a 0-byte placeholder file.

        Uses os.open with O_CREAT|O_EXCL flags for atomic "create only if doesn't exist"
        operation. This works across all platforms and all processes.

        Args:
            path: Path to create
            create_parents: If True, create parent directories if they don't exist (default: True)

        Returns:
            True if file was created, False if file already exists (race condition)

        Raises:
            OSError: If parent directory doesn't exist and create_parents=False, or if
                    parent directory creation fails

        Examples:
            path = Path("/tmp/test.txt")
            if _atomic_create_placeholder(path):
                # Successfully claimed the filename
                # Now write actual content
            else:
                # Someone else claimed it first - try next index
        """
        # Check/create parent directory based on policy
        parent = path.parent
        if not parent.exists():
            if not create_parents:
                msg = f"Parent directory does not exist and create_parents is False: {parent}"
                raise OSError(msg)
            try:
                parent.mkdir(parents=True, exist_ok=True)
            except OSError as e:
                msg = f"Failed to create parent directory {parent}: {e}"
                logger.error(msg)
                raise

        try:
            # O_CREAT: Create file if it doesn't exist
            # O_EXCL: Fail if file already exists (atomic check)
            # O_WRONLY: Write-only mode
            fd = os.open(str(path), os.O_CREAT | os.O_EXCL | os.O_WRONLY, 0o666)
            os.close(fd)
        except FileExistsError:
            # File already exists - race condition, someone else claimed it
            return False
        except OSError as e:
            # Other error (permissions, invalid path, etc.)
            msg = f"Failed to create placeholder file at {path}: {e}"
            logger.error(msg)
            raise
        else:
            return True

    def _find_next_available_with_macro(
        self,
        parsed_macro: ParsedMacro,
        variables: dict[str, str | int],
        index_var_info: IndexVariableInfo,
        *,
        max_attempts: int = 1000,
        create_parents: bool = True,
    ) -> tuple[Path, int]:
        """Find next available filename using macro variable resolution strategy.

        Tries index values starting from 1 until finding an available filename.
        Optimizes by scanning existing files first and jumping to likely-available index.

        Args:
            parsed_macro: Parsed macro template
            variables: Known variable values (index variable NOT included)
            index_var_info: Information about the index variable
            max_attempts: Maximum number of attempts before giving up
            create_parents: If True, create parent directories when creating placeholder

        Returns:
            Tuple of (available_path, index_used)

        Raises:
            RuntimeError: If max_attempts exceeded without finding available filename
        """
        secrets_manager = GriptapeNodes.SecretsManager()
        index_var_name = index_var_info.variable_name

        # Fast path: Try index=1 first
        test_vars = {**variables, index_var_name: 1}
        resolved_path = parsed_macro.resolve(test_vars, secrets_manager)
        candidate = Path(resolved_path)

        if self._atomic_create_placeholder(candidate, create_parents=create_parents):
            return candidate, 1

        # Collision on index=1 - do optimized search
        # Build glob pattern by partially resolving with known variables
        partial = partial_resolve(parsed_macro.template, parsed_macro.segments, variables, secrets_manager)
        glob_pattern = self._build_glob_pattern_from_partially_resolved(partial.segments, index_var_name)

        # Scan existing files matching pattern
        glob_path = Path(glob_pattern)
        existing_files = list(glob_path.parent.glob(glob_path.name))
        existing_indices = []

        for filepath in existing_files:
            filename = Path(filepath).name
            extracted_index = self._extract_index_from_filename(filename, parsed_macro, index_var_name, variables)
            if extracted_index is not None:
                existing_indices.append(extracted_index)

        # Sort indices to find gaps
        existing_indices.sort()

        # Try to find first gap starting from 1
        attempt_index = 1
        max_existing = max(existing_indices) if existing_indices else 0

        for _ in range(max_attempts):
            # Skip known existing indices (optimization)
            while attempt_index in existing_indices:
                attempt_index += 1

            # Also try past the max if we've filled gaps
            if attempt_index > max_existing:
                attempt_index = max_existing + 1
                max_existing = attempt_index

            # Try to claim this index
            test_vars = {**variables, index_var_name: attempt_index}
            resolved_path = parsed_macro.resolve(test_vars, secrets_manager)
            candidate = Path(resolved_path)

            if self._atomic_create_placeholder(candidate, create_parents=create_parents):
                return candidate, attempt_index

            # Race condition - someone else claimed it
            # Add to existing indices and try next
            existing_indices.append(attempt_index)
            existing_indices.sort()
            attempt_index += 1

        # Max attempts exceeded
        msg = f"Could not find available filename after {max_attempts} attempts"
        raise RuntimeError(msg)

    def _find_next_available_with_suffix(
        self, base_path: Path, *, max_attempts: int = 1000, create_parents: bool = True
    ) -> tuple[Path, int]:
        """Find next available filename using suffix injection strategy.

        Appends _{index} before the extension, trying indices starting from 1.

        Args:
            base_path: Base file path without suffix (e.g., /path/to/render.png)
            max_attempts: Maximum number of attempts before giving up
            create_parents: If True, create parent directories when creating placeholder

        Returns:
            Tuple of (available_path, index_used)

        Raises:
            RuntimeError: If max_attempts exceeded without finding available filename

        Examples:
            base_path = Path("/path/render.png")
            → Returns (Path("/path/render_1.png"), 1) if available
            → Returns (Path("/path/render_2.png"), 2) if _1 exists
        """
        parts = self._parse_filename_parts(base_path)

        # Fast path: Try index=1 first
        if parts.extension:
            candidate = parts.directory / f"{parts.basename}_1{parts.extension}"
        else:
            candidate = parts.directory / f"{parts.basename}_1"

        if self._atomic_create_placeholder(candidate, create_parents=create_parents):
            return candidate, 1

        # Collision on index=1 - do optimized search
        glob_pattern = self._build_suffix_glob_pattern(parts.directory, parts.basename, parts.extension)

        # Scan existing files matching pattern
        glob_path = Path(glob_pattern)
        existing_files = list(glob_path.parent.glob(glob_path.name))
        existing_indices = []

        for filepath in existing_files:
            filename = Path(filepath).name
            extracted_index = self._extract_suffix_index(filename, parts.basename, parts.extension)
            if extracted_index is not None:
                existing_indices.append(extracted_index)

        # Sort indices to find gaps
        existing_indices.sort()

        # Try to find first gap starting from 1
        attempt_index = 1
        max_existing = max(existing_indices) if existing_indices else 0

        for _ in range(max_attempts):
            # Skip known existing indices (optimization)
            while attempt_index in existing_indices:
                attempt_index += 1

            # Also try past the max if we've filled gaps
            if attempt_index > max_existing:
                attempt_index = max_existing + 1
                max_existing = attempt_index

            # Try to claim this index
            if parts.extension:
                candidate = parts.directory / f"{parts.basename}_{attempt_index}{parts.extension}"
            else:
                candidate = parts.directory / f"{parts.basename}_{attempt_index}"

            if self._atomic_create_placeholder(candidate, create_parents=create_parents):
                return candidate, attempt_index

            # Race condition - someone else claimed it
            existing_indices.append(attempt_index)
            existing_indices.sort()
            attempt_index += 1

        # Max attempts exceeded
        msg = f"Could not find available filename after {max_attempts} attempts"
        raise RuntimeError(msg)

    def _validate_read_file_request(self, request: ReadFileRequest) -> tuple[Path, str]:
        """Validate read file request and return resolved file path and path string."""
        # Validate that exactly one of file_path or file_entry is provided
        if request.file_path is None and request.file_entry is None:
            msg = "Either file_path or file_entry must be provided"
            logger.error(msg)
            raise ValueError(msg)

        if request.file_path is not None and request.file_entry is not None:
            msg = "Only one of file_path or file_entry should be provided, not both"
            logger.error(msg)
            raise ValueError(msg)

        # Get the file path to read - handle paths consistently
        if request.file_entry is not None:
            file_path_str = request.file_entry.path
        elif request.file_path is not None:
            file_path_str = request.file_path
        else:
            msg = "No valid file path provided"
            logger.error(msg)
            raise ValueError(msg)

        file_path = self._resolve_file_path(file_path_str, workspace_only=request.workspace_only is True)

        # Check if file exists and is actually a file
        if not file_path.exists():
            msg = f"File does not exist: {file_path}"
            logger.error(msg)
            raise FileNotFoundError(msg)
        if not file_path.is_file():
            msg = f"File is not a file: {file_path}"
            logger.error(msg)
            raise FileNotFoundError(msg)

        # Check workspace constraints
        is_workspace_path, _ = self._validate_workspace_path(file_path)
        if request.workspace_only and not is_workspace_path:
            msg = f"File is outside workspace: {file_path}"
            logger.error(msg)
            raise ValueError(msg)

        return file_path, file_path_str

    @staticmethod
    def platform() -> str:
        return sys.platform

    @staticmethod
    def is_windows() -> bool:
        return sys.platform.startswith("win")

    @staticmethod
    def is_mac() -> bool:
        return sys.platform.startswith("darwin")

    @staticmethod
    def is_linux() -> bool:
        return sys.platform.startswith("linux")

    def replace_process(self, args: list[Any]) -> None:
        """Replace the current process with a new one.

        Args:
            args: The command and arguments to execute.
        """
        if self.is_windows():
            # excecvp is a nightmare on Windows, so we use subprocess.Popen instead
            # https://stackoverflow.com/questions/7004687/os-exec-on-windows
            subprocess.Popen(args)  # noqa: S603
            sys.exit(0)
        else:
            sys.stdout.flush()  # Recommended here https://docs.python.org/3/library/os.html#os.execvpe
            os.execvp(args[0], args)  # noqa: S606

    def on_open_associated_file_request(self, request: OpenAssociatedFileRequest) -> ResultPayload:  # noqa: PLR0911, PLR0912, PLR0915, C901
        # Validate that exactly one of path_to_file or file_entry is provided
        if request.path_to_file is None and request.file_entry is None:
            msg = "Either path_to_file or file_entry must be provided"
            logger.error(msg)
            return OpenAssociatedFileResultFailure(failure_reason=FileIOFailureReason.INVALID_PATH, result_details=msg)

        if request.path_to_file is not None and request.file_entry is not None:
            msg = "Only one of path_to_file or file_entry should be provided, not both"
            logger.error(msg)
            return OpenAssociatedFileResultFailure(failure_reason=FileIOFailureReason.INVALID_PATH, result_details=msg)

        # Get the file path to open
        if request.file_entry is not None:
            # Use the path from the FileSystemEntry
            file_path_str = request.file_entry.path
        elif request.path_to_file is not None:
            # Use the provided path_to_file
            file_path_str = request.path_to_file
        else:
            # This should never happen due to validation above, but type checker needs it
            msg = "No valid file path provided"
            logger.error(msg)
            return OpenAssociatedFileResultFailure(failure_reason=FileIOFailureReason.INVALID_PATH, result_details=msg)

        # At this point, file_path_str is guaranteed to be a string
        if file_path_str is None:
            msg = "No valid file path provided"
            logger.error(msg)
            return OpenAssociatedFileResultFailure(failure_reason=FileIOFailureReason.INVALID_PATH, result_details=msg)

        # Sanitize and validate the path (file or directory)
        try:
            # Resolve the path (no workspace fallback for open requests)
            path = self._resolve_file_path(file_path_str, workspace_only=False)
        except (ValueError, RuntimeError):
            details = f"Invalid file path: '{file_path_str}'"
            logger.info(details)
            return OpenAssociatedFileResultFailure(
                failure_reason=FileIOFailureReason.INVALID_PATH, result_details=details
            )

        if not path.exists():
            details = f"Path does not exist: '{path}'"
            logger.info(details)
            return OpenAssociatedFileResultFailure(
                failure_reason=FileIOFailureReason.FILE_NOT_FOUND, result_details=details
            )

        logger.info("Attempting to open path: %s on platform: %s", path, sys.platform)

        try:
            platform_name = sys.platform
            if self.is_windows():
                # Linter complains but this is the recommended way on Windows
                # We can ignore this warning as we've validated the path
                os.startfile(self.normalize_path_for_platform(path))  # noqa: S606 # pyright: ignore[reportAttributeAccessIssue]
                logger.info("Opened path on Windows: %s", path)
            elif self.is_mac():
                # On macOS, open should be in a standard location
                subprocess.run(  # noqa: S603
                    ["/usr/bin/open", self.normalize_path_for_platform(path)],
                    check=True,  # Explicitly use check
                    capture_output=True,
                    text=True,
                )
                logger.info("Opened path on macOS: %s", path)
            elif self.is_linux():
                # Use full path to xdg-open to satisfy linter
                # Common locations for xdg-open:
                xdg_paths = ["/usr/bin/xdg-open", "/bin/xdg-open", "/usr/local/bin/xdg-open"]

                xdg_path = next((p for p in xdg_paths if Path(p).exists()), None)
                if not xdg_path:
                    details = "xdg-open not found in standard locations"
                    logger.info(details)
                    return OpenAssociatedFileResultFailure(
                        failure_reason=FileIOFailureReason.IO_ERROR, result_details=details
                    )

                subprocess.run(  # noqa: S603
                    [xdg_path, self.normalize_path_for_platform(path)],
                    check=True,  # Explicitly use check
                    capture_output=True,
                    text=True,
                )
                logger.info("Opened path on Linux: %s", path)
            else:
                details = f"Unsupported platform: '{platform_name}'"
                logger.info(details)
                return OpenAssociatedFileResultFailure(
                    failure_reason=FileIOFailureReason.IO_ERROR, result_details=details
                )

            return OpenAssociatedFileResultSuccess(result_details="File opened successfully in associated application.")
        except subprocess.CalledProcessError as e:
            details = (
                f"Process error when opening file: return code={e.returncode}, stdout={e.stdout}, stderr={e.stderr}"
            )
            logger.error(details)
            return OpenAssociatedFileResultFailure(failure_reason=FileIOFailureReason.IO_ERROR, result_details=details)
        except Exception as e:
            details = f"Exception occurred when trying to open path: {e}"
            logger.error(details)
            return OpenAssociatedFileResultFailure(failure_reason=FileIOFailureReason.UNKNOWN, result_details=details)

    def _detect_mime_type(self, file_path: Path) -> str | None:
        """Detect MIME type for a file. Returns None for directories or if detection fails."""
        if file_path.is_dir():
            return None

        try:
            mime_type, _ = mimetypes.guess_type(self.normalize_path_for_platform(file_path), strict=True)
            if mime_type is None:
                mime_type = "text/plain"
            return mime_type  # noqa: TRY300
        except Exception as e:
            msg = f"MIME type detection failed for {file_path}: {e}"
            logger.warning(msg)
            return "text/plain"

    def on_list_directory_request(self, request: ListDirectoryRequest) -> ResultPayload:  # noqa: C901, PLR0911, PLR0912
        """Handle a request to list directory contents."""
        try:
            # Get the directory path to list
            if request.directory_path is None:
                directory = self._get_workspace_path()
            # Handle paths consistently - always resolve relative paths relative to current directory
            elif Path(request.directory_path).is_absolute() or request.directory_path.startswith("~"):
                # Expand tilde and environment variables for absolute paths or paths starting with ~
                directory = self._expand_path(request.directory_path)
            else:
                # Both workspace and system-wide modes resolve relative to current directory
                directory = self.resolve_path_safely(self._get_workspace_path() / request.directory_path)

            # Check if directory exists
            if not directory.exists():
                msg = f"Directory does not exist: {directory}"
                logger.error(msg)
                return ListDirectoryResultFailure(failure_reason=FileIOFailureReason.FILE_NOT_FOUND, result_details=msg)
            if not directory.is_dir():
                msg = f"Path is not a directory: {directory}"
                logger.error(msg)
                return ListDirectoryResultFailure(failure_reason=FileIOFailureReason.INVALID_PATH, result_details=msg)

            # Check workspace constraints
            is_workspace_path, relative_or_abs_path = self._validate_workspace_path(directory)
            if request.workspace_only and not is_workspace_path:
                msg = f"Directory is outside workspace: {directory}"
                logger.error(msg)
                return ListDirectoryResultFailure(failure_reason=FileIOFailureReason.INVALID_PATH, result_details=msg)

            entries = []
            try:
                # List directory contents
                for entry in directory.iterdir():
                    # Skip hidden files if not requested
                    if not request.show_hidden and entry.name.startswith("."):
                        continue

                    # Apply pattern filter if specified
                    if request.pattern is not None and not entry.match(request.pattern):
                        continue

                    try:
                        stat = entry.stat()
                        # Get path relative to workspace if within workspace
                        _, entry_path = self._validate_workspace_path(entry)
                        # Also get absolute resolved path
                        absolute_resolved_path = str(entry.resolve())
                        mime_type = self._detect_mime_type(entry)
                        entries.append(
                            FileSystemEntry(
                                name=entry.name,
                                path=str(entry_path),
                                is_dir=entry.is_dir(),
                                size=stat.st_size,
                                modified_time=stat.st_mtime,
                                mime_type=mime_type,
                                absolute_path=absolute_resolved_path,
                            )
                        )
                    except (OSError, PermissionError) as e:
                        msg = f"Could not stat entry {entry}: {e}"
                        logger.warning(msg)
                        continue

            except PermissionError as e:
                msg = f"Permission denied listing directory {directory}: {e}"
                logger.error(msg)
                return ListDirectoryResultFailure(
                    failure_reason=FileIOFailureReason.PERMISSION_DENIED, result_details=msg
                )
            except OSError as e:
                msg = f"I/O error listing directory {directory}: {e}"
                logger.error(msg)
                return ListDirectoryResultFailure(failure_reason=FileIOFailureReason.IO_ERROR, result_details=msg)

            # Return appropriate path format based on mode
            if request.workspace_only:
                # In workspace mode, return relative path if within workspace, absolute if outside
                return ListDirectoryResultSuccess(
                    entries=entries,
                    current_path=str(relative_or_abs_path),
                    is_workspace_path=is_workspace_path,
                    result_details="Directory listing retrieved successfully.",
                )
            # In system-wide mode, always return the full absolute path
            return ListDirectoryResultSuccess(
                entries=entries,
                current_path=str(directory),
                is_workspace_path=is_workspace_path,
                result_details="Directory listing retrieved successfully.",
            )

        except Exception as e:
            msg = f"Unexpected error in list_directory: {type(e).__name__}: {e}"
            logger.error(msg)
            return ListDirectoryResultFailure(failure_reason=FileIOFailureReason.UNKNOWN, result_details=msg)

    def on_read_file_request(self, request: ReadFileRequest) -> ResultPayload:  # noqa: PLR0911
        """Handle a request to read file contents with automatic text/binary detection."""
        # Validate request and get file path
        try:
            file_path, _file_path_str = self._validate_read_file_request(request)
        except FileNotFoundError as e:
            msg = f"File not found: {e}"
            logger.error(msg)
            return ReadFileResultFailure(failure_reason=FileIOFailureReason.FILE_NOT_FOUND, result_details=msg)
        except PermissionError as e:
            msg = f"Permission denied: {e}"
            logger.error(msg)
            return ReadFileResultFailure(failure_reason=FileIOFailureReason.PERMISSION_DENIED, result_details=msg)
        except (ValueError, RuntimeError) as e:
            msg = f"Invalid path: {e}"
            logger.error(msg)
            return ReadFileResultFailure(failure_reason=FileIOFailureReason.INVALID_PATH, result_details=msg)
        except OSError as e:
            msg = f"I/O error validating path: {e}"
            logger.error(msg)
            return ReadFileResultFailure(failure_reason=FileIOFailureReason.IO_ERROR, result_details=msg)

        # Read file content
        try:
            result = self._read_file_content(file_path, request)
        except PermissionError as e:
            msg = f"Permission denied for file {file_path}: {e}"
            logger.error(msg)
            return ReadFileResultFailure(failure_reason=FileIOFailureReason.PERMISSION_DENIED, result_details=msg)
        except IsADirectoryError:
            msg = f"Path is a directory, not a file: {file_path}"
            logger.error(msg)
            return ReadFileResultFailure(failure_reason=FileIOFailureReason.IS_DIRECTORY, result_details=msg)
        except UnicodeDecodeError as e:
            msg = f"Encoding error for file {file_path}: {e}"
            logger.error(msg)
            return ReadFileResultFailure(failure_reason=FileIOFailureReason.ENCODING_ERROR, result_details=msg)
        except OSError as e:
            msg = f"I/O error for file {file_path}: {e}"
            logger.error(msg)
            return ReadFileResultFailure(failure_reason=FileIOFailureReason.IO_ERROR, result_details=msg)
        except Exception as e:
            msg = f"Unexpected error reading file {file_path}: {type(e).__name__}: {e}"
            logger.error(msg)
            return ReadFileResultFailure(failure_reason=FileIOFailureReason.UNKNOWN, result_details=msg)

        # SUCCESS PATH - Only reached if no exceptions occurred
        return ReadFileResultSuccess(
            content=result.content,
            file_size=result.file_size,
            mime_type=result.mime_type,
            encoding=result.encoding,
            compression_encoding=result.compression_encoding,
            result_details="File read successfully.",
        )

    def _read_file_content(self, file_path: Path, request: ReadFileRequest) -> FileContentResult:
        """Read file content and return FileContentResult with all file information."""
        # Get file size
        file_size = file_path.stat().st_size

        # Determine MIME type and compression encoding
        normalized_path = self.normalize_path_for_platform(file_path)
        mime_type, compression_encoding = mimetypes.guess_type(normalized_path, strict=True)
        if mime_type is None:
            mime_type = "text/plain"

        # Determine if file is binary
        try:
            is_binary_file = is_binary(normalized_path)
        except Exception as e:
            msg = f"binaryornot detection failed for {file_path}: {e}"
            logger.warning(msg)
            is_binary_file = not mime_type.startswith(
                ("text/", "application/json", "application/xml", "application/yaml")
            )

        # Read file content
        if not is_binary_file:
            content, encoding = self._read_text_file(file_path, request.encoding)
        else:
            content, encoding = self._read_binary_file(file_path, mime_type)

        return FileContentResult(
            content=content,
            encoding=encoding,
            mime_type=mime_type,
            compression_encoding=compression_encoding,
            file_size=file_size,
        )

    def _read_text_file(self, file_path: Path, requested_encoding: str) -> tuple[bytes | str, str | None]:
        """Read file as text with fallback encodings."""
        try:
            with file_path.open(encoding=requested_encoding) as f:
                return f.read(), requested_encoding
        except UnicodeDecodeError:
            try:
                with file_path.open(encoding="utf-8") as f:
                    return f.read(), "utf-8"
            except UnicodeDecodeError:
                with file_path.open("rb") as f:
                    return f.read(), None

    def _read_binary_file(self, file_path: Path, mime_type: str) -> tuple[bytes | str, None]:
        """Read file as binary, with special handling for images."""
        with file_path.open("rb") as f:
            content = f.read()

        if mime_type.startswith("image/"):
            content = self._handle_image_content(content, file_path, mime_type)

        return content, None

    def _handle_image_content(self, content: bytes, file_path: Path, mime_type: str) -> str:
        """Handle image content by creating previews or returning static URLs."""
        # Store original bytes for preview creation
        original_image_bytes = content

        # Check if file is already in the static files directory
        config_manager = GriptapeNodes.ConfigManager()
        static_dir = config_manager.workspace_path

        try:
            # Check if file is within the static files directory
            file_relative_to_static = file_path.relative_to(static_dir)
            # File is in static directory, construct URL directly
            static_url = f"http://localhost:8124/workspace/{file_relative_to_static}"
            msg = f"Image already in workspace directory, returning URL: {static_url}"
            logger.debug(msg)
        except ValueError:
            # File is not in static directory, create small preview
            from griptape_nodes.utils.image_preview import create_image_preview_from_bytes

            preview_data_url = create_image_preview_from_bytes(
                original_image_bytes,  # type: ignore[arg-type]
                max_width=200,
                max_height=200,
                quality=85,
                image_format="WEBP",
            )

            if preview_data_url:
                logger.debug("Image preview created (file not moved)")
                return preview_data_url
            # Fallback to data URL if preview creation fails
            data_url = f"data:{mime_type};base64,{base64.b64encode(original_image_bytes).decode('utf-8')}"
            logger.debug("Fallback to full image data URL")
            return data_url
        else:
            return static_url

    def on_get_next_unused_filename_request(self, request: GetNextUnusedFilenameRequest) -> ResultPayload:  # noqa: PLR0911, PLR0912, C901
        """Handle a request to find the next available filename with auto-incrementing index."""
        # Handle str vs MacroPath
        if isinstance(request.file_path, str):
            # Simple string path - use suffix injection strategy
            try:
                file_path = self._resolve_file_path(request.file_path, workspace_only=False)
            except (ValueError, RuntimeError) as e:
                msg = f"Invalid path: {e}"
                logger.error(msg)
                return GetNextUnusedFilenameResultFailure(
                    failure_reason=FileIOFailureReason.INVALID_PATH,
                    result_details=msg,
                )

            try:
                available_path, index = self._find_next_available_with_suffix(
                    file_path, create_parents=request.create_parents
                )
            except OSError as e:
                msg = f"Error finding next available filename for {file_path}: {e}"
                logger.error(msg)
                return GetNextUnusedFilenameResultFailure(
                    failure_reason=FileIOFailureReason.IO_ERROR,
                    result_details=msg,
                )
        else:
            # MacroPath - use macro-based strategy
            macro_path = request.file_path
            parsed_macro = macro_path.parsed_macro
            variables = macro_path.variables

            # Identify index variable
            try:
                index_info = self._identify_index_variable(parsed_macro, variables)
            except ValueError as e:
                msg = str(e)
                logger.error(msg)
                return GetNextUnusedFilenameResultFailure(
                    failure_reason=FileIOFailureReason.INVALID_PATH,
                    result_details=msg,
                )

            # Resolve base path from macro
            secrets_manager = GriptapeNodes.SecretsManager()

            if index_info is None:
                # No unresolved variables - fall back to suffix injection
                # Resolve the full path first
                try:
                    resolved_path_str = parsed_macro.resolve(variables, secrets_manager)
                except Exception as e:
                    msg = f"Error resolving macro path: {e}"
                    logger.error(msg)
                    return GetNextUnusedFilenameResultFailure(
                        failure_reason=FileIOFailureReason.INVALID_PATH,
                        result_details=msg,
                    )

                try:
                    file_path = self._resolve_file_path(resolved_path_str, workspace_only=False)
                except (ValueError, RuntimeError) as e:
                    msg = f"Invalid resolved path: {e}"
                    logger.error(msg)
                    return GetNextUnusedFilenameResultFailure(
                        failure_reason=FileIOFailureReason.INVALID_PATH,
                        result_details=msg,
                    )

                try:
                    available_path, index = self._find_next_available_with_suffix(
                        file_path, create_parents=request.create_parents
                    )
                except OSError as e:
                    msg = f"Error finding next available filename for {file_path}: {e}"
                    logger.error(msg)
                    return GetNextUnusedFilenameResultFailure(
                        failure_reason=FileIOFailureReason.IO_ERROR,
                        result_details=msg,
                    )
            else:
                # Use macro-based strategy with index variable
                try:
                    available_path, index = self._find_next_available_with_macro(
                        parsed_macro,
                        variables,
                        index_info,
                        create_parents=request.create_parents,
                    )
                except OSError as e:
                    msg = f"Error finding next available filename: {e}"
                    logger.error(msg)
                    return GetNextUnusedFilenameResultFailure(
                        failure_reason=FileIOFailureReason.IO_ERROR,
                        result_details=msg,
                    )

        # Note: _find_next_available_* methods already create placeholders atomically
        # as part of their search logic. The create_placeholder flag controls whether
        # we keep that placeholder or delete it.
        if not request.create_placeholder:
            # Caller doesn't want the placeholder - remove it
            try:
                available_path.unlink()
            except OSError as e:
                msg = f"Failed to remove placeholder file at {available_path}: {e}"
                logger.error(msg)
                # Continue anyway - file exists and caller knows the name

        return GetNextUnusedFilenameResultSuccess(
            available_filename=str(available_path),
            index_used=index,
            result_details=f"Found available filename with index {index}",
        )

    def on_write_file_request(self, request: WriteFileRequest) -> ResultPayload:  # noqa: PLR0911, PLR0912, PLR0915, C901
        """Handle a request to write content to a file."""
        # Handle CREATE_NEW policy
        if request.existing_file_policy == ExistingFilePolicy.CREATE_NEW:
            # Use GetNextUnusedFilenameRequest to find available filename
            get_next_request = GetNextUnusedFilenameRequest(
                file_path=request.file_path,
                create_placeholder=True,
                create_parents=request.create_parents,
            )
            result = self.on_get_next_unused_filename_request(get_next_request)

            if isinstance(result, GetNextUnusedFilenameResultFailure):
                # Convert failure to WriteFileResultFailure
                return WriteFileResultFailure(
                    failure_reason=result.failure_reason,
                    result_details=result.result_details,
                )

            # Success - narrow type and use the available filename
            if not isinstance(result, GetNextUnusedFilenameResultSuccess):
                msg = "Unexpected result type from GetNextUnusedFilenameRequest"
                logger.error(msg)
                return WriteFileResultFailure(
                    failure_reason=FileIOFailureReason.IO_ERROR,
                    result_details=msg,
                )

            available_filename = result.available_filename
            file_path = Path(available_filename)

            # Normalize for platform
            normalized_path = self.normalize_path_for_platform(file_path)

            # Write to the placeholder file (already exists and is reserved)
            try:
                bytes_written = self._write_file_content(
                    normalized_path, request.content, request.encoding, append=False
                )
            except PermissionError as e:
                msg = f"Permission denied writing to file {file_path}: {e}"
                logger.error(msg)
                return WriteFileResultFailure(
                    failure_reason=FileIOFailureReason.PERMISSION_DENIED,
                    result_details=msg,
                )
            except UnicodeEncodeError as e:
                msg = f"Encoding error writing to file {file_path}: {e}"
                logger.error(msg)
                return WriteFileResultFailure(
                    failure_reason=FileIOFailureReason.ENCODING_ERROR,
                    result_details=msg,
                )
            except OSError as e:
                if "No space left" in str(e) or "Disk full" in str(e):
                    msg = f"Disk full writing to file {file_path}: {e}"
                    logger.error(msg)
                    return WriteFileResultFailure(
                        failure_reason=FileIOFailureReason.DISK_FULL,
                        result_details=msg,
                    )
                msg = f"I/O error writing to file {file_path}: {e}"
                logger.error(msg)
                return WriteFileResultFailure(
                    failure_reason=FileIOFailureReason.IO_ERROR,
                    result_details=msg,
                )

            return WriteFileResultSuccess(
                final_file_path=str(file_path),
                bytes_written=bytes_written,
                result_details=f"File written successfully with CREATE_NEW policy (index: {result.index_used})",
            )

        # Resolve file path
        try:
            file_path = self._resolve_file_path(request.file_path, workspace_only=False)
        except (ValueError, RuntimeError) as e:
            msg = f"Invalid path: {e}"
            logger.error(msg)
            return WriteFileResultFailure(failure_reason=FileIOFailureReason.INVALID_PATH, result_details=msg)

        # Get normalized path for file operations (handles Windows long paths)
        normalized_path = self.normalize_path_for_platform(file_path)

        # Check if path is a directory (must check before attempting to write)
        try:
            if Path(normalized_path).is_dir():
                msg = f"Path is a directory, not a file: {file_path}"
                logger.error(msg)
                return WriteFileResultFailure(failure_reason=FileIOFailureReason.IS_DIRECTORY, result_details=msg)
        except OSError as e:
            msg = f"Error checking if path is directory {file_path}: {e}"
            logger.error(msg)
            return WriteFileResultFailure(failure_reason=FileIOFailureReason.IO_ERROR, result_details=msg)

        # Check existing file policy (only if not appending)
        if not request.append and request.existing_file_policy == ExistingFilePolicy.FAIL:
            try:
                # Use os.path.exists with normalized path to handle Windows long paths
                if os.path.exists(normalized_path):  # noqa: PTH110
                    msg = f"File exists and existing_file_policy is FAIL: {file_path}"
                    logger.error(msg)
                    return WriteFileResultFailure(
                        failure_reason=FileIOFailureReason.POLICY_NO_OVERWRITE,
                        result_details=msg,
                    )
            except OSError as e:
                msg = f"Error checking if file exists {file_path}: {e}"
                logger.error(msg)
                return WriteFileResultFailure(failure_reason=FileIOFailureReason.IO_ERROR, result_details=msg)

        # Check and create parent directory if needed
        parent_normalized = self.normalize_path_for_platform(file_path.parent)
        try:
            if not os.path.exists(parent_normalized):  # noqa: PTH110
                if not request.create_parents:
                    msg = f"Parent directory does not exist and create_parents is False: {file_path.parent}"
                    logger.error(msg)
                    return WriteFileResultFailure(
                        failure_reason=FileIOFailureReason.POLICY_NO_CREATE_PARENT_DIRS,
                        result_details=msg,
                    )

                # Create parent directories using os.makedirs to handle Windows long paths
                os.makedirs(parent_normalized, exist_ok=True)  # noqa: PTH103
        except PermissionError as e:
            msg = f"Permission denied creating parent directory {file_path.parent}: {e}"
            logger.error(msg)
            return WriteFileResultFailure(
                failure_reason=FileIOFailureReason.PERMISSION_DENIED,
                result_details=msg,
            )
        except OSError as e:
            msg = f"Error creating parent directory {file_path.parent}: {e}"
            logger.error(msg)
            return WriteFileResultFailure(failure_reason=FileIOFailureReason.IO_ERROR, result_details=msg)

        # Write file content
        try:
            bytes_written = self._write_file_content(
                normalized_path, request.content, request.encoding, append=request.append
            )
        except PermissionError as e:
            msg = f"Permission denied writing to file {file_path}: {e}"
            logger.error(msg)
            return WriteFileResultFailure(failure_reason=FileIOFailureReason.PERMISSION_DENIED, result_details=msg)
        except IsADirectoryError:
            msg = f"Path is a directory, not a file: {file_path}"
            logger.error(msg)
            return WriteFileResultFailure(failure_reason=FileIOFailureReason.IS_DIRECTORY, result_details=msg)
        except UnicodeEncodeError as e:
            msg = f"Encoding error writing to file {file_path}: {e}"
            logger.error(msg)
            return WriteFileResultFailure(failure_reason=FileIOFailureReason.ENCODING_ERROR, result_details=msg)
        except OSError as e:
            # Check for disk full
            if "No space left" in str(e) or "Disk full" in str(e):
                msg = f"Disk full writing to file {file_path}: {e}"
                logger.error(msg)
                return WriteFileResultFailure(failure_reason=FileIOFailureReason.DISK_FULL, result_details=msg)

            msg = f"I/O error writing to file {file_path}: {e}"
            logger.error(msg)
            return WriteFileResultFailure(failure_reason=FileIOFailureReason.IO_ERROR, result_details=msg)
        except Exception as e:
            msg = f"Unexpected error writing to file {file_path}: {type(e).__name__}: {e}"
            logger.error(msg)
            return WriteFileResultFailure(failure_reason=FileIOFailureReason.UNKNOWN, result_details=msg)

        # SUCCESS PATH - Only reached if no exceptions occurred
        return WriteFileResultSuccess(
            final_file_path=str(file_path),
            bytes_written=bytes_written,
            result_details=f"File written successfully: {file_path}",
        )

    def _copy_file(self, src_path: Path, dest_path: Path) -> int:
        """Copy a single file from source to destination with platform path normalization.

        Args:
            src_path: Source file path (Path object)
            dest_path: Destination file path (Path object)

        Returns:
            Number of bytes copied

        Raises:
            OSError: If copy operation fails
            PermissionError: If permission denied
        """
        # Normalize both paths for platform (handles Windows long paths)
        src_normalized = self.normalize_path_for_platform(src_path)
        dest_normalized = self.normalize_path_for_platform(dest_path)

        # Copy file preserving metadata
        shutil.copy2(src_normalized, dest_normalized)

        # Return size of copied file
        return os.path.getsize(src_normalized)  # noqa: PTH202

    def _write_file_content(self, normalized_path: str, content: str | bytes, encoding: str, *, append: bool) -> int:
        """Write content to a file and return bytes written.

        Args:
            normalized_path: Normalized path string (with Windows long path prefix if needed)
            content: Content to write (str for text, bytes for binary)
            encoding: Text encoding (ignored for bytes)
            append: If True, append to file; if False, overwrite

        Returns:
            Number of bytes written
        """
        # Determine mode based on content type and append flag
        if isinstance(content, bytes):
            mode = "ab" if append else "wb"
            # Use open() instead of Path.open() to support Windows long paths with \\?\ prefix
            with open(normalized_path, mode) as f:  # noqa: PTH123
                f.write(content)
            return len(content)

        # Text content
        mode = "a" if append else "w"
        # Use open() instead of Path.open() to support Windows long paths with \\?\ prefix
        with open(normalized_path, mode, encoding=encoding) as f:  # noqa: PTH123
            f.write(content)
        # Return byte count for text (encoded size)
        return len(content.encode(encoding))

    @staticmethod
    def get_disk_space_info(path: Path) -> DiskSpaceInfo:
        """Get disk space information for a given path.

        Args:
            path: The path to check disk space for.

        Returns:
            DiskSpaceInfo with total, used, and free disk space in bytes.
        """
        stat = shutil.disk_usage(path)
        return DiskSpaceInfo(total=stat.total, used=stat.used, free=stat.free)

    @staticmethod
    def check_available_disk_space(path: Path, required_gb: float) -> bool:
        """Check if there is sufficient disk space available.

        Args:
            path: The path to check disk space for.
            required_gb: The minimum disk space required in GB.

        Returns:
            True if sufficient space is available, False otherwise.
        """
        try:
            disk_info = OSManager.get_disk_space_info(path)
            required_bytes = int(required_gb * 1024 * 1024 * 1024)  # Convert GB to bytes
            return disk_info.free >= required_bytes  # noqa: TRY300
        except OSError:
            return False

    @staticmethod
    def format_disk_space_error(path: Path, exception: Exception | None = None) -> str:
        """Format a user-friendly disk space error message.

        Args:
            path: The path where the disk space issue occurred.
            exception: The original exception, if any.

        Returns:
            A formatted error message with disk space information.
        """
        try:
            disk_info = OSManager.get_disk_space_info(path)
            free_gb = disk_info.free / (1024**3)
            used_gb = disk_info.used / (1024**3)
            total_gb = disk_info.total / (1024**3)

            error_msg = f"Insufficient disk space at {path}. "
            error_msg += f"Available: {free_gb:.2f} GB, Used: {used_gb:.2f} GB, Total: {total_gb:.2f} GB. "

            if exception:
                error_msg += f"Error: {exception}"
            else:
                error_msg += "Please free up disk space and try again."

            return error_msg  # noqa: TRY300
        except OSError:
            return f"Could not determine disk space at {path}. Please check disk space manually."

    @staticmethod
    def cleanup_directory_if_needed(full_directory_path: Path, max_size_gb: float) -> bool:
        """Check directory size and cleanup old files if needed.

        Args:
            full_directory_path: Path to the directory to check and clean
            max_size_gb: Target size in GB

        Returns:
            True if cleanup was performed, False otherwise
        """
        if max_size_gb < 0:
            logger.warning(
                "Asked to clean up directory to be below a negative threshold. Overriding to a size of 0 GB."
            )
            max_size_gb = 0

        # Calculate current directory size
        current_size_gb = OSManager._get_directory_size_gb(full_directory_path)

        if current_size_gb <= max_size_gb:
            return False

        logger.info(
            "Directory %s size (%.1f GB) exceeds limit (%s GB). Starting cleanup...",
            full_directory_path,
            current_size_gb,
            max_size_gb,
        )

        # Perform cleanup
        return OSManager._cleanup_old_files(full_directory_path, max_size_gb)

    @staticmethod
    def _get_directory_size_gb(path: Path) -> float:
        """Get total size of directory in GB.

        Args:
            path: Path to the directory

        Returns:
            Total size in GB
        """
        total_size = 0.0

        if not path.exists():
            logger.error("Directory %s does not exist. Skipping cleanup.", path)
            return 0.0

        for _, _, files in os.walk(path):
            for f in files:
                fp = path / f
                if not fp.is_symlink():
                    total_size += fp.stat().st_size
        return total_size / (1024 * 1024 * 1024)  # Convert to GB

    @staticmethod
    def _cleanup_old_files(directory_path: Path, target_size_gb: float) -> bool:
        """Remove oldest files until directory is under target size.

        Args:
            directory_path: Path to the directory to clean
            target_size_gb: Target size in GB

        Returns:
            True if files were removed, False otherwise
        """
        if not directory_path.exists():
            logger.error("Directory %s does not exist. Skipping cleanup.", directory_path)
            return False

        # Get all files with their modification times
        files_with_times: list[tuple[Path, float]] = []

        for file_path in directory_path.rglob("*"):
            if file_path.is_file():
                try:
                    mtime = file_path.stat().st_mtime
                    files_with_times.append((file_path, mtime))
                except (OSError, FileNotFoundError) as err:
                    # Skip files that can't be accessed
                    logger.error(
                        "While cleaning up old files, saw file %s. File could not be accessed; skipping. Error: %s",
                        file_path,
                        err,
                    )
                    continue

        if not files_with_times:
            logger.error(
                "Attempted to clean up files to get below a target directory size, but no suitable files were found that could be deleted."
            )
            return False

        # Sort by modification time (oldest first)
        files_with_times.sort(key=lambda x: x[1])

        # Remove files until we're under the target size
        removed_count = 0

        for file_path, _ in files_with_times:
            try:
                # Delete the file.
                file_path.unlink()
                removed_count += 1

                # Check if we're now under the target size
                current_size_gb = OSManager._get_directory_size_gb(directory_path)
                if current_size_gb <= target_size_gb:
                    # We're done!
                    break

            except (OSError, FileNotFoundError) as err:
                # Skip files that can't be deleted
                logger.error(
                    "While cleaning up old files, attempted to delete file %s. File could not be deleted; skipping. Deletion error: %s",
                    file_path,
                    err,
                )

        if removed_count > 0:
            final_size_gb = OSManager._get_directory_size_gb(directory_path)
            logger.info(
                "Cleaned up %d old files from %s. Directory size reduced to %.1f GB",
                removed_count,
                directory_path,
                final_size_gb,
            )
        else:
            # None deleted.
            logger.error("Attempted to clean up old files from %s, but no files could be deleted.")

        return removed_count > 0

    def on_create_file_request(self, request: CreateFileRequest) -> ResultPayload:  # noqa: PLR0911, PLR0912, C901
        """Handle a request to create a file or directory."""
        # Get the full path
        try:
            full_path_str = request.get_full_path()
        except ValueError as e:
            msg = f"Invalid path specification: {e}"
            logger.error(msg)
            return CreateFileResultFailure(failure_reason=FileIOFailureReason.INVALID_PATH, result_details=msg)

        # Determine if path is absolute (not constrained to workspace)
        is_absolute = Path(full_path_str).is_absolute()

        # If workspace_only is True and path is absolute, it's outside workspace
        if request.workspace_only and is_absolute:
            msg = f"Absolute path is outside workspace: {full_path_str}"
            logger.error(msg)
            return CreateFileResultFailure(failure_reason=FileIOFailureReason.INVALID_PATH, result_details=msg)

        # Resolve path - if absolute, use as-is; if relative, align to workspace
        if is_absolute:
            file_path = self.resolve_path_safely(Path(full_path_str))
        else:
            file_path = self.resolve_path_safely(self._get_workspace_path() / full_path_str)

        # Check if it already exists - warn but treat as success
        if file_path.exists():
            msg = f"Path already exists: {file_path}"
            return CreateFileResultSuccess(
                created_path=str(file_path), result_details=ResultDetails(message=msg, level=logging.WARNING)
            )

        # Create parent directories if needed
        try:
            file_path.parent.mkdir(parents=True, exist_ok=True)
        except PermissionError as e:
            msg = f"Permission denied creating parent directory for {file_path}: {e}"
            logger.error(msg)
            return CreateFileResultFailure(failure_reason=FileIOFailureReason.PERMISSION_DENIED, result_details=msg)
        except OSError as e:
            msg = f"I/O error creating parent directory for {file_path}: {e}"
            logger.error(msg)
            return CreateFileResultFailure(failure_reason=FileIOFailureReason.IO_ERROR, result_details=msg)

        # Create file or directory
        try:
            if request.is_directory:
                file_path.mkdir()
                logger.info("Created directory: %s", file_path)
            # Create file with optional content
            elif request.content is not None:
                with file_path.open("w", encoding=request.encoding) as f:
                    f.write(request.content)
                logger.info("Created file with content: %s", file_path)
            else:
                file_path.touch()
                logger.info("Created empty file: %s", file_path)
        except PermissionError as e:
            msg = f"Permission denied creating {file_path}: {e}"
            logger.error(msg)
            return CreateFileResultFailure(failure_reason=FileIOFailureReason.PERMISSION_DENIED, result_details=msg)
        except OSError as e:
            # Check for disk full
            if "No space left" in str(e) or "Disk full" in str(e):
                msg = f"Disk full creating {file_path}: {e}"
                logger.error(msg)
                return CreateFileResultFailure(failure_reason=FileIOFailureReason.DISK_FULL, result_details=msg)

            msg = f"I/O error creating {file_path}: {e}"
            logger.error(msg)
            return CreateFileResultFailure(failure_reason=FileIOFailureReason.IO_ERROR, result_details=msg)
        except Exception as e:
            msg = f"Unexpected error creating {file_path}: {type(e).__name__}: {e}"
            logger.error(msg)
            return CreateFileResultFailure(failure_reason=FileIOFailureReason.UNKNOWN, result_details=msg)

        # SUCCESS PATH
        return CreateFileResultSuccess(
            created_path=str(file_path),
            result_details=f"{'Directory' if request.is_directory else 'File'} created successfully at {file_path}",
        )

    def on_rename_file_request(self, request: RenameFileRequest) -> ResultPayload:  # noqa: PLR0911, C901
        """Handle a request to rename a file or directory."""
        # Resolve and validate paths
        try:
            old_path = self._resolve_file_path(request.old_path, workspace_only=request.workspace_only is True)
        except (ValueError, RuntimeError) as e:
            msg = f"Invalid source path: {e}"
            logger.error(msg)
            return RenameFileResultFailure(failure_reason=FileIOFailureReason.INVALID_PATH, result_details=msg)

        try:
            new_path = self._resolve_file_path(request.new_path, workspace_only=request.workspace_only is True)
        except (ValueError, RuntimeError) as e:
            msg = f"Invalid destination path: {e}"
            logger.error(msg)
            return RenameFileResultFailure(failure_reason=FileIOFailureReason.INVALID_PATH, result_details=msg)

        # Check if old path exists
        if not old_path.exists():
            msg = f"Source path does not exist: {old_path}"
            logger.error(msg)
            return RenameFileResultFailure(failure_reason=FileIOFailureReason.FILE_NOT_FOUND, result_details=msg)

        # Check if new path already exists
        if new_path.exists():
            msg = f"Destination path already exists: {new_path}"
            logger.error(msg)
            return RenameFileResultFailure(failure_reason=FileIOFailureReason.INVALID_PATH, result_details=msg)

        # Check workspace constraints for both paths
        is_old_in_workspace, _ = self._validate_workspace_path(old_path)
        is_new_in_workspace, _ = self._validate_workspace_path(new_path)

        if request.workspace_only and (not is_old_in_workspace or not is_new_in_workspace):
            msg = f"One or both paths are outside workspace: {old_path} -> {new_path}"
            logger.error(msg)
            return RenameFileResultFailure(failure_reason=FileIOFailureReason.INVALID_PATH, result_details=msg)

        # Create parent directories for new path if needed
        try:
            new_path.parent.mkdir(parents=True, exist_ok=True)
        except PermissionError as e:
            msg = f"Permission denied creating parent directory for {new_path}: {e}"
            logger.error(msg)
            return RenameFileResultFailure(failure_reason=FileIOFailureReason.PERMISSION_DENIED, result_details=msg)
        except OSError as e:
            msg = f"I/O error creating parent directory for {new_path}: {e}"
            logger.error(msg)
            return RenameFileResultFailure(failure_reason=FileIOFailureReason.IO_ERROR, result_details=msg)

        # Perform the rename operation
        try:
            old_path.rename(new_path)
        except PermissionError as e:
            msg = f"Permission denied renaming {old_path} to {new_path}: {e}"
            logger.error(msg)
            return RenameFileResultFailure(failure_reason=FileIOFailureReason.PERMISSION_DENIED, result_details=msg)
        except OSError as e:
            msg = f"I/O error renaming {old_path} to {new_path}: {e}"
            logger.error(msg)
            return RenameFileResultFailure(failure_reason=FileIOFailureReason.IO_ERROR, result_details=msg)
        except Exception as e:
            msg = f"Unexpected error renaming {old_path} to {new_path}: {type(e).__name__}: {e}"
            logger.error(msg)
            return RenameFileResultFailure(failure_reason=FileIOFailureReason.UNKNOWN, result_details=msg)

        # SUCCESS PATH
        details = f"Renamed: {old_path} -> {new_path}"
        return RenameFileResultSuccess(
            old_path=str(old_path),
            new_path=str(new_path),
            result_details=ResultDetails(message=details, level=logging.INFO),
        )

    def on_copy_file_request(self, request: CopyFileRequest) -> ResultPayload:  # noqa: PLR0911, C901
        """Handle a request to copy a single file."""
        # Resolve source path
        try:
            source_path = self._resolve_file_path(request.source_path, workspace_only=False)
            source_normalized = self.normalize_path_for_platform(source_path)
        except (ValueError, RuntimeError) as e:
            msg = f"Invalid source path: {e}"
            logger.error(msg)
            return CopyFileResultFailure(failure_reason=FileIOFailureReason.INVALID_PATH, result_details=msg)

        # Check if source exists
        if not Path(source_normalized).exists():
            msg = f"Source file does not exist: {source_path}"
            logger.error(msg)
            return CopyFileResultFailure(failure_reason=FileIOFailureReason.FILE_NOT_FOUND, result_details=msg)

        # Check if source is a file (not a directory)
        if not Path(source_normalized).is_file():
            msg = f"Source path is not a file: {source_path}"
            logger.error(msg)
            return CopyFileResultFailure(failure_reason=FileIOFailureReason.INVALID_PATH, result_details=msg)

        # Resolve destination path
        try:
            destination_path = self._resolve_file_path(request.destination_path, workspace_only=False)
            dest_normalized = self.normalize_path_for_platform(destination_path)
        except (ValueError, RuntimeError) as e:
            msg = f"Invalid destination path: {e}"
            logger.error(msg)
            return CopyFileResultFailure(failure_reason=FileIOFailureReason.INVALID_PATH, result_details=msg)

        # Check if destination already exists (unless overwrite is True)
        if Path(dest_normalized).exists() and not request.overwrite:
            msg = f"Destination file already exists: {destination_path}"
            logger.error(msg)
            return CopyFileResultFailure(failure_reason=FileIOFailureReason.INVALID_PATH, result_details=msg)

        # Create parent directory if it doesn't exist
        dest_parent = Path(dest_normalized).parent
        if not dest_parent.exists():
            try:
                dest_parent.mkdir(parents=True)
            except PermissionError as e:
                msg = f"Permission denied creating parent directory {dest_parent}: {e}"
                logger.error(msg)
                return CopyFileResultFailure(failure_reason=FileIOFailureReason.PERMISSION_DENIED, result_details=msg)
            except OSError as e:
                msg = f"I/O error creating parent directory {dest_parent}: {e}"
                logger.error(msg)
                return CopyFileResultFailure(failure_reason=FileIOFailureReason.IO_ERROR, result_details=msg)

        # Copy the file
        try:
            bytes_copied = self._copy_file(source_path, destination_path)
        except PermissionError as e:
            msg = f"Permission denied copying {source_path} to {destination_path}: {e}"
            logger.error(msg)
            return CopyFileResultFailure(failure_reason=FileIOFailureReason.PERMISSION_DENIED, result_details=msg)
        except OSError as e:
            if "No space left" in str(e) or "Disk full" in str(e):
                msg = f"Disk full copying {source_path} to {destination_path}: {e}"
                logger.error(msg)
                return CopyFileResultFailure(failure_reason=FileIOFailureReason.DISK_FULL, result_details=msg)

            msg = f"I/O error copying {source_path} to {destination_path}: {e}"
            logger.error(msg)
            return CopyFileResultFailure(failure_reason=FileIOFailureReason.IO_ERROR, result_details=msg)
        except Exception as e:
            msg = f"Unexpected error copying {source_path} to {destination_path}: {type(e).__name__}: {e}"
            logger.error(msg)
            return CopyFileResultFailure(failure_reason=FileIOFailureReason.UNKNOWN, result_details=msg)

        # SUCCESS PATH
        return CopyFileResultSuccess(
            source_path=str(source_path),
            destination_path=str(destination_path),
            bytes_copied=bytes_copied,
            result_details=f"File copied successfully: {source_path} -> {destination_path}",
        )

    @staticmethod
    def remove_readonly(func, path, excinfo) -> None:  # noqa: ANN001, ARG004
        """Handles read-only files and long paths on Windows during shutil.rmtree.

        https://stackoverflow.com/a/50924863
        """
        if not GriptapeNodes.OSManager().is_windows():
            return

        long_path = Path(GriptapeNodes.OSManager().normalize_path_for_platform(Path(path)))

        try:
            Path.chmod(long_path, stat.S_IWRITE)
            func(long_path)
        except Exception as e:
            console.print(f"[red]Error removing read-only file: {path}[/red]")
            console.print(f"[red]Details: {e}[/red]")
            raise

    async def on_delete_file_request(self, request: DeleteFileRequest) -> ResultPayload:  # noqa: PLR0911, PLR0912, C901
        """Handle a request to delete a file or directory."""
        # FAILURE CASES FIRST (per CLAUDE.md)

        # Validate exactly one of path or file_entry provided and determine path to delete
        if request.path is not None and request.file_entry is not None:
            msg = "Attempted to delete file with both path and file_entry. Failed due to invalid parameters"
            return DeleteFileResultFailure(failure_reason=FileIOFailureReason.INVALID_PATH, result_details=msg)

        if request.path is not None:
            path_to_delete = request.path
        elif request.file_entry is not None:
            path_to_delete = request.file_entry.path
        else:
            msg = "Attempted to delete file with neither path nor file_entry. Failed due to invalid parameters"
            return DeleteFileResultFailure(failure_reason=FileIOFailureReason.INVALID_PATH, result_details=msg)

        # Resolve and validate path
        try:
            resolved_path = self._resolve_file_path(path_to_delete, workspace_only=request.workspace_only is True)
        except (ValueError, RuntimeError) as e:
            msg = f"Attempted to delete file at path {path_to_delete}. Failed due to invalid path: {e}"
            return DeleteFileResultFailure(failure_reason=FileIOFailureReason.INVALID_PATH, result_details=msg)

        # Check if path exists
        if not resolved_path.exists():
            msg = f"Attempted to delete file at path {path_to_delete}. Failed due to path not found"
            return DeleteFileResultFailure(failure_reason=FileIOFailureReason.FILE_NOT_FOUND, result_details=msg)

        # Determine if this is a directory
        is_directory = resolved_path.is_dir()

        # Collect all paths that will be deleted (for reporting)
        if is_directory:
            # Collect all file and directory paths before deletion
            deleted_paths = [str(item) for item in resolved_path.rglob("*")]
            deleted_paths.append(str(resolved_path))
        else:
            deleted_paths = [str(resolved_path)]

        # Perform deletion
        try:
            if is_directory:
                await aioshutil.rmtree(resolved_path, onexc=OSManager.remove_readonly)
            else:
                resolved_path.unlink()
        except PermissionError as e:
            msg = f"Attempted to delete {'directory' if is_directory else 'file'} at path {path_to_delete}. Failed due to permission denied: {e}"
            return DeleteFileResultFailure(failure_reason=FileIOFailureReason.PERMISSION_DENIED, result_details=msg)
        except OSError as e:
            msg = f"Attempted to delete {'directory' if is_directory else 'file'} at path {path_to_delete}. Failed due to I/O error: {e}"
            return DeleteFileResultFailure(failure_reason=FileIOFailureReason.IO_ERROR, result_details=msg)
        except Exception as e:
            msg = f"Attempted to delete {'directory' if is_directory else 'file'} at path {path_to_delete}. Failed due to unexpected error: {type(e).__name__}: {e}"
            return DeleteFileResultFailure(failure_reason=FileIOFailureReason.UNKNOWN, result_details=msg)

        # SUCCESS PATH AT END
        return DeleteFileResultSuccess(
            deleted_path=str(resolved_path),
            was_directory=is_directory,
            deleted_paths=deleted_paths,
            result_details=f"Successfully deleted {'directory' if is_directory else 'file'} at path {path_to_delete}",
        )

    def on_get_file_info_request(  # noqa: PLR0911
        self, request: GetFileInfoRequest
    ) -> GetFileInfoResultSuccess | GetFileInfoResultFailure:
        """Handle a request to get file/directory information."""
        # FAILURE CASES FIRST (per CLAUDE.md)

        # Validate path provided
        if not request.path:
            msg = "Attempted to get file info with empty path. Failed due to invalid parameters"
            return GetFileInfoResultFailure(failure_reason=FileIOFailureReason.INVALID_PATH, result_details=msg)

        # Resolve and validate path
        try:
            resolved_path = self._resolve_file_path(request.path, workspace_only=request.workspace_only is True)
        except (ValueError, RuntimeError) as e:
            msg = f"Attempted to get file info at path {request.path}. Failed due to invalid path: {e}"
            return GetFileInfoResultFailure(failure_reason=FileIOFailureReason.INVALID_PATH, result_details=msg)

        # Check if path exists - if not, return success with None (file doesn't exist)
        if not resolved_path.exists():
            msg = f"File info retrieved for path {request.path}: file does not exist"
            return GetFileInfoResultSuccess(file_entry=None, result_details=msg)

        # Get file information
        try:
            is_dir = resolved_path.is_dir()
            size = 0 if is_dir else resolved_path.stat().st_size
            modified_time = resolved_path.stat().st_mtime

            # Get MIME type for files only
            mime_type = None
            if not is_dir:
                mime_type = self._detect_mime_type(resolved_path)

            # Get path relative to workspace if within workspace
            _, file_path = self._validate_workspace_path(resolved_path)

            # Also get absolute resolved path
            absolute_resolved_path = str(resolved_path.resolve())

            file_entry = FileSystemEntry(
                name=resolved_path.name,
                path=str(file_path),
                is_dir=is_dir,
                size=size,
                modified_time=modified_time,
                mime_type=mime_type,
                absolute_path=absolute_resolved_path,
            )
        except PermissionError as e:
            msg = f"Attempted to get file info at path {request.path}. Failed due to permission denied: {e}"
            return GetFileInfoResultFailure(failure_reason=FileIOFailureReason.PERMISSION_DENIED, result_details=msg)
        except OSError as e:
            msg = f"Attempted to get file info at path {request.path}. Failed due to I/O error: {e}"
            return GetFileInfoResultFailure(failure_reason=FileIOFailureReason.IO_ERROR, result_details=msg)
        except Exception as e:
            msg = f"Attempted to get file info at path {request.path}. Failed due to unexpected error: {type(e).__name__}: {e}"
            return GetFileInfoResultFailure(failure_reason=FileIOFailureReason.UNKNOWN, result_details=msg)

        # SUCCESS PATH AT END
        return GetFileInfoResultSuccess(
            file_entry=file_entry,
            result_details=f"Successfully retrieved file info for path {request.path}",
        )

    def _validate_copy_tree_paths(
        self, source_str: str, dest_str: str, *, dirs_exist_ok: bool
    ) -> CopyTreeValidationResult | CopyTreeResultFailure:
        """Validate and normalize source and destination paths for copy tree operation.

        Returns:
            CopyTreeValidationResult on success, CopyTreeResultFailure on validation failure
        """
        # Resolve and normalize source path
        try:
            source_path = self._resolve_file_path(source_str, workspace_only=False)
            source_normalized = self.normalize_path_for_platform(source_path)
        except (ValueError, RuntimeError) as e:
            msg = f"Invalid source path: {e}"
            logger.error(msg)
            return CopyTreeResultFailure(failure_reason=FileIOFailureReason.INVALID_PATH, result_details=msg)

        # Check if source exists
        if not Path(source_normalized).exists():
            msg = f"Source path does not exist: {source_path}"
            logger.error(msg)
            return CopyTreeResultFailure(failure_reason=FileIOFailureReason.FILE_NOT_FOUND, result_details=msg)

        # Check if source is a directory
        if not Path(source_normalized).is_dir():
            msg = f"Source path is not a directory: {source_path}"
            logger.error(msg)
            return CopyTreeResultFailure(failure_reason=FileIOFailureReason.INVALID_PATH, result_details=msg)

        # Resolve and normalize destination path
        try:
            destination_path = self._resolve_file_path(dest_str, workspace_only=False)
            dest_normalized = self.normalize_path_for_platform(destination_path)
        except (ValueError, RuntimeError) as e:
            msg = f"Invalid destination path: {e}"
            logger.error(msg)
            return CopyTreeResultFailure(failure_reason=FileIOFailureReason.INVALID_PATH, result_details=msg)

        # Check if destination already exists (unless dirs_exist_ok is True)
        if Path(dest_normalized).exists() and not dirs_exist_ok:
            msg = f"Destination path already exists: {destination_path}"
            logger.error(msg)
            return CopyTreeResultFailure(failure_reason=FileIOFailureReason.INVALID_PATH, result_details=msg)

        return CopyTreeValidationResult(
            source_normalized=source_normalized,
            dest_normalized=dest_normalized,
            source_path=source_path,
            destination_path=destination_path,
        )

    def _copy_directory_tree(  # noqa: PLR0912, C901
        self,
        source_normalized: str,
        dest_normalized: str,
        *,
        symlinks: bool,
        ignore_dangling_symlinks: bool,
        ignore_patterns: list[str] | None = None,
    ) -> CopyTreeStats:
        """Copy directory tree from source to destination.

        Args:
            source_normalized: Normalized source path
            dest_normalized: Normalized destination path
            symlinks: If True, copy symbolic links as links
            ignore_dangling_symlinks: If True, ignore dangling symlinks
            ignore_patterns: List of glob patterns to ignore (e.g., ["__pycache__", "*.pyc"])

        Returns:
            CopyTreeStats with files copied and bytes copied

        Raises:
            OSError: If copy operation fails
            PermissionError: If permission denied
        """
        from fnmatch import fnmatch

        files_copied = 0
        total_bytes_copied = 0
        ignore_patterns = ignore_patterns or []

        def should_ignore(name: str) -> bool:
            """Check if a file/directory name matches any ignore pattern."""
            return any(fnmatch(name, pattern) for pattern in ignore_patterns)

        # Create destination directory if it doesn't exist
        dest_path_obj = Path(dest_normalized)
        if not dest_path_obj.exists():
            dest_path_obj.mkdir(parents=True)

        # Walk through source directory and copy files/directories
        for root, dirs, files in os.walk(source_normalized):
            # Calculate relative path from source
            root_path = Path(root)
            source_path_obj = Path(source_normalized)
            rel_path = root_path.relative_to(source_path_obj)

            # Create corresponding directory in destination
            if str(rel_path) != ".":
                dest_dir = dest_path_obj / rel_path
            else:
                dest_dir = dest_path_obj

            # Filter out ignored directories and create remaining ones
            dirs_to_remove = []
            for dir_name in dirs:
                if should_ignore(dir_name):
                    dirs_to_remove.append(dir_name)
                    continue

                src_dir = root_path / dir_name
                dst_dir = dest_dir / dir_name

                # Handle symlinks if requested
                if src_dir.is_symlink():
                    if symlinks:
                        link_target = src_dir.readlink()
                        dst_dir.symlink_to(link_target)
                    continue

                if not dst_dir.exists():
                    dst_dir.mkdir(parents=True)

            # Remove ignored directories from dirs list to prevent os.walk from descending into them
            for dir_name in dirs_to_remove:
                dirs.remove(dir_name)

            # Copy files
            for file_name in files:
                # Skip ignored files
                if should_ignore(file_name):
                    continue

                src_file = root_path / file_name
                dst_file = dest_dir / file_name

                # Handle symlinks if requested
                if src_file.is_symlink():
                    if symlinks:
                        try:
                            link_target = src_file.readlink()
                            dst_file.symlink_to(link_target)
                        except OSError:
                            if not ignore_dangling_symlinks:
                                raise
                    continue

                # Copy file
                bytes_copied = self._copy_file(src_file, dst_file)
                files_copied += 1
                total_bytes_copied += bytes_copied

        return CopyTreeStats(files_copied=files_copied, total_bytes_copied=total_bytes_copied)

    def on_copy_tree_request(self, request: CopyTreeRequest) -> ResultPayload:
        """Handle a request to copy a directory tree."""
        # Validate paths
        validation_result = self._validate_copy_tree_paths(
            request.source_path,
            request.destination_path,
            dirs_exist_ok=request.dirs_exist_ok,
        )

        if isinstance(validation_result, CopyTreeResultFailure):
            return validation_result

        source_normalized = validation_result.source_normalized
        dest_normalized = validation_result.dest_normalized
        source_path = validation_result.source_path
        destination_path = validation_result.destination_path

        # Copy directory tree
        try:
            stats = self._copy_directory_tree(
                source_normalized,
                dest_normalized,
                symlinks=request.symlinks,
                ignore_dangling_symlinks=request.ignore_dangling_symlinks,
                ignore_patterns=request.ignore_patterns,
            )
        except PermissionError as e:
            msg = f"Permission denied copying {source_path} to {destination_path}: {e}"
            logger.error(msg)
            return CopyTreeResultFailure(failure_reason=FileIOFailureReason.PERMISSION_DENIED, result_details=msg)
        except OSError as e:
            if "No space left" in str(e) or "Disk full" in str(e):
                msg = f"Disk full copying {source_path} to {destination_path}: {e}"
                logger.error(msg)
                return CopyTreeResultFailure(failure_reason=FileIOFailureReason.DISK_FULL, result_details=msg)

            msg = f"I/O error copying {source_path} to {destination_path}: {e}"
            logger.error(msg)
            return CopyTreeResultFailure(failure_reason=FileIOFailureReason.IO_ERROR, result_details=msg)
        except Exception as e:
            msg = f"Unexpected error copying {source_path} to {destination_path}: {type(e).__name__}: {e}"
            logger.error(msg)
            return CopyTreeResultFailure(failure_reason=FileIOFailureReason.UNKNOWN, result_details=msg)

        # SUCCESS PATH
        return CopyTreeResultSuccess(
            source_path=str(source_path),
            destination_path=str(destination_path),
            files_copied=stats.files_copied,
            total_bytes_copied=stats.total_bytes_copied,
            result_details=f"Directory tree copied successfully: {source_path} -> {destination_path}",
        )

    def on_app_initialization_complete(self, _payload: AppInitializationComplete) -> None:
        """Handle app initialization complete event by registering system resources."""
        self._register_system_resources()

    # NEW Resource Management Methods
    def _register_system_resources(self) -> None:
        """Register OS and CPU resource types with ResourceManager and create system instances."""
        self._attempt_generate_os_resources()
        self._attempt_generate_cpu_resources()

    def _attempt_generate_os_resources(self) -> None:
        """Register OS resource type and create system OS instance if successful."""
        # Register OS resource type
        os_resource_type = OSResourceType()
        register_request = RegisterResourceTypeRequest(resource_type=os_resource_type)
        result = GriptapeNodes.handle_request(register_request)

        if not isinstance(result, RegisterResourceTypeResultSuccess):
            logger.error("Attempted to register OS resource type. Failed due to resource type registration failure")
            return

        logger.debug("Successfully registered OS resource type")
        # Registration successful, now create instance
        self._create_system_os_instance()

    def _attempt_generate_cpu_resources(self) -> None:
        """Register CPU resource type and create system CPU instance if successful."""
        # Register CPU resource type
        cpu_resource_type = CPUResourceType()
        register_request = RegisterResourceTypeRequest(resource_type=cpu_resource_type)
        result = GriptapeNodes.handle_request(register_request)

        if not isinstance(result, RegisterResourceTypeResultSuccess):
            logger.error("Attempted to register CPU resource type. Failed due to resource type registration failure")
            return

        logger.debug("Successfully registered CPU resource type")
        # Registration successful, now create instance
        self._create_system_cpu_instance()

    def _create_system_os_instance(self) -> None:
        """Create system OS instance."""
        os_capabilities = {
            "platform": self._get_platform_name(),
            "arch": self._get_architecture(),
            "version": self._get_platform_version(),
        }
        create_request = CreateResourceInstanceRequest(
            resource_type_name="OSResourceType", capabilities=os_capabilities
        )
        result = GriptapeNodes.handle_request(create_request)

        if not isinstance(result, CreateResourceInstanceResultSuccess):
            logger.error(
                "Attempted to create system OS resource instance. Failed due to resource instance creation failure"
            )
            return

        logger.debug("Successfully created system OS instance: %s", result.instance_id)

    def _create_system_cpu_instance(self) -> None:
        """Create system CPU instance."""
        cpu_capabilities = {
            "cores": os.cpu_count() or 1,
            "architecture": self._get_architecture(),
        }
        create_request = CreateResourceInstanceRequest(
            resource_type_name="CPUResourceType", capabilities=cpu_capabilities
        )
        result = GriptapeNodes.handle_request(create_request)

        if not isinstance(result, CreateResourceInstanceResultSuccess):
            logger.error(
                "Attempted to create system CPU resource instance. Failed due to resource instance creation failure"
            )
            return

        logger.debug("Successfully created system CPU instance: %s", result.instance_id)

    def _get_platform_name(self) -> str:
        """Get platform name using existing sys.platform detection."""
        if self.is_windows():
            return "windows"
        if self.is_mac():
            return "darwin"
        if self.is_linux():
            return "linux"
        return sys.platform

    def _get_architecture(self) -> str:
        """Get system architecture."""
        try:
            return os.uname().machine.lower()
        except AttributeError:
            # Windows doesn't have os.uname(), fallback to environment variable
            return os.environ.get("PROCESSOR_ARCHITECTURE", "unknown").lower()

    def _get_platform_version(self) -> str:
        """Get platform version."""
        try:
            return os.uname().release
        except AttributeError:
            # Windows doesn't have os.uname(), return basic platform info
            return sys.platform<|MERGE_RESOLUTION|>--- conflicted
+++ resolved
@@ -36,15 +36,12 @@
     ExistingFilePolicy,
     FileIOFailureReason,
     FileSystemEntry,
-<<<<<<< HEAD
     GetNextUnusedFilenameRequest,
     GetNextUnusedFilenameResultFailure,
     GetNextUnusedFilenameResultSuccess,
-=======
     GetFileInfoRequest,
     GetFileInfoResultFailure,
     GetFileInfoResultSuccess,
->>>>>>> 978ac0c6
     ListDirectoryRequest,
     ListDirectoryResultFailure,
     ListDirectoryResultSuccess,
