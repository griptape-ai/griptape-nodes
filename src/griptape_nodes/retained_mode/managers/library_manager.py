--- conflicted
+++ resolved
@@ -2033,16 +2033,6 @@
     ) -> LibraryInfo:
         any_nodes_loaded_successfully = False
 
-<<<<<<< HEAD
-=======
-        # Check for version-based compatibility issues and add to problems
-        version_issues = GriptapeNodes.VersionCompatibilityManager().check_library_version_compatibility(library_data)
-        has_disqualifying_issues = False
-        for issue in version_issues:
-            problems.append(issue.problem)
-            if issue.severity == LibraryStatus.UNUSABLE:
-                has_disqualifying_issues = True
-
         # Check if library is in old XDG location
         old_xdg_libraries_path = xdg_data_home() / "griptape_nodes" / "libraries"
         library_path_obj = Path(library_file_path)
@@ -2062,17 +2052,6 @@
             # In this case, library is definitely not in the old XDG location
             pass
 
-        # Early exit if any version issues are disqualifying
-        if has_disqualifying_issues:
-            return LibraryManager.LibraryInfo(
-                library_path=library_file_path,
-                library_name=library_data.name,
-                library_version=library_version,
-                status=LibraryStatus.UNUSABLE,
-                problems=problems,
-            )
-
->>>>>>> f5e5035b
         # Call the before_library_nodes_loaded callback if available
         advanced_library = library.get_advanced_library()
         if advanced_library:
