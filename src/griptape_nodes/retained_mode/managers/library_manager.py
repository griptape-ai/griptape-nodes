from __future__ import annotations

import importlib.util
import json
import logging
import os
import platform
import subprocess
import sys
import sysconfig
from dataclasses import dataclass, field
from importlib.resources import files
from pathlib import Path
from typing import TYPE_CHECKING, cast

import uv
from packaging.requirements import InvalidRequirement, Requirement
from pydantic import ValidationError
from rich.align import Align
from rich.box import HEAVY_EDGE
from rich.console import Console
from rich.panel import Panel
from rich.table import Table
from rich.text import Text
from xdg_base_dirs import xdg_data_home

from griptape_nodes.exe_types.node_types import BaseNode
from griptape_nodes.node_library.library_registry import (
    CategoryDefinition,
    Library,
    LibraryMetadata,
    LibraryRegistry,
    LibrarySchema,
    NodeDefinition,
    NodeMetadata,
)
from griptape_nodes.retained_mode.events.app_events import (
    AppInitializationComplete,
    GetEngineVersionRequest,
    GetEngineVersionResultSuccess,
)
from griptape_nodes.retained_mode.events.config_events import (
    GetConfigCategoryRequest,
    GetConfigCategoryResultSuccess,
    SetConfigCategoryRequest,
    SetConfigCategoryResultSuccess,
)
from griptape_nodes.retained_mode.events.library_events import (
    GetAllInfoForAllLibrariesRequest,
    GetAllInfoForAllLibrariesResultFailure,
    GetAllInfoForAllLibrariesResultSuccess,
    GetAllInfoForLibraryRequest,
    GetAllInfoForLibraryResultFailure,
    GetAllInfoForLibraryResultSuccess,
    GetLibraryMetadataRequest,
    GetLibraryMetadataResultFailure,
    GetLibraryMetadataResultSuccess,
    GetNodeMetadataFromLibraryRequest,
    GetNodeMetadataFromLibraryResultFailure,
    GetNodeMetadataFromLibraryResultSuccess,
    ListCapableLibraryEventHandlersRequest,
    ListCapableLibraryEventHandlersResultFailure,
    ListCapableLibraryEventHandlersResultSuccess,
    ListCategoriesInLibraryRequest,
    ListCategoriesInLibraryResultFailure,
    ListCategoriesInLibraryResultSuccess,
    ListNodeTypesInLibraryRequest,
    ListNodeTypesInLibraryResultFailure,
    ListNodeTypesInLibraryResultSuccess,
    ListRegisteredLibrariesRequest,
    ListRegisteredLibrariesResultSuccess,
    LoadLibraryMetadataFromFileRequest,
    LoadLibraryMetadataFromFileResultFailure,
    LoadLibraryMetadataFromFileResultSuccess,
    LoadMetadataForAllLibrariesRequest,
    LoadMetadataForAllLibrariesResultSuccess,
    RegisterLibraryFromFileRequest,
    RegisterLibraryFromFileResultFailure,
    RegisterLibraryFromFileResultSuccess,
    RegisterLibraryFromRequirementSpecifierRequest,
    RegisterLibraryFromRequirementSpecifierResultFailure,
    RegisterLibraryFromRequirementSpecifierResultSuccess,
    ReloadAllLibrariesRequest,
    ReloadAllLibrariesResultFailure,
    ReloadAllLibrariesResultSuccess,
    UnloadLibraryFromRegistryRequest,
    UnloadLibraryFromRegistryResultFailure,
    UnloadLibraryFromRegistryResultSuccess,
)
from griptape_nodes.retained_mode.events.object_events import ClearAllObjectStateRequest
from griptape_nodes.retained_mode.events.payload_registry import PayloadRegistry
from griptape_nodes.retained_mode.griptape_nodes import GriptapeNodes
from griptape_nodes.retained_mode.managers.library_lifecycle.library_directory import LibraryDirectory
from griptape_nodes.retained_mode.managers.library_lifecycle.library_provenance.local_file import (
    LibraryProvenanceLocalFile,
)
from griptape_nodes.retained_mode.managers.library_lifecycle.library_status import LibraryStatus
from griptape_nodes.retained_mode.managers.os_manager import OSManager

if TYPE_CHECKING:
    from collections.abc import Callable
    from types import ModuleType

    from griptape_nodes.node_library.advanced_node_library import AdvancedNodeLibrary
    from griptape_nodes.retained_mode.events.base_events import Payload, RequestPayload, ResultPayload
    from griptape_nodes.retained_mode.managers.event_manager import EventManager

logger = logging.getLogger("griptape_nodes")
console = Console()


def _find_griptape_uv_bin() -> str:
    """Find the uv binary, checking dedicated Griptape installation first, then system uv.

    Returns:
        Path to the uv binary to use
    """
    # Check for dedicated Griptape uv installation first
    dedicated_uv_path = xdg_data_home() / "griptape_nodes" / "bin" / "uv"
    if dedicated_uv_path.exists():
        return str(dedicated_uv_path)

    # Fall back to system uv installation
    return uv.find_uv_bin()


class LibraryManager:
    SANDBOX_LIBRARY_NAME = "Sandbox Library"

    @dataclass
    class LibraryInfo:
        """Information about a library that was attempted to be loaded.

        Includes the status of the library, the file path, and any problems encountered during loading.
        """

        status: LibraryStatus
        library_path: str
        library_name: str | None = None
        library_version: str | None = None
        problems: list[str] = field(default_factory=list)

    _library_file_path_to_info: dict[str, LibraryInfo]

    @dataclass
    class RegisteredEventHandler:
        """Information regarding an event handler from a registered library."""

        handler: Callable[[RequestPayload], ResultPayload]
        library_data: LibrarySchema

    # Stable module namespace mappings for workflow serialization
    # These mappings ensure that dynamically loaded modules can be reliably imported
    # in generated workflow code by providing stable, predictable import paths.
    #
    # Example mappings:
    # dynamic to stable module mapping:
    #     "gtn_dynamic_module_image_to_video_py_123456789": "griptape_nodes.node_libraries.runwayml_library.image_to_video"
    #
    # stable to dynamic module mapping:
    #     "griptape_nodes.node_libraries.runwayml_library.image_to_video": "gtn_dynamic_module_image_to_video_py_123456789"
    #
    # library to stable modules:
    #     "RunwayML Library": {"griptape_nodes.node_libraries.runwayml_library.image_to_video", "griptape_nodes.node_libraries.runwayml_library.text_to_image"},
    #     "Sandbox Library": {"griptape_nodes.node_libraries.sandbox.my_custom_node"}
    #
    _dynamic_to_stable_module_mapping: dict[str, str]  # dynamic_module_name -> stable_namespace
    _stable_to_dynamic_module_mapping: dict[str, str]  # stable_namespace -> dynamic_module_name
    _library_to_stable_modules: dict[str, set[str]]  # library_name -> set of stable_namespaces

    def __init__(self, event_manager: EventManager) -> None:
        self._library_file_path_to_info = {}
        self._dynamic_to_stable_module_mapping = {}
        self._stable_to_dynamic_module_mapping = {}
        self._library_to_stable_modules = {}
        self._library_event_handler_mappings: dict[type[Payload], dict[str, LibraryManager.RegisteredEventHandler]] = {}
        # LibraryDirectory owns the FSMs and manages library lifecycle
        self._library_directory = LibraryDirectory()

        event_manager.assign_manager_to_request_type(
            ListRegisteredLibrariesRequest, self.on_list_registered_libraries_request
        )
        event_manager.assign_manager_to_request_type(
            ListCapableLibraryEventHandlersRequest, self.on_list_capable_event_handlers
        )
        event_manager.assign_manager_to_request_type(
            ListNodeTypesInLibraryRequest, self.on_list_node_types_in_library_request
        )
        event_manager.assign_manager_to_request_type(
            GetNodeMetadataFromLibraryRequest,
            self.get_node_metadata_from_library_request,
        )
        event_manager.assign_manager_to_request_type(
            LoadLibraryMetadataFromFileRequest,
            self.load_library_metadata_from_file_request,
        )
        event_manager.assign_manager_to_request_type(
            RegisterLibraryFromFileRequest,
            self.register_library_from_file_request,
        )
        event_manager.assign_manager_to_request_type(
            RegisterLibraryFromRequirementSpecifierRequest, self.register_library_from_requirement_specifier_request
        )
        event_manager.assign_manager_to_request_type(
            ListCategoriesInLibraryRequest,
            self.list_categories_in_library_request,
        )
        event_manager.assign_manager_to_request_type(
            GetLibraryMetadataRequest,
            self.get_library_metadata_request,
        )
        event_manager.assign_manager_to_request_type(GetAllInfoForLibraryRequest, self.get_all_info_for_library_request)
        event_manager.assign_manager_to_request_type(
            GetAllInfoForAllLibrariesRequest, self.get_all_info_for_all_libraries_request
        )
        event_manager.assign_manager_to_request_type(
            LoadMetadataForAllLibrariesRequest, self.load_metadata_for_all_libraries_request
        )
        event_manager.assign_manager_to_request_type(
            UnloadLibraryFromRegistryRequest, self.unload_library_from_registry_request
        )
        event_manager.assign_manager_to_request_type(ReloadAllLibrariesRequest, self.reload_all_libraries_request)

        event_manager.add_listener_to_app_event(
            AppInitializationComplete,
            self.on_app_initialization_complete,
        )

    def print_library_load_status(self) -> None:
        library_file_paths = self.get_libraries_attempted_to_load()
        library_infos = []
        for library_file_path in library_file_paths:
            library_info = self.get_library_info_for_attempted_load(library_file_path)
            library_infos.append(library_info)

        console = Console()

        # Check if the list is empty
        if not library_infos:
            # Display a message indicating no libraries are available
            empty_message = Text("No library information available", style="italic")
            panel = Panel(empty_message, title="Library Information", border_style="blue")
            console.print(panel)
            return

        # Create a table with three columns and row dividers
        # Using SQUARE box style which includes row dividers
        table = Table(show_header=True, box=HEAVY_EDGE, show_lines=True, expand=True)
        table.add_column("Library Name", style="green")
        table.add_column("Status", style="green")
        table.add_column("Version", style="green")
        table.add_column("File Path", style="cyan")
        table.add_column("Problems", style="yellow")

        # Status emojis mapping
        status_emoji = {
            LibraryStatus.GOOD: "✅",
            LibraryStatus.FLAWED: "🟡",
            LibraryStatus.UNUSABLE: "❌",
            LibraryStatus.MISSING: "❓",
        }

        # Add rows for each library info
        for lib_info in library_infos:
            # File path column
            file_path = lib_info.library_path
            file_path_text = Text(file_path, style="cyan")
            file_path_text.overflow = "fold"  # Force wrapping

            # Library name column with emoji based on status
            emoji = status_emoji.get(lib_info.status, "ERROR: Unknown/Unexpected Library Status")
            name = lib_info.library_name if lib_info.library_name else "*UNKNOWN*"
            library_name = f"{emoji} {name}"

            library_version = lib_info.library_version
            if library_version:
                version_str = str(library_version)
            else:
                version_str = "*UNKNOWN*"

            # Problems column - format with numbers if there's more than one
            if not lib_info.problems:
                problems = "No problems detected."
            elif len(lib_info.problems) == 1:
                problems = lib_info.problems[0]
            else:
                # Number the problems when there's more than one
                problems = "\n".join([f"{j + 1}. {problem}" for j, problem in enumerate(lib_info.problems)])

            # Add the row to the table
            table.add_row(library_name, lib_info.status.value, version_str, file_path_text, problems)

        # Create a panel containing the table
        panel = Panel(table, title="Library Information", border_style="blue")

        # Display the panel
        console.print(panel)

    def get_libraries_attempted_to_load(self) -> list[str]:
        return list(self._library_file_path_to_info.keys())

    def get_library_info_for_attempted_load(self, library_file_path: str) -> LibraryInfo:
        return self._library_file_path_to_info[library_file_path]

    def get_library_info_by_library_name(self, library_name: str) -> LibraryInfo | None:
        for library_info in self._library_file_path_to_info.values():
            if library_info.library_name == library_name:
                return library_info
        return None

    def on_register_event_handler(
        self,
        request_type: type[RequestPayload],
        handler: Callable[[RequestPayload], ResultPayload],
        library_data: LibrarySchema,
    ) -> None:
        """Register an event handler for a specific request type from a library."""
        if self._library_event_handler_mappings.get(request_type) is None:
            self._library_event_handler_mappings[request_type] = {}
        self._library_event_handler_mappings[request_type][library_data.name] = LibraryManager.RegisteredEventHandler(
            handler=handler, library_data=library_data
        )

    def get_registered_event_handlers(self, request_type: type[Payload]) -> dict[str, RegisteredEventHandler]:
        """Get all registered event handlers for a specific request type."""
        return self._library_event_handler_mappings.get(request_type, {})

    def on_list_capable_event_handlers(self, request: ListCapableLibraryEventHandlersRequest) -> ResultPayload:
        """Get all registered event handlers for a specific request type."""
        request_type = PayloadRegistry.get_type(request.request_type)
        if request_type is None:
            return ListCapableLibraryEventHandlersResultFailure(
                exception=KeyError(f"Request type '{request.request_type}' is not registered in the PayloadRegistry.")
            )
        handler_mappings = self.get_registered_event_handlers(request_type)
        return ListCapableLibraryEventHandlersResultSuccess(handlers=list(handler_mappings.keys()))

    def on_list_registered_libraries_request(self, _request: ListRegisteredLibrariesRequest) -> ResultPayload:
        # Make a COPY of the list
        snapshot_list = LibraryRegistry.list_libraries()
        event_copy = snapshot_list.copy()

        details = "Successfully retrieved the list of registered libraries."
        logger.debug(details)

        result = ListRegisteredLibrariesResultSuccess(
            libraries=event_copy,
        )
        return result

    def on_list_node_types_in_library_request(self, request: ListNodeTypesInLibraryRequest) -> ResultPayload:
        # Does this library exist?
        try:
            library = LibraryRegistry.get_library(name=request.library)
        except KeyError:
            details = f"Attempted to list node types in a Library named '{request.library}'. Failed because no Library with that name was registered."
            logger.error(details)

            result = ListNodeTypesInLibraryResultFailure()
            return result

        # Cool, get a copy of the list.
        snapshot_list = library.get_registered_nodes()
        event_copy = snapshot_list.copy()

        details = f"Successfully retrieved the list of node types in the Library named '{request.library}'."
        logger.debug(details)

        result = ListNodeTypesInLibraryResultSuccess(
            node_types=event_copy,
        )
        return result

    def get_library_metadata_request(self, request: GetLibraryMetadataRequest) -> ResultPayload:
        # Does this library exist?
        try:
            library = LibraryRegistry.get_library(name=request.library)
        except KeyError:
            details = f"Attempted to get metadata for Library '{request.library}'. Failed because no Library with that name was registered."
            logger.error(details)

            result = GetLibraryMetadataResultFailure()
            return result

        # Get the metadata off of it.
        metadata = library.get_metadata()
        details = f"Successfully retrieved metadata for Library '{request.library}'."
        logger.debug(details)

        result = GetLibraryMetadataResultSuccess(metadata=metadata)
        return result

    def load_library_metadata_from_file_request(self, request: LoadLibraryMetadataFromFileRequest) -> ResultPayload:
        """Load library metadata from a JSON file without loading the actual node modules.

        This method provides a lightweight way to get library schema information
        without the overhead of dynamically importing Python modules.
        """
        file_path = request.file_path

        # Convert to Path object if it's a string
        json_path = Path(file_path)

        # Check if the file exists
        if not json_path.exists():
            details = f"Attempted to load Library JSON file. Failed because no file could be found at the specified path: {json_path}"
            logger.error(details)
            return LoadLibraryMetadataFromFileResultFailure(
                library_path=file_path,
                library_name=None,
                status=LibraryStatus.MISSING,
                problems=[
                    "Library could not be found at the file path specified. It will be removed from the configuration."
                ],
            )

        # Load the JSON
        try:
            with json_path.open("r", encoding="utf-8") as f:
                library_json = json.load(f)
        except json.JSONDecodeError:
            details = f"Attempted to load Library JSON file. Failed because the file at path '{json_path}' was improperly formatted."
            logger.error(details)
            return LoadLibraryMetadataFromFileResultFailure(
                library_path=file_path,
                library_name=None,
                status=LibraryStatus.UNUSABLE,
                problems=["Library file not formatted as proper JSON."],
            )
        except Exception as err:
            details = f"Attempted to load Library JSON file from location '{json_path}'. Failed because an exception occurred: {err}"
            logger.error(details)
            return LoadLibraryMetadataFromFileResultFailure(
                library_path=file_path,
                library_name=None,
                status=LibraryStatus.UNUSABLE,
                problems=[f"Exception occurred when attempting to load the library: {err}."],
            )

        # Try to extract library name from JSON for better error reporting
        library_name = library_json.get("name") if isinstance(library_json, dict) else None

        # Do you comport, my dude
        try:
            library_data = LibrarySchema.model_validate(library_json)
        except ValidationError as err:
            # Do some more hardcore error handling.
            problems = []
            for error in err.errors():
                loc = " -> ".join(map(str, error["loc"]))
                msg = error["msg"]
                error_type = error["type"]
                problem = f"Error in section '{loc}': {error_type}, {msg}"
                problems.append(problem)
            details = f"Attempted to load Library JSON file. Failed because the file at path '{json_path}' failed to match the library schema due to: {err}"
            logger.error(details)
            return LoadLibraryMetadataFromFileResultFailure(
                library_path=file_path,
                library_name=library_name,
                status=LibraryStatus.UNUSABLE,
                problems=problems,
            )
        except Exception as err:
            details = f"Attempted to load Library JSON file. Failed because the file at path '{json_path}' failed to match the library schema due to: {err}"
            logger.error(details)
            return LoadLibraryMetadataFromFileResultFailure(
                library_path=file_path,
                library_name=library_name,
                status=LibraryStatus.UNUSABLE,
                problems=[f"Library file did not match the library schema specified due to: {err}"],
            )

        details = f"Successfully loaded library metadata from JSON file at {json_path}"
        logger.debug(details)
        return LoadLibraryMetadataFromFileResultSuccess(library_schema=library_data, file_path=file_path)

    def load_metadata_for_all_libraries_request(self, request: LoadMetadataForAllLibrariesRequest) -> ResultPayload:  # noqa: ARG002
        """Load metadata for all libraries from configuration without loading node modules.

        This loads metadata from both library JSON files specified in configuration
        and generates sandbox library metadata by scanning Python files without importing them.
        """
        successful_libraries = []
        failed_libraries = []

        # Load metadata from config libraries
        config_mgr = GriptapeNodes.ConfigManager()
        user_libraries_section = "app_events.on_app_initialization_complete.libraries_to_register"
        libraries_to_register: list[str] = config_mgr.get_config_value(user_libraries_section)

        if libraries_to_register is not None:
            for library_to_register in libraries_to_register:
                if library_to_register and library_to_register.endswith(".json"):
                    # Load metadata for this library file
                    metadata_request = LoadLibraryMetadataFromFileRequest(file_path=library_to_register)
                    metadata_result = self.load_library_metadata_from_file_request(metadata_request)

                    if isinstance(metadata_result, LoadLibraryMetadataFromFileResultSuccess):
                        successful_libraries.append(metadata_result)
                    else:
                        failed_libraries.append(cast("LoadLibraryMetadataFromFileResultFailure", metadata_result))
                # Note: We skip requirement specifier libraries (non-.json) as they don't have
                # JSON files we can load metadata from without installation

        # Generate sandbox library metadata
        sandbox_result = self._generate_sandbox_library_metadata()
        if isinstance(sandbox_result, LoadLibraryMetadataFromFileResultSuccess):
            successful_libraries.append(sandbox_result)
        elif isinstance(sandbox_result, LoadLibraryMetadataFromFileResultFailure):
            failed_libraries.append(sandbox_result)
        # If sandbox_result is None, sandbox was not configured or no files found - skip it

        details = (
            f"Successfully loaded metadata for {len(successful_libraries)} libraries, {len(failed_libraries)} failed"
        )
        logger.debug(details)
        return LoadMetadataForAllLibrariesResultSuccess(
            successful_libraries=successful_libraries,
            failed_libraries=failed_libraries,
        )

    def _generate_sandbox_library_metadata(
        self,
    ) -> LoadLibraryMetadataFromFileResultSuccess | LoadLibraryMetadataFromFileResultFailure | None:
        """Generate sandbox library metadata by scanning Python files without importing them.

        Returns None if no sandbox directory is configured or no files are found.
        """
        config_mgr = GriptapeNodes.ConfigManager()
        sandbox_library_subdir = config_mgr.get_config_value("sandbox_library_directory")
        if not sandbox_library_subdir:
            logger.debug("No sandbox directory specified in config. Skipping sandbox library metadata generation.")
            return None

        # Prepend the workflow directory; if the sandbox dir starts with a slash, the workflow dir will be ignored.
        sandbox_library_dir = config_mgr.workspace_path / sandbox_library_subdir
        sandbox_library_dir_as_posix = sandbox_library_dir.as_posix()

        if not sandbox_library_dir.exists():
            return LoadLibraryMetadataFromFileResultFailure(
                library_path=sandbox_library_dir_as_posix,
                library_name=LibraryManager.SANDBOX_LIBRARY_NAME,
                status=LibraryStatus.MISSING,
                problems=["Sandbox directory does not exist."],
            )

        sandbox_node_candidates = self._find_files_in_dir(directory=sandbox_library_dir, extension=".py")
        if not sandbox_node_candidates:
            logger.debug(
                "No candidate files found in sandbox directory '%s'. Skipping sandbox library metadata generation.",
                sandbox_library_dir,
            )
            return None

        # For metadata-only generation, we create placeholder node definitions
        # based on file names since we can't inspect the classes without importing
        node_definitions = []
        for candidate in sandbox_node_candidates:
            # Use the full file name (with extension) as a placeholder to make it clear this is a file candidate
            file_name = candidate.name

            # Create a placeholder node definition - we can't get the actual class metadata
            # without importing, so we use defaults
            node_metadata = NodeMetadata(
                category="Griptape Nodes Sandbox",
                description=f"'{file_name}' may contain one or more nodes defined in this candidate file.",
                display_name=file_name,
                icon="square-dashed",
                color=None,
            )
            node_definition = NodeDefinition(
                class_name=file_name,
                file_path=str(candidate),
                metadata=node_metadata,
            )
            node_definitions.append(node_definition)

        if not node_definitions:
            logger.debug(
                "No valid node files found in sandbox directory '%s'. Skipping sandbox library metadata generation.",
                sandbox_library_dir,
            )
            return None

        # Create the library schema
        sandbox_category = CategoryDefinition(
            title="Sandbox",
            description=f"Nodes loaded from the {LibraryManager.SANDBOX_LIBRARY_NAME}.",
            color="#c7621a",
            icon="Folder",
        )

        engine_version = GriptapeNodes().handle_engine_version_request(request=GetEngineVersionRequest())
        if not isinstance(engine_version, GetEngineVersionResultSuccess):
            return LoadLibraryMetadataFromFileResultFailure(
                library_path=sandbox_library_dir_as_posix,
                library_name=LibraryManager.SANDBOX_LIBRARY_NAME,
                status=LibraryStatus.UNUSABLE,
                problems=["Could not get engine version for sandbox library generation."],
            )

        engine_version_str = f"{engine_version.major}.{engine_version.minor}.{engine_version.patch}"
        library_metadata = LibraryMetadata(
            author="Author needs to be specified when library is published.",
            description="Nodes loaded from the sandbox library.",
            library_version=engine_version_str,
            engine_version=engine_version_str,
            tags=["sandbox"],
            is_griptape_nodes_searchable=False,
        )
        categories = [
            {"Griptape Nodes Sandbox": sandbox_category},
        ]
        library_schema = LibrarySchema(
            name=LibraryManager.SANDBOX_LIBRARY_NAME,
            library_schema_version=LibrarySchema.LATEST_SCHEMA_VERSION,
            metadata=library_metadata,
            categories=categories,
            nodes=node_definitions,
        )

        details = f"Successfully generated sandbox library metadata with {len(node_definitions)} nodes from {sandbox_library_dir}"
        logger.debug(details)
        return LoadLibraryMetadataFromFileResultSuccess(
            library_schema=library_schema, file_path=str(sandbox_library_dir)
        )

    def get_node_metadata_from_library_request(self, request: GetNodeMetadataFromLibraryRequest) -> ResultPayload:
        # Does this library exist?
        try:
            library = LibraryRegistry.get_library(name=request.library)
        except KeyError:
            details = f"Attempted to get node metadata for a node type '{request.node_type}' in a Library named '{request.library}'. Failed because no Library with that name was registered."
            logger.error(details)

            result = GetNodeMetadataFromLibraryResultFailure()
            return result

        # Does the node type exist within the library?
        try:
            metadata = library.get_node_metadata(node_type=request.node_type)
        except KeyError:
            details = f"Attempted to get node metadata for a node type '{request.node_type}' in a Library named '{request.library}'. Failed because no node type of that name could be found in the Library."
            logger.error(details)

            result = GetNodeMetadataFromLibraryResultFailure()
            return result

        details = f"Successfully retrieved node metadata for a node type '{request.node_type}' in a Library named '{request.library}'."
        logger.debug(details)

        result = GetNodeMetadataFromLibraryResultSuccess(
            metadata=metadata,
        )
        return result

    def list_categories_in_library_request(self, request: ListCategoriesInLibraryRequest) -> ResultPayload:
        # Does this library exist?
        try:
            library = LibraryRegistry.get_library(name=request.library)
        except KeyError:
            details = f"Attempted to get categories in a Library named '{request.library}'. Failed because no Library with that name was registered."
            logger.error(details)
            result = ListCategoriesInLibraryResultFailure()
            return result

        categories = library.get_categories()
        result = ListCategoriesInLibraryResultSuccess(categories=categories)
        return result

    def register_library_from_file_request(self, request: RegisterLibraryFromFileRequest) -> ResultPayload:  # noqa: C901, PLR0911, PLR0912, PLR0915 (complex logic needs branches)
        file_path = request.file_path

        # Convert to Path object if it's a string
        json_path = Path(file_path)

        # Check if the file exists
        if not json_path.exists():
            self._library_file_path_to_info[file_path] = LibraryManager.LibraryInfo(
                library_path=file_path,
                library_name=None,
                status=LibraryStatus.MISSING,
                problems=[
                    "Library could not be found at the file path specified. It will be removed from the configuration."
                ],
            )
            details = f"Attempted to load Library JSON file. Failed because no file could be found at the specified path: {json_path}"
            logger.error(details)
            return RegisterLibraryFromFileResultFailure()

        # Use the new metadata loading functionality
        metadata_request = LoadLibraryMetadataFromFileRequest(file_path=file_path)
        metadata_result = self.load_library_metadata_from_file_request(metadata_request)

        if not isinstance(metadata_result, LoadLibraryMetadataFromFileResultSuccess):
            # Metadata loading failed, use the detailed error information from the failure result
            failure_result = cast("LoadLibraryMetadataFromFileResultFailure", metadata_result)

            self._library_file_path_to_info[file_path] = LibraryManager.LibraryInfo(
                library_path=file_path,
                library_name=failure_result.library_name,
                status=failure_result.status,
                problems=failure_result.problems,
            )
            return RegisterLibraryFromFileResultFailure()

        # Get the validated library data
        library_data = metadata_result.library_schema

        # Make sure the version string is copacetic.
        library_version = library_data.metadata.library_version
        if library_version is None:
            self._library_file_path_to_info[file_path] = LibraryManager.LibraryInfo(
                library_path=file_path,
                library_name=library_data.name,
                status=LibraryStatus.UNUSABLE,
                problems=[
                    f"Library's version string '{library_data.metadata.library_version}' wasn't valid. Must be in major.minor.patch format."
                ],
            )
            details = f"Attempted to load Library '{library_data.name}' JSON file from '{json_path}'. Failed because version string '{library_data.metadata.library_version}' wasn't valid. Must be in major.minor.patch format."
            logger.error(details)
            return RegisterLibraryFromFileResultFailure()

        # Get the directory containing the JSON file to resolve relative paths
        base_dir = json_path.parent.absolute()
        # Add the directory to the Python path to allow for relative imports
        sys.path.insert(0, str(base_dir))

        # Load the advanced library module if specified
        advanced_library_instance = None
        if library_data.advanced_library_path:
            try:
                advanced_library_instance = self._load_advanced_library_module(
                    library_data=library_data,
                    base_dir=base_dir,
                )
            except Exception as err:
                self._library_file_path_to_info[file_path] = LibraryManager.LibraryInfo(
                    library_path=file_path,
                    library_name=library_data.name,
                    library_version=library_version,
                    status=LibraryStatus.UNUSABLE,
                    problems=[
                        f"Failed to load Advanced Library module from '{library_data.advanced_library_path}': {err}"
                    ],
                )
                details = f"Attempted to load Library '{library_data.name}' from '{json_path}'. Failed to load Advanced Library module: {err}"
                logger.error(details)
                return RegisterLibraryFromFileResultFailure()

        # Create or get the library
        try:
            # Try to create a new library
            library = LibraryRegistry.generate_new_library(
                library_data=library_data,
                mark_as_default_library=request.load_as_default_library,
                advanced_library=advanced_library_instance,
            )

        except KeyError as err:
            # Library already exists
            self._library_file_path_to_info[file_path] = LibraryManager.LibraryInfo(
                library_path=file_path,
                library_name=library_data.name,
                library_version=library_version,
                status=LibraryStatus.UNUSABLE,
                problems=[
                    "Failed because a library with this name was already registered. Check the Settings to ensure duplicate libraries are not being loaded."
                ],
            )

            details = f"Attempted to load Library JSON file from '{json_path}'. Failed because a Library '{library_data.name}' already exists. Error: {err}."
            logger.error(details)
            return RegisterLibraryFromFileResultFailure()

        # Install node library dependencies
        try:
            if library_data.metadata.dependencies and library_data.metadata.dependencies.pip_dependencies:
                pip_install_flags = library_data.metadata.dependencies.pip_install_flags
                if pip_install_flags is None:
                    pip_install_flags = []
                pip_dependencies = library_data.metadata.dependencies.pip_dependencies

                # Determine venv path for dependency installation
                venv_path = self._get_library_venv_path(library_data.name, file_path)

                # Only install dependencies if conditions are met
                try:
                    library_venv_python_path = self._init_library_venv(venv_path)
                except RuntimeError as e:
                    self._library_file_path_to_info[file_path] = LibraryManager.LibraryInfo(
                        library_path=file_path,
                        library_name=library_data.name,
                        library_version=library_version,
                        status=LibraryStatus.UNUSABLE,
                        problems=[str(e)],
                    )
                    details = f"Attempted to load Library JSON file from '{json_path}'. Failed when creating the virtual environment: {e}."
                    logger.error(details)
                    return RegisterLibraryFromFileResultFailure()
                if self._can_write_to_venv_location(library_venv_python_path):
                    # Check disk space before installing dependencies
                    config_manager = GriptapeNodes.ConfigManager()
                    min_space_gb = config_manager.get_config_value("minimum_disk_space_gb_libraries")
                    if not OSManager.check_available_disk_space(Path(venv_path), min_space_gb):
                        error_msg = OSManager.format_disk_space_error(Path(venv_path))
                        logger.error(
                            "Attempted to load Library JSON from '%s'. Failed when installing dependencies (requires %.1f GB): %s",
                            json_path,
                            min_space_gb,
                            error_msg,
                        )
                        self._library_file_path_to_info[file_path] = LibraryManager.LibraryInfo(
                            library_path=file_path,
                            library_name=library_data.name,
                            library_version=library_version,
                            status=LibraryStatus.UNUSABLE,
                            problems=[
                                f"Insufficient disk space for dependencies (requires {min_space_gb} GB): {error_msg}"
                            ],
                        )
                        return RegisterLibraryFromFileResultFailure()

                    # Grab the python executable from the virtual environment so that we can pip install there
                    logger.info(
                        "Installing dependencies for library '%s' with pip in venv at %s", library_data.name, venv_path
                    )
                    subprocess.run(  # noqa: S603
                        [
                            sys.executable,
                            "-m",
                            "uv",
                            "pip",
                            "install",
                            *pip_dependencies,
                            *pip_install_flags,
                            "--python",
                            str(library_venv_python_path),
                        ],
                        check=True,
                        capture_output=True,
                        text=True,
                    )
                else:
                    logger.debug(
                        "Skipping dependency installation for library '%s' - venv location at %s is not writable",
                        library_data.name,
                        venv_path,
                    )
        except subprocess.CalledProcessError as e:
            # Failed to create the library
            error_details = f"return code={e.returncode}, stdout={e.stdout}, stderr={e.stderr}"

            self._library_file_path_to_info[file_path] = LibraryManager.LibraryInfo(
                library_path=file_path,
                library_name=library_data.name,
                library_version=library_version,
                status=LibraryStatus.UNUSABLE,
                problems=[f"Dependency installation failed: {error_details}"],
            )
            details = f"Attempted to load Library JSON file from '{json_path}'. Failed when installing dependencies: {error_details}"
            logger.error(details)
            return RegisterLibraryFromFileResultFailure()

        # We are at least potentially viable.
        # Record all problems that occurred
        problems = []

        # Check the library's custom config settings.
        if library_data.settings is not None:
            # Assign them into the config space.
            for library_data_setting in library_data.settings:
                # Does the category exist?
                get_category_request = GetConfigCategoryRequest(category=library_data_setting.category)
                get_category_result = GriptapeNodes.handle_request(get_category_request)
                if not isinstance(get_category_result, GetConfigCategoryResultSuccess):
                    # That's OK, we'll invent it. Or at least we'll try.
                    create_new_category_request = SetConfigCategoryRequest(
                        category=library_data_setting.category, contents=library_data_setting.contents
                    )
                    create_new_category_result = GriptapeNodes.handle_request(create_new_category_request)
                    if not isinstance(create_new_category_result, SetConfigCategoryResultSuccess):
                        problems.append(f"Failed to create new config category '{library_data_setting.category}'.")
                        details = f"Failed attempting to create new config category '{library_data_setting.category}' for library '{library_data.name}'."
                        logger.error(details)
                        continue  # SKIP IT
                else:
                    # We had an existing category. Union our changes into it (not replacing anything that matched).
                    existing_category_contents = get_category_result.contents
                    existing_category_contents.update(library_data_setting.contents)
                    set_category_request = SetConfigCategoryRequest(
                        category=library_data_setting.category, contents=existing_category_contents
                    )
                    set_category_result = GriptapeNodes.handle_request(set_category_request)
                    if not isinstance(set_category_result, SetConfigCategoryResultSuccess):
                        problems.append(f"Failed to update config category '{library_data_setting.category}'.")
                        details = f"Failed attempting to update config category '{library_data_setting.category}' for library '{library_data.name}'."
                        logger.error(details)
                        continue  # SKIP IT

        # Attempt to load nodes from the library.
        library_load_results = self._attempt_load_nodes_from_library(
            library_data=library_data,
            library=library,
            base_dir=base_dir,
            library_file_path=file_path,
            library_version=library_version,
            problems=problems,
        )
        self._library_file_path_to_info[file_path] = library_load_results

        match library_load_results.status:
            case LibraryStatus.GOOD:
                details = f"Successfully loaded Library '{library_data.name}' from JSON file at {json_path}"
                logger.info(details)
                return RegisterLibraryFromFileResultSuccess(library_name=library_data.name)
            case LibraryStatus.FLAWED:
                details = f"Successfully loaded Library JSON file from '{json_path}', but one or more nodes failed to load. Check the log for more details."
                logger.warning(details)
                return RegisterLibraryFromFileResultSuccess(library_name=library_data.name)
            case LibraryStatus.UNUSABLE:
                details = f"Attempted to load Library JSON file from '{json_path}'. Failed because no nodes were loaded. Check the log for more details."
                logger.error(details)
                return RegisterLibraryFromFileResultFailure()
            case _:
                details = f"Attempted to load Library JSON file from '{json_path}'. Failed because an unknown/unexpected status '{library_load_results.status}' was returned."
                logger.error(details)
                return RegisterLibraryFromFileResultFailure()

    def register_library_from_requirement_specifier_request(
        self, request: RegisterLibraryFromRequirementSpecifierRequest
    ) -> ResultPayload:
        try:
            package_name = Requirement(request.requirement_specifier).name
            # Determine venv path for dependency installation
            venv_path = self._get_library_venv_path(package_name, None)

            # Only install dependencies if conditions are met
            try:
                library_python_venv_path = self._init_library_venv(venv_path)
            except RuntimeError as e:
                details = f"Attempted to install library '{request.requirement_specifier}'. Failed when creating the virtual environment: {e}"
                logger.error(details)
                return RegisterLibraryFromRequirementSpecifierResultFailure()
            if self._can_write_to_venv_location(library_python_venv_path):
                # Check disk space before installing dependencies
                config_manager = GriptapeNodes.ConfigManager()
                min_space_gb = config_manager.get_config_value("minimum_disk_space_gb_libraries")
                if not OSManager.check_available_disk_space(Path(venv_path), min_space_gb):
                    error_msg = OSManager.format_disk_space_error(Path(venv_path))
                    logger.error(
                        "Attempted to install library '%s'. Failed when installing dependencies (requires %.1f GB): %s",
                        request.requirement_specifier,
                        min_space_gb,
                        error_msg,
                    )
                    return RegisterLibraryFromRequirementSpecifierResultFailure()

                logger.info("Installing dependency '%s' with pip in venv at %s", package_name, venv_path)
                subprocess.run(  # noqa: S603
                    [
                        _find_griptape_uv_bin(),
                        "pip",
                        "install",
                        request.requirement_specifier,
                        "--python",
                        library_python_venv_path,
                    ],
                    check=True,
                    capture_output=True,
                    text=True,
                )
            else:
                logger.debug(
                    "Skipping dependency installation for package '%s' - venv location at %s is not writable",
                    package_name,
                    venv_path,
                )
        except subprocess.CalledProcessError as e:
            details = f"Attempted to install library '{request.requirement_specifier}'. Failed: return code={e.returncode}, stdout={e.stdout}, stderr={e.stderr}"
            logger.error(details)
            return RegisterLibraryFromRequirementSpecifierResultFailure()
        except InvalidRequirement as e:
            details = f"Attempted to install library '{request.requirement_specifier}'. Failed due to invalid requirement specifier: {e}"
            logger.error(details)
            return RegisterLibraryFromRequirementSpecifierResultFailure()

        library_path = str(files(package_name).joinpath(request.library_config_name))

        register_result = GriptapeNodes.handle_request(RegisterLibraryFromFileRequest(file_path=library_path))
        if isinstance(register_result, RegisterLibraryFromFileResultFailure):
            details = f"Attempted to install library '{request.requirement_specifier}'. Failed due to {register_result}"
            logger.error(details)
            return RegisterLibraryFromRequirementSpecifierResultFailure()

        return RegisterLibraryFromRequirementSpecifierResultSuccess(library_name=request.requirement_specifier)

    def _init_library_venv(self, library_venv_path: Path) -> Path:
        """Initialize a virtual environment for the library.

        If the virtual environment already exists, it will not be recreated.

        Args:
            library_venv_path: Path to the virtual environment directory

        Returns:
            Path to the Python executable in the virtual environment

        Raises:
            RuntimeError: If the virtual environment cannot be created.
        """
        # Create a virtual environment for the library
        python_version = platform.python_version()

        if library_venv_path.exists():
            logger.debug("Virtual environment already exists at %s", library_venv_path)
        else:
            # Check disk space before creating virtual environment
            config_manager = GriptapeNodes.ConfigManager()
            min_space_gb = config_manager.get_config_value("minimum_disk_space_gb_libraries")
            if not OSManager.check_available_disk_space(library_venv_path.parent, min_space_gb):
                error_msg = OSManager.format_disk_space_error(library_venv_path.parent)
                logger.error(
                    "Attempted to create virtual environment (requires %.1f GB). Failed: %s", min_space_gb, error_msg
                )
                error_message = (
                    f"Disk space error creating virtual environment (requires {min_space_gb} GB): {error_msg}"
                )
                raise RuntimeError(error_message)

            try:
                logger.info("Creating virtual environment at %s with Python %s", library_venv_path, python_version)
                subprocess.run(  # noqa: S603
                    [sys.executable, "-m", "uv", "venv", str(library_venv_path), "--python", python_version],
                    check=True,
                    capture_output=True,
                    text=True,
                )
            except subprocess.CalledProcessError as e:
                msg = f"Failed to create virtual environment at {library_venv_path} with Python {python_version}: return code={e.returncode}, stdout={e.stdout}, stderr={e.stderr}"
                raise RuntimeError(msg) from e
            logger.debug("Created virtual environment at %s", library_venv_path)

        # Grab the python executable from the virtual environment so that we can pip install there
        if OSManager.is_windows():
            library_venv_python_path = library_venv_path / "Scripts" / "python.exe"
        else:
            library_venv_python_path = library_venv_path / "bin" / "python"

        # Need to insert into the path so that the library picks up on the venv
        site_packages = str(
            Path(
                sysconfig.get_path(
                    "purelib",
                    vars={"base": str(library_venv_path), "platbase": str(library_venv_path)},
                )
            )
        )
        sys.path.insert(0, site_packages)

        return library_venv_python_path

    def _get_library_venv_path(self, library_name: str, library_file_path: str | None = None) -> Path:
        """Get the path to the virtual environment directory for a library.

        Args:
            library_name: Name of the library
            library_file_path: Optional path to the library JSON file

        Returns:
            Path to the virtual environment directory
        """
        clean_library_name = library_name.replace(" ", "_").strip()

        if library_file_path is not None:
            # Create venv relative to the library.json file
            library_dir = Path(library_file_path).parent.absolute()
            return library_dir / ".venv"

        # Create venv relative to the xdg data home
        return xdg_data_home() / "griptape_nodes" / "libraries" / clean_library_name / ".venv"

    def _can_write_to_venv_location(self, venv_python_path: Path) -> bool:
        """Check if we can write to the venv location (either create it or modify existing).

        Args:
            venv_python_path: Path to the python executable in the virtual environment

        Returns:
            True if we can write to the location, False otherwise
        """
        # On Windows, permission checks are hard. Assume we can write
        if OSManager.is_windows():
            return True

        venv_path = venv_python_path.parent.parent

        # If venv doesn't exist, check if parent directory is writable
        if not venv_path.exists():
            parent_dir = venv_path.parent
            try:
                return parent_dir.exists() and os.access(parent_dir, os.W_OK)
            except (OSError, AttributeError) as e:
                logger.debug("Could not check parent directory permissions for %s: %s", parent_dir, e)
                return False

        # If venv exists, check if we can write to it
        try:
            return os.access(venv_path, os.W_OK)
        except (OSError, AttributeError) as e:
            logger.debug("Could not check venv write permissions for %s: %s", venv_path, e)
            return False

    def unload_library_from_registry_request(self, request: UnloadLibraryFromRegistryRequest) -> ResultPayload:
        try:
            LibraryRegistry.unregister_library(library_name=request.library_name)
        except Exception as e:
            details = f"Attempted to unload library '{request.library_name}'. Failed due to {e}"
            logger.error(details)
            return UnloadLibraryFromRegistryResultFailure()

        # Clean up all stable module aliases for this library
        self._unregister_all_stable_module_aliases_for_library(request.library_name)

        # Remove the library from our library info list. This prevents it from still showing
        # up in the table of attempted library loads.
        lib_info = self.get_library_info_by_library_name(request.library_name)
        if lib_info:
            del self._library_file_path_to_info[lib_info.library_path]

        details = f"Successfully unloaded (and unregistered) library '{request.library_name}'."
        logger.debug(details)
        return UnloadLibraryFromRegistryResultSuccess()

    def get_all_info_for_all_libraries_request(self, request: GetAllInfoForAllLibrariesRequest) -> ResultPayload:  # noqa: ARG002
        list_libraries_request = ListRegisteredLibrariesRequest()
        list_libraries_result = self.on_list_registered_libraries_request(list_libraries_request)

        if not list_libraries_result.succeeded():
            details = "Attempted to get all info for all libraries, but listing the registered libraries failed."
            logger.error(details)
            return GetAllInfoForAllLibrariesResultFailure()

        try:
            list_libraries_success = cast("ListRegisteredLibrariesResultSuccess", list_libraries_result)

            # Create a mapping of library name to all its info.
            library_name_to_all_info = {}

            for library_name in list_libraries_success.libraries:
                library_all_info_request = GetAllInfoForLibraryRequest(library=library_name)
                library_all_info_result = self.get_all_info_for_library_request(library_all_info_request)

                if not library_all_info_result.succeeded():
                    details = f"Attempted to get all info for all libraries, but failed when getting all info for library named '{library_name}'."
                    logger.error(details)
                    return GetAllInfoForAllLibrariesResultFailure()

                library_all_info_success = cast("GetAllInfoForLibraryResultSuccess", library_all_info_result)

                library_name_to_all_info[library_name] = library_all_info_success
        except Exception as err:
            details = f"Attempted to get all info for all libraries. Encountered error {err}."
            logger.error(details)
            return GetAllInfoForAllLibrariesResultFailure()

        # We're home free now
        details = "Successfully retrieved all info for all libraries."
        logger.debug(details)
        result = GetAllInfoForAllLibrariesResultSuccess(library_name_to_library_info=library_name_to_all_info)
        return result

    def get_all_info_for_library_request(self, request: GetAllInfoForLibraryRequest) -> ResultPayload:  # noqa: PLR0911
        # Does this library exist?
        try:
            LibraryRegistry.get_library(name=request.library)
        except KeyError:
            details = f"Attempted to get all library info for a Library named '{request.library}'. Failed because no Library with that name was registered."
            logger.error(details)
            result = GetAllInfoForLibraryResultFailure()
            return result

        library_metadata_request = GetLibraryMetadataRequest(library=request.library)
        library_metadata_result = self.get_library_metadata_request(library_metadata_request)

        if not library_metadata_result.succeeded():
            details = f"Attempted to get all library info for a Library named '{request.library}'. Failed attempting to get the library's metadata."
            logger.error(details)
            return GetAllInfoForLibraryResultFailure()

        list_categories_request = ListCategoriesInLibraryRequest(library=request.library)
        list_categories_result = self.list_categories_in_library_request(list_categories_request)

        if not list_categories_result.succeeded():
            details = f"Attempted to get all library info for a Library named '{request.library}'. Failed attempting to get the list of categories in the library."
            logger.error(details)
            return GetAllInfoForLibraryResultFailure()

        node_type_list_request = ListNodeTypesInLibraryRequest(library=request.library)
        node_type_list_result = self.on_list_node_types_in_library_request(node_type_list_request)

        if not node_type_list_result.succeeded():
            details = f"Attempted to get all library info for a Library named '{request.library}'. Failed attempting to get the list of node types in the library."
            logger.error(details)
            return GetAllInfoForLibraryResultFailure()

        # Cast everyone to their success counterparts.
        try:
            library_metadata_result_success = cast("GetLibraryMetadataResultSuccess", library_metadata_result)
            list_categories_result_success = cast("ListCategoriesInLibraryResultSuccess", list_categories_result)
            node_type_list_result_success = cast("ListNodeTypesInLibraryResultSuccess", node_type_list_result)
        except Exception as err:
            details = (
                f"Attempted to get all library info for a Library named '{request.library}'. Encountered error: {err}."
            )
            logger.error(details)
            return GetAllInfoForLibraryResultFailure()

        # Now build the map of node types to metadata.
        node_type_name_to_node_metadata_details = {}
        for node_type_name in node_type_list_result_success.node_types:
            node_metadata_request = GetNodeMetadataFromLibraryRequest(library=request.library, node_type=node_type_name)
            node_metadata_result = self.get_node_metadata_from_library_request(node_metadata_request)

            if not node_metadata_result.succeeded():
                details = f"Attempted to get all library info for a Library named '{request.library}'. Failed attempting to get the metadata for a node type called '{node_type_name}'."
                logger.error(details)
                return GetAllInfoForLibraryResultFailure()

            try:
                node_metadata_result_success = cast("GetNodeMetadataFromLibraryResultSuccess", node_metadata_result)
            except Exception as err:
                details = f"Attempted to get all library info for a Library named '{request.library}'. Encountered error: {err}."
                logger.error(details)
                return GetAllInfoForLibraryResultFailure()

            # Put it into the map.
            node_type_name_to_node_metadata_details[node_type_name] = node_metadata_result_success

        details = f"Successfully got all library info for a Library named '{request.library}'."
        logger.debug(details)
        result = GetAllInfoForLibraryResultSuccess(
            library_metadata_details=library_metadata_result_success,
            category_details=list_categories_result_success,
            node_type_name_to_node_metadata_details=node_type_name_to_node_metadata_details,
        )
        return result

    def _create_stable_namespace(self, library_name: str, file_path: Path) -> str:
        """Create a stable namespace for a dynamic module.

        Args:
            library_name: Name of the library
            file_path: Path to the Python file

        Returns:
            Stable namespace string like 'griptape_nodes.node_libraries.runwayml_library.image_to_video'
        """
        # Convert library name to safe module name
        safe_library_name = library_name.lower().replace(" ", "_").replace("-", "_")
        # Remove invalid characters
        safe_library_name = "".join(c for c in safe_library_name if c.isalnum() or c == "_")

        # Convert file path to safe module name
        safe_file_name = file_path.stem.replace("-", "_")

        return f"griptape_nodes.node_libraries.{safe_library_name}.{safe_file_name}"

    def _register_stable_module_alias(
        self, dynamic_module_name: str, stable_namespace: str, module: ModuleType, library_name: str
    ) -> None:
        """Register a stable alias for a dynamic module in sys.modules.

        Args:
            dynamic_module_name: Original dynamic module name
            stable_namespace: Stable namespace to alias to
            module: The loaded module
            library_name: Name of the library
        """
        # Update our mapping
        self._dynamic_to_stable_module_mapping[dynamic_module_name] = stable_namespace
        self._stable_to_dynamic_module_mapping[stable_namespace] = dynamic_module_name

        # Track library-to-modules mapping for bulk cleanup
        library_key = library_name
        if library_key not in self._library_to_stable_modules:
            self._library_to_stable_modules[library_key] = set()
        self._library_to_stable_modules[library_key].add(stable_namespace)

        # Register the stable alias in sys.modules
        sys.modules[stable_namespace] = module

        details = f"Registered stable alias: {stable_namespace} -> {dynamic_module_name} (library: {library_key})"
        logger.debug(details)

    def _unregister_stable_module_alias(self, dynamic_module_name: str) -> None:
        """Unregister a stable alias for a dynamic module during hot reload.

        Args:
            dynamic_module_name: Original dynamic module name
        """
        if dynamic_module_name in self._dynamic_to_stable_module_mapping:
            stable_namespace = self._dynamic_to_stable_module_mapping[dynamic_module_name]

            # Remove from sys.modules if it exists
            if stable_namespace in sys.modules:
                del sys.modules[stable_namespace]

            # Remove from library tracking
            for library_modules in self._library_to_stable_modules.values():
                library_modules.discard(stable_namespace)

            # Remove from our mappings
            del self._dynamic_to_stable_module_mapping[dynamic_module_name]
            del self._stable_to_dynamic_module_mapping[stable_namespace]

            details = f"Unregistered stable alias: {stable_namespace}"
            logger.debug(details)

    def _unregister_all_stable_module_aliases_for_library(self, library_name: str) -> None:
        """Unregister all stable module aliases for a library during library unload/reload.

        Args:
            library_name: Name of the library to clean up
        """
        library_key = library_name
        if library_key not in self._library_to_stable_modules:
            return

        stable_namespaces = self._library_to_stable_modules[library_key].copy()
        details = f"Unregistering {len(stable_namespaces)} stable aliases for library: {library_name}"
        logger.debug(details)

        for stable_namespace in stable_namespaces:
            # Remove from sys.modules if it exists
            if stable_namespace in sys.modules:
                del sys.modules[stable_namespace]

            # Find and remove from dynamic mapping
            dynamic_module_name = self._stable_to_dynamic_module_mapping.get(stable_namespace)
            if dynamic_module_name:
                self._dynamic_to_stable_module_mapping.pop(dynamic_module_name, None)
            self._stable_to_dynamic_module_mapping.pop(stable_namespace, None)

        # Clear the library's module set
        del self._library_to_stable_modules[library_key]
        details = f"Completed cleanup of stable aliases for library: '{library_name}'."
        logger.debug(details)

    def get_stable_namespace_for_dynamic_module(self, dynamic_module_name: str) -> str | None:
        """Get the stable namespace for a dynamic module name.

        This method is used during workflow serialization to convert dynamic module names
        (like "gtn_dynamic_module_image_to_video_py_123456789") to stable namespace imports
        (like "griptape_nodes.node_libraries.runwayml_library.image_to_video").

        Args:
            dynamic_module_name: The dynamic module name to look up

        Returns:
            The stable namespace string, or None if not found

        Example:
            >>> manager.get_stable_namespace_for_dynamic_module("gtn_dynamic_module_image_to_video_py_123456789")
            "griptape_nodes.node_libraries.runwayml_library.image_to_video"
        """
        return self._dynamic_to_stable_module_mapping.get(dynamic_module_name)

    def is_dynamic_module(self, module_name: str) -> bool:
        """Check if a module name represents a dynamically loaded module.

        Args:
            module_name: The module name to check

        Returns:
            True if this is a dynamic module name, False otherwise

        Example:
            >>> manager.is_dynamic_module("gtn_dynamic_module_image_to_video_py_123456789")
            True
            >>> manager.is_dynamic_module("griptape.artifacts")
            False
        """
        return module_name.startswith("gtn_dynamic_module_")

    def _load_module_from_file(self, file_path: Path | str, library_name: str) -> ModuleType:
        """Dynamically load a module from a Python file with support for hot reloading.

        Args:
            file_path: Path to the Python file
            library_name: Name of the library

        Returns:
            The loaded module

        Raises:
            ImportError: If the module cannot be imported
        """
        # Ensure file_path is a Path object
        file_path = Path(file_path)

        # Generate a unique module name
        module_name = f"gtn_dynamic_module_{file_path.name.replace('.', '_')}_{hash(str(file_path))}"

        # Create stable namespace
        stable_namespace = self._create_stable_namespace(library_name, file_path)

        # Check if this module is already loaded
        if module_name in sys.modules:
            # For dynamically loaded modules, we need to re-create the module
            # with a fresh spec rather than using importlib.reload

            # Unregister old stable alias
            self._unregister_stable_module_alias(module_name)

            # Remove the old module from sys.modules
            old_module = sys.modules.pop(module_name)

            # Create a fresh spec and module
            spec = importlib.util.spec_from_file_location(module_name, file_path)
            if spec is None or spec.loader is None:
                msg = f"Could not load module specification from {file_path}"
                raise ImportError(msg)

            module = importlib.util.module_from_spec(spec)
            sys.modules[module_name] = module

            try:
                # Execute the module with the new code
                spec.loader.exec_module(module)
                # Register new stable alias
                self._register_stable_module_alias(module_name, stable_namespace, module, library_name)
                details = f"Hot reloaded module: {module_name} from {file_path}"
                logger.debug(details)
            except Exception as e:
                # Restore the old module in case of failure
                sys.modules[module_name] = old_module
                msg = f"Error reloading module {module_name} from {file_path}: {e}"
                raise ImportError(msg) from e

        # Load it for the first time
        else:
            # Load the module specification
            spec = importlib.util.spec_from_file_location(module_name, file_path)
            if spec is None or spec.loader is None:
                msg = f"Could not load module specification from {file_path}"
                raise ImportError(msg)

            # Create the module
            module = importlib.util.module_from_spec(spec)

            # Add to sys.modules to handle recursive imports
            sys.modules[module_name] = module

            # Execute the module
            try:
                spec.loader.exec_module(module)
                # Register stable alias
                self._register_stable_module_alias(module_name, stable_namespace, module, library_name)
            except Exception as err:
                msg = f"Module at '{file_path}' failed to load with error: {err}"
                raise ImportError(msg) from err

        return module

    def _load_class_from_file(self, file_path: Path | str, class_name: str, library_name: str) -> type[BaseNode]:
        """Dynamically load a class from a Python file with support for hot reloading.

        Args:
            file_path: Path to the Python file
            class_name: Name of the class to load
            library_name: Name of the library

        Returns:
            The loaded class

        Raises:
            ImportError: If the module cannot be imported
            AttributeError: If the class doesn't exist in the module
            TypeError: If the loaded class isn't a BaseNode-derived class
        """
        try:
            module = self._load_module_from_file(file_path, library_name)
        except ImportError as err:
            msg = f"Attempted to load class '{class_name}'. Error: {err}"
            raise ImportError(msg) from err

        # Get the class
        try:
            node_class = getattr(module, class_name)
        except AttributeError as err:
            msg = f"Class '{class_name}' not found in module '{file_path}'"
            raise AttributeError(msg) from err

        # Verify it's a BaseNode subclass
        if not issubclass(node_class, BaseNode):
            msg = f"'{class_name}' must inherit from BaseNode"
            raise TypeError(msg)

        return node_class

    def load_all_libraries_from_config(self) -> None:
        # Comment out lines 1503-1545 and call the _load libraries from provenance system to test the other functionality.

        # Load metadata for all libraries to determine which ones can be safely loaded
        metadata_request = LoadMetadataForAllLibrariesRequest()
        metadata_result = self.load_metadata_for_all_libraries_request(metadata_request)

        # Check if metadata loading succeeded
        if not isinstance(metadata_result, LoadMetadataForAllLibrariesResultSuccess):
            logger.error("Failed to load metadata for all libraries, skipping library registration")
            return

        # Record all failed libraries in our tracking immediately
        for failed_library in metadata_result.failed_libraries:
            self._library_file_path_to_info[failed_library.library_path] = LibraryManager.LibraryInfo(
                library_path=failed_library.library_path,
                library_name=failed_library.library_name,
                status=failed_library.status,
                problems=failed_library.problems,
            )

        # Use metadata results to selectively load libraries
        user_libraries_section = "app_events.on_app_initialization_complete.libraries_to_register"

        # Load libraries that had successful metadata loading
        for library_result in metadata_result.successful_libraries:
            if library_result.library_schema.name == LibraryManager.SANDBOX_LIBRARY_NAME:
                # Handle sandbox library - use the schema we already have
                self._attempt_generate_sandbox_library_from_schema(
                    library_schema=library_result.library_schema, sandbox_directory=library_result.file_path
                )
            else:
                # Handle config-based library - register it directly using the file path
                register_request = RegisterLibraryFromFileRequest(
                    file_path=library_result.file_path, load_as_default_library=False
                )
                register_result = self.register_library_from_file_request(register_request)
                if isinstance(register_result, RegisterLibraryFromFileResultFailure):
                    # Registration failed - the failure info is already recorded in _library_file_path_to_info
                    # by register_library_from_file_request, so we just log it here for visibility
                    logger.warning(f"Failed to register library from {library_result.file_path}")  # noqa: G004

        # Print 'em all pretty
        self.print_library_load_status()

        # Remove any missing libraries AFTER we've printed them for the user.
        user_libraries_section = "app_events.on_app_initialization_complete.libraries_to_register"
        self._remove_missing_libraries_from_config(config_category=user_libraries_section)

    def on_app_initialization_complete(self, _payload: AppInitializationComplete) -> None:
        GriptapeNodes.EngineIdentityManager().initialize_engine_id()
        GriptapeNodes.SessionManager().get_saved_session_id()

        # App just got init'd. See if there are library JSONs to load!
        self.load_all_libraries_from_config()

        # We have to load all libraries before we attempt to load workflows.

        # Load workflows specified by libraries.
        library_workflow_files_to_register = []
        library_result = self.on_list_registered_libraries_request(ListRegisteredLibrariesRequest())
        if isinstance(library_result, ListRegisteredLibrariesResultSuccess):
            for library_name in library_result.libraries:
                try:
                    library = LibraryRegistry.get_library(name=library_name)
                except KeyError:
                    # Skip it.
                    logger.error("Could not find library '%s'", library_name)
                    continue
                library_data = library.get_library_data()
                if library_data.workflows:
                    # Prepend the library's JSON path to the list, as the workflows are stored
                    # relative to it.
                    # Find the library info with that name.
                    for library_info in self._library_file_path_to_info.values():
                        if library_info.library_name == library_name:
                            library_path = Path(library_info.library_path)
                            base_dir = library_path.parent.absolute()
                            # Add the directory to the Python path to allow for relative imports.
                            sys.path.insert(0, str(base_dir))
                            for workflow in library_data.workflows:
                                final_workflow_path = base_dir / workflow
                                library_workflow_files_to_register.append(str(final_workflow_path))
                            # WE DONE HERE (at least, for this library).
                            break
        # This will (attempts to) load all workflows specified by LIBRARIES. User workflows are loaded later.
        GriptapeNodes.WorkflowManager().register_list_of_workflows(library_workflow_files_to_register)

        # Go tell the Workflow Manager that it's turn is now.
        GriptapeNodes.WorkflowManager().on_libraries_initialization_complete()

<<<<<<< HEAD
    def _load_libraries_from_provenance_system(self) -> None:
        """Load libraries using the new provenance-based system with FSM.

        This method converts libraries_to_register entries into LibraryProvenanceLocalFile
        objects and processes them through the LibraryDirectory and LibraryLifecycleFSM systems.
        """
        # Get config manager
        config_mgr = GriptapeNodes.ConfigManager()

        # Get the current libraries_to_register list
        user_libraries_section = "app_events.on_app_initialization_complete.libraries_to_register"
        libraries_to_register: list[str] = config_mgr.get_config_value(user_libraries_section)

        if not libraries_to_register:
            logger.info("No libraries to register from config")
            return

        # Convert string paths to LibraryProvenanceLocalFile objects
        for library_path in libraries_to_register:
            # Skip non-JSON files for now (requirement specifiers will need different handling)
            if not library_path.endswith(".json"):
                logger.debug("Skipping non-JSON library path: %s", library_path)
                continue

            # Create provenance object
            provenance = LibraryProvenanceLocalFile(file_path=library_path)

            # Add to directory as user candidate (defaults to active=True)
            # This automatically creates FSM and runs evaluation
            self._library_directory.add_user_candidate(provenance)

            logger.debug("Added library provenance: %s", provenance.get_display_name())

        # Get all candidates for evaluation
        all_candidates = self._library_directory.get_all_candidates()

        logger.info("Evaluated %d library candidates through FSM lifecycle", len(all_candidates))

        # Report on conflicts found
        self._report_library_name_conflicts()

        # Get candidates that are ready for installation
        installable_candidates = self._library_directory.get_installable_candidates()

        # Log any skipped libraries
        active_candidates = self._library_directory.get_active_candidates()
        for candidate in active_candidates:
            if candidate not in installable_candidates:
                blockers = self._library_directory.get_installation_blockers(candidate.provenance)
                if blockers:
                    blocker_messages = [blocker.message for blocker in blockers]
                    combined_message = "; ".join(blocker_messages)
                    logger.info("Skipping library '%s' - %s", candidate.provenance.get_display_name(), combined_message)

        logger.info("Installing and loading %d installable library candidates", len(installable_candidates))

        # Process installable candidates through installation and loading
        for candidate in installable_candidates:
            if self._library_directory.install_library(candidate.provenance):
                self._library_directory.load_library(candidate.provenance)

    def _report_library_name_conflicts(self) -> None:
        """Report on library name conflicts found during evaluation."""
        conflicting_names = self._library_directory.get_all_conflicting_library_names()
        for library_name in conflicting_names:
            conflicting_provenances = self._library_directory.get_conflicting_provenances(library_name)
            logger.warning(
                "Library name conflict detected for '%s' across %d libraries: %s",
                library_name,
                len(conflicting_provenances),
                [p.get_display_name() for p in conflicting_provenances],
            )
=======
        # Print the engine ready message
        engine_version_request = GetEngineVersionRequest()
        engine_version_result = GriptapeNodes.get_instance().handle_engine_version_request(engine_version_request)
        if isinstance(engine_version_result, GetEngineVersionResultSuccess):
            engine_version = (
                f"v{engine_version_result.major}.{engine_version_result.minor}.{engine_version_result.patch}"
            )
        else:
            engine_version = "<UNKNOWN ENGINE VERSION>"

        # Get current session ID
        session_id = GriptapeNodes.get_session_id()
        session_info = f" | Session: {session_id[:8]}..." if session_id else " | No Session"

        nodes_app_url = os.getenv("GRIPTAPE_NODES_UI_BASE_URL", "https://nodes.griptape.ai")
        message = Panel(
            Align.center(
                f"[bold green]Engine is ready to receive events[/bold green]\n"
                f"[bold blue]Return to: [link={nodes_app_url}]{nodes_app_url}[/link] to access the Workflow Editor[/bold blue]",
                vertical="middle",
            ),
            title="🚀 Griptape Nodes Engine Started",
            subtitle=f"[green]{engine_version}{session_info}[/green]",
            border_style="green",
            padding=(1, 4),
        )
        console.print(message)
>>>>>>> 22f210d8

    def _load_advanced_library_module(
        self,
        library_data: LibrarySchema,
        base_dir: Path,
    ) -> AdvancedNodeLibrary | None:
        """Load the advanced library module and return an instance.

        Args:
            library_data: The library schema data
            base_dir: Base directory containing the library files

        Returns:
            An instance of the AdvancedNodeLibrary class from the module, or None if not specified

        Raises:
            ImportError: If the module cannot be loaded
            AttributeError: If no AdvancedNodeLibrary subclass is found
            TypeError: If the found class cannot be instantiated
        """
        from griptape_nodes.node_library.advanced_node_library import AdvancedNodeLibrary

        if not library_data.advanced_library_path:
            return None

        # Resolve relative path to absolute path
        advanced_library_module_path = Path(library_data.advanced_library_path)
        if not advanced_library_module_path.is_absolute():
            advanced_library_module_path = base_dir / advanced_library_module_path

        # Load the module (supports hot reloading)
        try:
            module = self._load_module_from_file(advanced_library_module_path, library_data.name)
        except Exception as err:
            msg = f"Failed to load Advanced Library module from '{advanced_library_module_path}': {err}"
            raise ImportError(msg) from err

        # Find an AdvancedNodeLibrary subclass in the module
        advanced_library_class = None
        for obj in vars(module).values():
            if (
                isinstance(obj, type)
                and issubclass(obj, AdvancedNodeLibrary)
                and obj is not AdvancedNodeLibrary
                and obj.__module__ == module.__name__
            ):
                advanced_library_class = obj
                break

        if not advanced_library_class:
            msg = f"No AdvancedNodeLibrary subclass found in Advanced Library module '{advanced_library_module_path}'"
            raise AttributeError(msg)

        # Create an instance
        try:
            advanced_library_instance = advanced_library_class()
        except Exception as err:
            msg = f"Failed to instantiate AdvancedNodeLibrary class '{advanced_library_class.__name__}': {err}"
            raise TypeError(msg) from err

        # Validate the instance
        if not isinstance(advanced_library_instance, AdvancedNodeLibrary):
            msg = f"Created instance is not an AdvancedNodeLibrary subclass: {type(advanced_library_instance)}"
            raise TypeError(msg)

        return advanced_library_instance

    def _attempt_load_nodes_from_library(  # noqa: PLR0913, PLR0912, PLR0915, C901
        self,
        library_data: LibrarySchema,
        library: Library,
        base_dir: Path,
        library_file_path: str,
        library_version: str | None,
        problems: list[str],
    ) -> LibraryManager.LibraryInfo:
        any_nodes_loaded_successfully = False

        # Check for version-based compatibility issues and add to problems
        version_issues = GriptapeNodes.VersionCompatibilityManager().check_library_version_compatibility(library_data)
        has_disqualifying_issues = False
        for issue in version_issues:
            problems.append(issue.message)
            if issue.severity == LibraryStatus.UNUSABLE:
                has_disqualifying_issues = True

        # Early exit if any version issues are disqualifying
        if has_disqualifying_issues:
            return LibraryManager.LibraryInfo(
                library_path=library_file_path,
                library_name=library_data.name,
                library_version=library_version,
                status=LibraryStatus.UNUSABLE,
                problems=problems,
            )

        # Call the before_library_nodes_loaded callback if available
        advanced_library = library.get_advanced_library()
        if advanced_library:
            try:
                advanced_library.before_library_nodes_loaded(library_data, library)
                details = f"Successfully called before_library_nodes_loaded callback for library '{library_data.name}'"
                logger.debug(details)
            except Exception as err:
                problem = f"Error calling before_library_nodes_loaded callback: {err}"
                problems.append(problem)
                details = (
                    f"Failed to call before_library_nodes_loaded callback for library '{library_data.name}': {err}"
                )
                logger.error(details)

        # Process each node in the metadata
        for node_definition in library_data.nodes:
            # Resolve relative path to absolute path
            node_file_path = Path(node_definition.file_path)
            if not node_file_path.is_absolute():
                node_file_path = base_dir / node_file_path

            try:
                # Dynamically load the module containing the node class
                node_class = self._load_class_from_file(node_file_path, node_definition.class_name, library_data.name)
            except Exception as err:
                problems.append(
                    f"Failed to load node '{node_definition.class_name}' from '{node_file_path}' with error: {err}"
                )
                details = f"Attempted to load node '{node_definition.class_name}' from '{node_file_path}'. Failed because an exception occurred: {err}"
                logger.error(details)
                continue  # SKIP IT

            try:
                # Register the node type with the library
                forensics_string = library.register_new_node_type(node_class, metadata=node_definition.metadata)
                if forensics_string is not None:
                    problems.append(forensics_string)
            except Exception as err:
                problems.append(
                    f"Failed to register node '{node_definition.class_name}' from '{node_file_path}' with error: {err}"
                )
                details = f"Attempted to load node '{node_definition.class_name}' from '{node_file_path}'. Failed because an exception occurred: {err}"
                logger.error(details)
                continue  # SKIP IT

            # If we got here, at least one node came in.
            any_nodes_loaded_successfully = True

        # Call the after_library_nodes_loaded callback if available
        if advanced_library:
            try:
                advanced_library.after_library_nodes_loaded(library_data, library)
                details = f"Successfully called after_library_nodes_loaded callback for library '{library_data.name}'"
                logger.debug(details)
            except Exception as err:
                problem = f"Error calling after_library_nodes_loaded callback: {err}"
                problems.append(problem)
                details = f"Failed to call after_library_nodes_loaded callback for library '{library_data.name}': {err}"
                logger.error(details)

        # Create a LibraryInfo object based on load successes and problem count.
        if not any_nodes_loaded_successfully:
            status = LibraryStatus.UNUSABLE
        elif problems:
            # Success, but errors.
            status = LibraryStatus.FLAWED
        else:
            # Flawless victory.
            status = LibraryStatus.GOOD

        # Create a LibraryInfo object based on load successes and problem count.
        return LibraryManager.LibraryInfo(
            library_path=library_file_path,
            library_name=library_data.name,
            library_version=library_version,
            status=status,
            problems=problems,
        )

    def _attempt_generate_sandbox_library_from_schema(
        self, library_schema: LibrarySchema, sandbox_directory: str
    ) -> None:
        """Generate sandbox library using an existing schema, loading actual node classes."""
        sandbox_library_dir = Path(sandbox_directory)
        sandbox_library_dir_as_posix = sandbox_library_dir.as_posix()

        problems = []

        # Get the file paths from the schema's node definitions to load actual classes
        actual_node_definitions = []
        for node_def in library_schema.nodes:
            candidate_path = Path(node_def.file_path)
            try:
                module = self._load_module_from_file(candidate_path, LibraryManager.SANDBOX_LIBRARY_NAME)
            except Exception as err:
                problems.append(f"Could not load module in sandbox library '{candidate_path}': {err}")
                details = f"Attempted to load module in sandbox library '{candidate_path}'. Failed because an exception occurred: {err}."
                logger.warning(details)
                continue  # SKIP IT

            # Peek inside for any BaseNodes.
            for class_name, obj in vars(module).items():
                if (
                    isinstance(obj, type)
                    and issubclass(obj, BaseNode)
                    and type(obj) is not BaseNode
                    and obj.__module__ == module.__name__
                ):
                    details = f"Found node '{class_name}' in sandbox library '{candidate_path}'."
                    logger.debug(details)

                    # Get metadata from class attributes if they exist, otherwise use defaults
                    node_icon = getattr(obj, "ICON", "square-dashed")
                    node_description = getattr(
                        obj, "DESCRIPTION", f"'{class_name}' (loaded from the {LibraryManager.SANDBOX_LIBRARY_NAME})."
                    )
                    node_color = getattr(obj, "COLOR", None)

                    node_metadata = NodeMetadata(
                        category="Griptape Nodes Sandbox",
                        description=node_description,
                        display_name=class_name,
                        icon=node_icon,
                        color=node_color,
                    )
                    node_definition = NodeDefinition(
                        class_name=class_name,
                        file_path=str(candidate_path),
                        metadata=node_metadata,
                    )
                    actual_node_definitions.append(node_definition)

        if not actual_node_definitions:
            logger.info("No nodes found in sandbox library '%s'. Skipping.", sandbox_library_dir)
            return

        # Use the existing schema but replace nodes with actual discovered ones
        library_data = LibrarySchema(
            name=library_schema.name,
            library_schema_version=library_schema.library_schema_version,
            metadata=library_schema.metadata,
            categories=library_schema.categories,
            nodes=actual_node_definitions,
        )

        # Register the library.
        # Create or get the library
        try:
            # Try to create a new library
            library = LibraryRegistry.generate_new_library(
                library_data=library_data,
                mark_as_default_library=True,
            )

        except KeyError as err:
            # Library already exists
            self._library_file_path_to_info[sandbox_library_dir_as_posix] = LibraryManager.LibraryInfo(
                library_path=sandbox_library_dir_as_posix,
                library_name=library_data.name,
                library_version=library_data.metadata.library_version,
                status=LibraryStatus.UNUSABLE,
                problems=[
                    "Failed because a library with this name was already registered. Check the Settings to ensure duplicate libraries are not being loaded."
                ],
            )

            details = f"Attempted to load Library JSON file from '{sandbox_library_dir}'. Failed because a Library '{library_data.name}' already exists. Error: {err}."
            logger.error(details)
            return

        # Load nodes into the library
        library_load_results = self._attempt_load_nodes_from_library(
            library_data=library_data,
            library=library,
            base_dir=sandbox_library_dir,
            library_file_path=sandbox_library_dir_as_posix,
            library_version=library_data.metadata.library_version,
            problems=problems,
        )
        self._library_file_path_to_info[sandbox_library_dir_as_posix] = library_load_results

    def _find_files_in_dir(self, directory: Path, extension: str) -> list[Path]:
        ret_val = []
        for root, _, files_found in os.walk(directory):
            for file in files_found:
                if file.endswith(extension):
                    file_path = Path(root) / file
                    ret_val.append(file_path)
        return ret_val

    def _load_libraries_from_config_category(self, config_category: str, *, load_as_default_library: bool) -> None:
        config_mgr = GriptapeNodes.ConfigManager()
        libraries_to_register_category: list[str] = config_mgr.get_config_value(config_category)

        if libraries_to_register_category is not None:
            for library_to_register in libraries_to_register_category:
                if library_to_register:
                    if library_to_register.endswith(".json"):
                        library_load_request = RegisterLibraryFromFileRequest(
                            file_path=library_to_register,
                            load_as_default_library=load_as_default_library,
                        )
                    else:
                        library_load_request = RegisterLibraryFromRequirementSpecifierRequest(
                            requirement_specifier=library_to_register
                        )
                    GriptapeNodes.handle_request(library_load_request)

    def _remove_missing_libraries_from_config(self, config_category: str) -> None:
        # Now remove all libraries that were missing from the user's config.
        config_mgr = GriptapeNodes.ConfigManager()
        libraries_to_register_category = config_mgr.get_config_value(config_category)

        paths_to_remove = set()
        for library_path, library_info in self._library_file_path_to_info.items():
            if library_info.status == LibraryStatus.MISSING:
                # Remove this file path from the config.
                paths_to_remove.add(library_path.lower())

        if paths_to_remove and libraries_to_register_category:
            libraries_to_register_category = [
                library for library in libraries_to_register_category if library.lower() not in paths_to_remove
            ]
            config_mgr.set_config_value(config_category, libraries_to_register_category)

    def reload_all_libraries_request(self, request: ReloadAllLibrariesRequest) -> ResultPayload:  # noqa: ARG002
        # Start with a clean slate.
        clear_all_request = ClearAllObjectStateRequest(i_know_what_im_doing=True)
        clear_all_result = GriptapeNodes.handle_request(clear_all_request)
        if not clear_all_result.succeeded():
            details = "Failed to clear the existing object state when preparing to reload all libraries."
            logger.error(details)
            return ReloadAllLibrariesResultFailure()

        # Unload all libraries now.
        all_libraries_request = ListRegisteredLibrariesRequest()
        all_libraries_result = GriptapeNodes.handle_request(all_libraries_request)
        if not isinstance(all_libraries_result, ListRegisteredLibrariesResultSuccess):
            details = "When preparing to reload all libraries, failed to get registered libraries."
            logger.error(details)
            return ReloadAllLibrariesResultFailure()

        for library_name in all_libraries_result.libraries:
            unload_library_request = UnloadLibraryFromRegistryRequest(library_name=library_name)
            unload_library_result = GriptapeNodes.handle_request(unload_library_request)
            if not unload_library_result.succeeded():
                details = f"When preparing to reload all libraries, failed to unload library '{library_name}'."
                logger.error(details)
                return ReloadAllLibrariesResultFailure()

        # Load (or reload, which should trigger a hot reload) all libraries
        self.load_all_libraries_from_config()

        details = (
            "Successfully reloaded all libraries. All object state was cleared and previous libraries were unloaded."
        )
        logger.info(details)
        return ReloadAllLibrariesResultSuccess()<|MERGE_RESOLUTION|>--- conflicted
+++ resolved
@@ -1591,80 +1591,6 @@
         # Go tell the Workflow Manager that it's turn is now.
         GriptapeNodes.WorkflowManager().on_libraries_initialization_complete()
 
-<<<<<<< HEAD
-    def _load_libraries_from_provenance_system(self) -> None:
-        """Load libraries using the new provenance-based system with FSM.
-
-        This method converts libraries_to_register entries into LibraryProvenanceLocalFile
-        objects and processes them through the LibraryDirectory and LibraryLifecycleFSM systems.
-        """
-        # Get config manager
-        config_mgr = GriptapeNodes.ConfigManager()
-
-        # Get the current libraries_to_register list
-        user_libraries_section = "app_events.on_app_initialization_complete.libraries_to_register"
-        libraries_to_register: list[str] = config_mgr.get_config_value(user_libraries_section)
-
-        if not libraries_to_register:
-            logger.info("No libraries to register from config")
-            return
-
-        # Convert string paths to LibraryProvenanceLocalFile objects
-        for library_path in libraries_to_register:
-            # Skip non-JSON files for now (requirement specifiers will need different handling)
-            if not library_path.endswith(".json"):
-                logger.debug("Skipping non-JSON library path: %s", library_path)
-                continue
-
-            # Create provenance object
-            provenance = LibraryProvenanceLocalFile(file_path=library_path)
-
-            # Add to directory as user candidate (defaults to active=True)
-            # This automatically creates FSM and runs evaluation
-            self._library_directory.add_user_candidate(provenance)
-
-            logger.debug("Added library provenance: %s", provenance.get_display_name())
-
-        # Get all candidates for evaluation
-        all_candidates = self._library_directory.get_all_candidates()
-
-        logger.info("Evaluated %d library candidates through FSM lifecycle", len(all_candidates))
-
-        # Report on conflicts found
-        self._report_library_name_conflicts()
-
-        # Get candidates that are ready for installation
-        installable_candidates = self._library_directory.get_installable_candidates()
-
-        # Log any skipped libraries
-        active_candidates = self._library_directory.get_active_candidates()
-        for candidate in active_candidates:
-            if candidate not in installable_candidates:
-                blockers = self._library_directory.get_installation_blockers(candidate.provenance)
-                if blockers:
-                    blocker_messages = [blocker.message for blocker in blockers]
-                    combined_message = "; ".join(blocker_messages)
-                    logger.info("Skipping library '%s' - %s", candidate.provenance.get_display_name(), combined_message)
-
-        logger.info("Installing and loading %d installable library candidates", len(installable_candidates))
-
-        # Process installable candidates through installation and loading
-        for candidate in installable_candidates:
-            if self._library_directory.install_library(candidate.provenance):
-                self._library_directory.load_library(candidate.provenance)
-
-    def _report_library_name_conflicts(self) -> None:
-        """Report on library name conflicts found during evaluation."""
-        conflicting_names = self._library_directory.get_all_conflicting_library_names()
-        for library_name in conflicting_names:
-            conflicting_provenances = self._library_directory.get_conflicting_provenances(library_name)
-            logger.warning(
-                "Library name conflict detected for '%s' across %d libraries: %s",
-                library_name,
-                len(conflicting_provenances),
-                [p.get_display_name() for p in conflicting_provenances],
-            )
-=======
         # Print the engine ready message
         engine_version_request = GetEngineVersionRequest()
         engine_version_result = GriptapeNodes.get_instance().handle_engine_version_request(engine_version_request)
@@ -1692,7 +1618,79 @@
             padding=(1, 4),
         )
         console.print(message)
->>>>>>> 22f210d8
+
+    def _load_libraries_from_provenance_system(self) -> None:
+        """Load libraries using the new provenance-based system with FSM.
+
+        This method converts libraries_to_register entries into LibraryProvenanceLocalFile
+        objects and processes them through the LibraryDirectory and LibraryLifecycleFSM systems.
+        """
+        # Get config manager
+        config_mgr = GriptapeNodes.ConfigManager()
+
+        # Get the current libraries_to_register list
+        user_libraries_section = "app_events.on_app_initialization_complete.libraries_to_register"
+        libraries_to_register: list[str] = config_mgr.get_config_value(user_libraries_section)
+
+        if not libraries_to_register:
+            logger.info("No libraries to register from config")
+            return
+
+        # Convert string paths to LibraryProvenanceLocalFile objects
+        for library_path in libraries_to_register:
+            # Skip non-JSON files for now (requirement specifiers will need different handling)
+            if not library_path.endswith(".json"):
+                logger.debug("Skipping non-JSON library path: %s", library_path)
+                continue
+
+            # Create provenance object
+            provenance = LibraryProvenanceLocalFile(file_path=library_path)
+
+            # Add to directory as user candidate (defaults to active=True)
+            # This automatically creates FSM and runs evaluation
+            self._library_directory.add_user_candidate(provenance)
+
+            logger.debug("Added library provenance: %s", provenance.get_display_name())
+
+        # Get all candidates for evaluation
+        all_candidates = self._library_directory.get_all_candidates()
+
+        logger.info("Evaluated %d library candidates through FSM lifecycle", len(all_candidates))
+
+        # Report on conflicts found
+        self._report_library_name_conflicts()
+
+        # Get candidates that are ready for installation
+        installable_candidates = self._library_directory.get_installable_candidates()
+
+        # Log any skipped libraries
+        active_candidates = self._library_directory.get_active_candidates()
+        for candidate in active_candidates:
+            if candidate not in installable_candidates:
+                blockers = self._library_directory.get_installation_blockers(candidate.provenance)
+                if blockers:
+                    blocker_messages = [blocker.message for blocker in blockers]
+                    combined_message = "; ".join(blocker_messages)
+                    logger.info("Skipping library '%s' - %s", candidate.provenance.get_display_name(), combined_message)
+
+        logger.info("Installing and loading %d installable library candidates", len(installable_candidates))
+
+        # Process installable candidates through installation and loading
+        for candidate in installable_candidates:
+            if self._library_directory.install_library(candidate.provenance):
+                self._library_directory.load_library(candidate.provenance)
+
+    def _report_library_name_conflicts(self) -> None:
+        """Report on library name conflicts found during evaluation."""
+        conflicting_names = self._library_directory.get_all_conflicting_library_names()
+        for library_name in conflicting_names:
+            conflicting_provenances = self._library_directory.get_conflicting_provenances(library_name)
+            logger.warning(
+                "Library name conflict detected for '%s' across %d libraries: %s",
+                library_name,
+                len(conflicting_provenances),
+                [p.get_display_name() for p in conflicting_provenances],
+            )
 
     def _load_advanced_library_module(
         self,
