from __future__ import annotations

import asyncio
import inspect
import threading
from collections import defaultdict
from dataclasses import fields
from typing import TYPE_CHECKING, Any, cast

from asyncio_thread_runner import ThreadRunner
from typing_extensions import TypedDict, TypeVar

from griptape_nodes.exe_types.node_types import BaseNode
from griptape_nodes.retained_mode.events.base_events import (
    AppPayload,
<<<<<<< HEAD
    BaseEvent,
    EventRequest,
    EventResultFailure,
    EventResultSuccess,
    FlushParameterChangesRequest,
    FlushParameterChangesResultSuccess,
    ProgressEvent,
=======
    EventResultFailure,
    EventResultSuccess,
>>>>>>> 4b304e16
    RequestPayload,
    ResultPayload,
)
from griptape_nodes.utils.async_utils import call_function

if TYPE_CHECKING:
    import types
    from collections.abc import Awaitable, Callable


RP = TypeVar("RP", bound=RequestPayload, default=RequestPayload)
AP = TypeVar("AP", bound=AppPayload, default=AppPayload)

# Result types that should NOT trigger a flush request.
#
# Add result types to this set if they should never trigger a flush (typically because they ARE
# the flush operation itself, or other internal operations that don't modify workflow state).
RESULT_TYPES_THAT_SKIP_FLUSH = {}


class ResultContext(TypedDict, total=False):
    response_topic: str | None
    request_id: str | None


class EventManager:
    def __init__(self) -> None:
        # Dictionary to store the SPECIFIC manager for each request type
        self._request_type_to_manager: dict[type[RequestPayload], Callable] = defaultdict(list)  # pyright: ignore[reportAttributeAccessIssue]
        # Dictionary to store ALL SUBSCRIBERS to app events.
        self._app_event_listeners: dict[type[AppPayload], set[Callable]] = {}
        # Event queue for publishing events
        self._event_queue: asyncio.Queue | None = None
        # Keep track of which thread the event loop runs on
        self._loop_thread_id: int | None = None
        # Keep a reference to the event loop for thread-safe operations
        self._event_loop: asyncio.AbstractEventLoop | None = None
        # Counter for event suppression context managers
        self._suppress_events_count: int = 0
        # Event types to suppress during event suppression
        self._events_to_suppress: list[str] = []

    @property
    def event_queue(self) -> asyncio.Queue:
        if self._event_queue is None:
            msg = "Event queue has not been initialized. Please call 'initialize_queue' with an asyncio.Queue instance before accessing the event queue."
            raise ValueError(msg)
        return self._event_queue

<<<<<<< HEAD
    def clear_flush_in_queue(self) -> None:
        self._flush_in_queue = False

    def should_suppress_event(self, event: BaseEvent | ProgressEvent) -> bool:
        """Check if events should be suppressed from being sent to websockets."""
        if self._suppress_events_count <= 0:
            return False
        event_type_name = type(event).__name__
        return event_type_name in self._events_to_suppress

    def clear_event_suppression(self) -> None:
        self._suppress_events_count = 0
        self._events_to_suppress.clear()

=======
>>>>>>> 4b304e16
    def initialize_queue(self, queue: asyncio.Queue | None = None) -> None:
        """Set the event queue for this manager.

        Args:
            queue: The asyncio.Queue to use for events, or None to clear
        """
        if queue is not None:
            self._event_queue = queue
            # Track which thread the event loop is running on and store loop reference
            try:
                self._event_loop = asyncio.get_running_loop()
                self._loop_thread_id = threading.get_ident()
            except RuntimeError:
                self._event_loop = None
                self._loop_thread_id = None
        else:
            try:
                self._event_queue = asyncio.Queue()
                self._event_loop = asyncio.get_running_loop()
                self._loop_thread_id = threading.get_ident()
            except RuntimeError:
                # Defer queue creation until we're in an event loop
                self._event_queue = None
                self._event_loop = None
                self._loop_thread_id = None

    def _is_cross_thread_call(self) -> bool:
        """Check if the current call is from a different thread than the event loop.

        Returns:
            True if we're on a different thread and need thread-safe operations
        """
        current_thread_id = threading.get_ident()
        return (
            self._loop_thread_id is not None
            and current_thread_id != self._loop_thread_id
            and self._event_loop is not None
        )

    def put_event(self, event: Any) -> None:
        """Put event into async queue from sync context (non-blocking).

        Automatically detects if we're in a different thread and uses thread-safe operations.

        Args:
            event: The event to publish to the queue
        """
        if self._event_queue is None:
            return

        if self._is_cross_thread_call() and self._event_loop is not None:
            # We're in a different thread from the event loop, use thread-safe method
            # _is_cross_thread_call() guarantees _event_loop is not None
            self._event_loop.call_soon_threadsafe(self._event_queue.put_nowait, event)
        else:
            # We're on the same thread as the event loop or no loop thread tracked, use direct method
            self._event_queue.put_nowait(event)

    async def aput_event(self, event: Any) -> None:
        """Put event into async queue from async context.

        Automatically detects if we're in a different thread and uses thread-safe operations.

        Args:
            event: The event to publish to the queue
        """
        if self._event_queue is None:
            return

        if self._is_cross_thread_call() and self._event_loop is not None:
            # We're in a different thread from the event loop, use thread-safe method
            # _is_cross_thread_call() guarantees _event_loop is not None
            self._event_loop.call_soon_threadsafe(self._event_queue.put_nowait, event)
        else:
            # We're on the same thread as the event loop or no loop thread tracked, use async method
            await self._event_queue.put(event)

    def assign_manager_to_request_type(
        self,
        request_type: type[RP],
        callback: Callable[[RP], ResultPayload] | Callable[[RP], Awaitable[ResultPayload]],
    ) -> None:
        """Assign a manager to handle a request.

        Args:
            request_type: The type of request to assign the manager to
            callback: Function to be called when event occurs
        """
        existing_manager = self._request_type_to_manager.get(request_type)
        if existing_manager is not None:
            msg = f"Attempted to assign an event of type {request_type} to manager {callback.__name__}, but that request is already assigned to manager {existing_manager.__name__}."
            raise ValueError(msg)
        self._request_type_to_manager[request_type] = callback

    def remove_manager_from_request_type(self, request_type: type[RP]) -> None:
        """Unsubscribe the manager from the request of a specific type.

        Args:
            request_type: The type of request to unsubscribe from
        """
        if request_type in self._request_type_to_manager:
            del self._request_type_to_manager[request_type]

    def _handle_request_core(
        self,
        request: RP,
        callback_result: ResultPayload,
        *,
        context: ResultContext,
    ) -> EventResultSuccess | EventResultFailure:
        """Core logic for handling requests, shared between sync and async methods."""
        from griptape_nodes.retained_mode.griptape_nodes import GriptapeNodes

        operation_depth_mgr = GriptapeNodes.OperationDepthManager()
        workflow_mgr = GriptapeNodes.WorkflowManager()

        with operation_depth_mgr as depth_manager:
            # Now see if the WorkflowManager was asking us to squelch altered_workflow_state commands
            # This prevents situations like loading a workflow (which naturally alters the workflow state)
            # from coming in and immediately being flagged as being dirty.
            if workflow_mgr.should_squelch_workflow_altered():
                callback_result.altered_workflow_state = False

            retained_mode_str = None
            # If request_id exists, that means it's a direct request from the GUI (not internal), and should be echoed by retained mode.
            if depth_manager.is_top_level() and context.get("request_id") is not None:
                retained_mode_str = depth_manager.request_retained_mode_translation(request)

            # Some requests have fields marked as "omit_from_result" which should be removed from the request
            for field in fields(request):
                if field.metadata.get("omit_from_result", False):
                    setattr(request, field.name, None)
            if callback_result.succeeded():
                result_event = EventResultSuccess(
                    request=request,
                    request_id=context.get("request_id"),
                    result=callback_result,
                    retained_mode=retained_mode_str,
                    response_topic=context.get("response_topic"),
                )
            else:
                result_event = EventResultFailure(
                    request=request,
                    request_id=context.get("request_id"),
                    result=callback_result,
                    retained_mode=retained_mode_str,
                    response_topic=context.get("response_topic"),
                )

        return result_event

    async def ahandle_request(
        self,
        request: RP,
        *,
        result_context: ResultContext | None = None,
    ) -> EventResultSuccess | EventResultFailure:
        """Publish an event to the manager assigned to its type.

        Args:
            request: The request to handle
            result_context: The result context containing response_topic and request_id
        """
        from griptape_nodes.retained_mode.griptape_nodes import GriptapeNodes

        operation_depth_mgr = GriptapeNodes.OperationDepthManager()
        if result_context is None:
            result_context = ResultContext()

        # Notify the manager of the event type
        request_type = type(request)
        callback = self._request_type_to_manager.get(request_type)
        if not callback:
            msg = f"No manager found to handle request of type '{request_type.__name__}'."
            raise TypeError(msg)

        # Actually make the handler callback (support both sync and async):
        result_payload: ResultPayload = await call_function(callback, request)

        # Queue flush request for async context (unless result type should skip flush)
        with operation_depth_mgr:
            if type(result_payload) not in RESULT_TYPES_THAT_SKIP_FLUSH:
                self._flush_tracked_parameter_changes()

        return self._handle_request_core(
            request,
            cast("ResultPayload", result_payload),
            context=result_context,
        )

    def handle_request(
        self,
        request: RP,
        *,
        result_context: ResultContext | None = None,
    ) -> EventResultSuccess | EventResultFailure:
        """Publish an event to the manager assigned to its type (sync version).

        Args:
            request: The request to handle
            result_context: The result context containing response_topic and request_id
        """
        from griptape_nodes.retained_mode.griptape_nodes import GriptapeNodes

        operation_depth_mgr = GriptapeNodes.OperationDepthManager()
        if result_context is None:
            result_context = ResultContext()

        # Notify the manager of the event type
        request_type = type(request)
        callback = self._request_type_to_manager.get(request_type)
        if not callback:
            msg = f"No manager found to handle request of type '{request_type.__name__}'."
            raise TypeError(msg)

        # Support async callbacks for sync method ONLY if there is no running event loop
        if inspect.iscoroutinefunction(callback):
            try:
                asyncio.get_running_loop()
                with ThreadRunner() as runner:
                    result_payload: ResultPayload = runner.run(callback(request))
            except RuntimeError:
                # No event loop running, safe to use asyncio.run
                result_payload: ResultPayload = asyncio.run(callback(request))
        else:
            result_payload: ResultPayload = callback(request)

        # Queue flush request for sync context (unless result type should skip flush)
        with operation_depth_mgr:
            if type(result_payload) not in RESULT_TYPES_THAT_SKIP_FLUSH:
                self._flush_tracked_parameter_changes()

        return self._handle_request_core(
            request,
            cast("ResultPayload", result_payload),
            context=result_context,
        )

    def add_listener_to_app_event(
        self, app_event_type: type[AP], callback: Callable[[AP], None] | Callable[[AP], Awaitable[None]]
    ) -> None:
        listener_set = self._app_event_listeners.get(app_event_type)
        if listener_set is None:
            listener_set = set()
            self._app_event_listeners[app_event_type] = listener_set

        listener_set.add(callback)

    def remove_listener_for_app_event(
        self, app_event_type: type[AP], callback: Callable[[AP], None] | Callable[[AP], Awaitable[None]]
    ) -> None:
        listener_set = self._app_event_listeners[app_event_type]
        listener_set.remove(callback)

    async def broadcast_app_event(self, app_event: AP) -> None:
        app_event_type = type(app_event)
        if app_event_type in self._app_event_listeners:
            listener_set = self._app_event_listeners[app_event_type]

            async with asyncio.TaskGroup() as tg:
                for listener_callback in listener_set:
                    tg.create_task(call_function(listener_callback, app_event))

<<<<<<< HEAD

class EventSuppressionContext:
    """Context manager to suppress events from being sent to websockets.

    Use this to prevent internal operations (like deserialization/deletion of iteration flows)
    from sending events to the GUI while still allowing the operations to complete normally.
    """

    events_to_suppress: list[str]

    def __init__(self, manager: EventManager, events_to_suppress: list[str]):
        self.manager = manager
        self.events_to_suppress = events_to_suppress

    def __enter__(self) -> None:
        self.manager._suppress_events_count += 1
        self.manager._events_to_suppress.extend(self.events_to_suppress)

    def __exit__(
        self,
        exc_type: type[BaseException] | None,
        exc_value: BaseException | None,
        exc_traceback: types.TracebackType | None,
    ) -> None:
        self.manager._suppress_events_count -= 1
        for item in self.events_to_suppress:
            if item in self.manager._events_to_suppress:
                self.manager._events_to_suppress.remove(item)


class EventTranslationContext:
    """Context manager to translate node names in events from packaged to original names.

    Use this to make loop execution events reference the original nodes that the user placed,
    rather than the packaged node copies. This allows the UI to highlight the correct nodes
    during loop execution.
    """

    def __init__(self, manager: EventManager, node_name_mapping: dict[str, str]):
        """Initialize the event translation context.

        Args:
            manager: The EventManager to intercept events from
            node_name_mapping: Dict mapping packaged node names to original node names
        """
        self.manager = manager
        self.node_name_mapping = node_name_mapping
        self.original_put_event: Any = None

    def __enter__(self) -> None:
        """Enter the context and start translating events."""
        self.original_put_event = self.manager.put_event
        self.manager.put_event = self._translate_and_put  # type: ignore[method-assign]

    def __exit__(
        self,
        exc_type: type[BaseException] | None,
        exc_value: BaseException | None,
        exc_traceback: types.TracebackType | None,
    ) -> None:
        """Exit the context and restore original event sending."""
        self.manager.put_event = self.original_put_event  # type: ignore[method-assign]

    def _translate_and_put(self, event: Any) -> None:
        """Translate node names in events and put them in the queue.

        Args:
            event: The event to potentially translate and send
        """
        # Check if event has node_name attribute and needs translation
        if hasattr(event, "node_name"):
            node_name = event.node_name
            if node_name in self.node_name_mapping:
                # Create a copy of the event with the translated node name
                translated_event = self._copy_event_with_translated_name(event)
                self.original_put_event(translated_event)
                return

        # No translation needed, send as-is
        self.original_put_event(event)

    def _copy_event_with_translated_name(self, event: Any) -> Any:
        """Create a copy of an event with the node name translated to the original name.

        Args:
            event: The event to copy and translate

        Returns:
            A new event instance with the translated node name
        """
        # Get the original node name from the mapping
        node_name = event.node_name
        original_node_name = self.node_name_mapping[node_name]

        # Get the event class
        event_class = type(event)

        # Create a dict of all event attributes
        if hasattr(event, "model_dump"):
            event_dict = event.model_dump()
        elif hasattr(event, "__dict__"):
            event_dict = event.__dict__.copy()
        else:
            # Can't copy this event, return as-is
            return event

        # Replace the node name with the original name
        event_dict["node_name"] = original_node_name

        # Create a new event instance with the translated name
        try:
            return event_class(**event_dict)
        except Exception:
            # If we can't create a new instance, return the original
            return event
=======
    def _flush_tracked_parameter_changes(self) -> None:
        from griptape_nodes.retained_mode.griptape_nodes import GriptapeNodes

        obj_manager = GriptapeNodes.ObjectManager()
        # Get all flows and their nodes
        nodes = obj_manager.get_filtered_subset(type=BaseNode)
        for node in nodes.values():
            # Only flush if there are actually tracked parameters
            if node._tracked_parameters:
                node.emit_parameter_changes()
>>>>>>> 4b304e16
<|MERGE_RESOLUTION|>--- conflicted
+++ resolved
@@ -13,18 +13,10 @@
 from griptape_nodes.exe_types.node_types import BaseNode
 from griptape_nodes.retained_mode.events.base_events import (
     AppPayload,
-<<<<<<< HEAD
     BaseEvent,
-    EventRequest,
     EventResultFailure,
     EventResultSuccess,
-    FlushParameterChangesRequest,
-    FlushParameterChangesResultSuccess,
     ProgressEvent,
-=======
-    EventResultFailure,
-    EventResultSuccess,
->>>>>>> 4b304e16
     RequestPayload,
     ResultPayload,
 )
@@ -74,10 +66,6 @@
             raise ValueError(msg)
         return self._event_queue
 
-<<<<<<< HEAD
-    def clear_flush_in_queue(self) -> None:
-        self._flush_in_queue = False
-
     def should_suppress_event(self, event: BaseEvent | ProgressEvent) -> bool:
         """Check if events should be suppressed from being sent to websockets."""
         if self._suppress_events_count <= 0:
@@ -89,8 +77,6 @@
         self._suppress_events_count = 0
         self._events_to_suppress.clear()
 
-=======
->>>>>>> 4b304e16
     def initialize_queue(self, queue: asyncio.Queue | None = None) -> None:
         """Set the event queue for this manager.
 
@@ -354,7 +340,17 @@
                 for listener_callback in listener_set:
                     tg.create_task(call_function(listener_callback, app_event))
 
-<<<<<<< HEAD
+    def _flush_tracked_parameter_changes(self) -> None:
+        from griptape_nodes.retained_mode.griptape_nodes import GriptapeNodes
+
+        obj_manager = GriptapeNodes.ObjectManager()
+        # Get all flows and their nodes
+        nodes = obj_manager.get_filtered_subset(type=BaseNode)
+        for node in nodes.values():
+            # Only flush if there are actually tracked parameters
+            if node._tracked_parameters:
+                node.emit_parameter_changes()
+
 
 class EventSuppressionContext:
     """Context manager to suppress events from being sent to websockets.
@@ -469,16 +465,4 @@
             return event_class(**event_dict)
         except Exception:
             # If we can't create a new instance, return the original
-            return event
-=======
-    def _flush_tracked_parameter_changes(self) -> None:
-        from griptape_nodes.retained_mode.griptape_nodes import GriptapeNodes
-
-        obj_manager = GriptapeNodes.ObjectManager()
-        # Get all flows and their nodes
-        nodes = obj_manager.get_filtered_subset(type=BaseNode)
-        for node in nodes.values():
-            # Only flush if there are actually tracked parameters
-            if node._tracked_parameters:
-                node.emit_parameter_changes()
->>>>>>> 4b304e16
+            return event