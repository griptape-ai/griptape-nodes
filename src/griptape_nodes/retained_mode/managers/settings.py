from enum import StrEnum
from pathlib import Path
from typing import Any, Literal

from pydantic import BaseModel, ConfigDict, field_validator
from pydantic import Field as PydanticField


class Category(BaseModel):
    """A category with name and optional description."""

    name: str
    description: str | None = None

    def __str__(self) -> str:
        return self.name


# Predefined categories to avoid repetition
FILE_SYSTEM = Category(name="File System", description="Directories and file paths for the application")
APPLICATION_EVENTS = Category(name="Application Events", description="Configuration for application lifecycle events")
API_KEYS = Category(name="API Keys", description="API keys and authentication credentials")
EXECUTION = Category(name="Execution", description="Workflow execution and processing settings")
STORAGE = Category(name="Storage", description="Data storage and persistence configuration")
SYSTEM_REQUIREMENTS = Category(name="System Requirements", description="System resource requirements and limits")
MCP_SERVERS = Category(name="MCP Servers", description="Model Context Protocol server configurations")


def Field(category: str | Category = "General", **kwargs) -> Any:
    """Enhanced Field with default category that can be overridden."""
    if "json_schema_extra" not in kwargs:
        # Convert Category to dict or use string directly
        if isinstance(category, Category):
            category_dict = {"name": category.name}
            if category.description:
                category_dict["description"] = category.description
            kwargs["json_schema_extra"] = {"category": category_dict}
        else:
            kwargs["json_schema_extra"] = {"category": category}
    return PydanticField(**kwargs)


class WorkflowExecutionMode(StrEnum):
    """Execution type for node processing."""

    SEQUENTIAL = "sequential"
    PARALLEL = "parallel"


class LogLevel(StrEnum):
    """Logging level for the application."""

    CRITICAL = "CRITICAL"
    ERROR = "ERROR"
    WARNING = "WARNING"
    INFO = "INFO"
    DEBUG = "DEBUG"


class MCPServerConfig(BaseModel):
    """Configuration for a single MCP server."""

    name: str = Field(description="Unique name/identifier for the MCP server")
    enabled: bool = Field(default=True, description="Whether this MCP server is enabled")
    transport: str = Field(default="stdio", description="Transport type: stdio, sse, streamable_http, or websocket")

    # StdioConnection fields
    command: str | None = Field(default=None, description="Command to start the MCP server (required for stdio)")
    args: list[str] = Field(default_factory=list, description="Arguments to pass to the MCP server command (stdio)")
    env: dict[str, str] = Field(default_factory=dict, description="Environment variables for the MCP server (stdio)")
    cwd: str | None = Field(default=None, description="Working directory for the MCP server (stdio)")
    encoding: str = Field(default="utf-8", description="Text encoding for stdio communication")
    encoding_error_handler: str = Field(default="strict", description="Encoding error handler for stdio")

    # HTTP-based connection fields (sse, streamable_http, websocket)
    url: str | None = Field(
        default=None, description="URL for HTTP-based connections (sse, streamable_http, websocket)"
    )
    headers: dict[str, str] | None = Field(default=None, description="HTTP headers for HTTP-based connections")
    timeout: float | None = Field(default=None, description="HTTP timeout in seconds")
    sse_read_timeout: float | None = Field(default=None, description="SSE read timeout in seconds")
    terminate_on_close: bool = Field(
        default=True, description="Whether to terminate session on close (streamable_http)"
    )

    # Common fields
    description: str | None = Field(default=None, description="Optional description of what this MCP server provides")
    capabilities: list[str] = Field(default_factory=list, description="List of capabilities this MCP server provides")

    def __str__(self) -> str:
        return f"{self.name} ({'enabled' if self.enabled else 'disabled'})"


class AppInitializationComplete(BaseModel):
    libraries_to_register: list[str] = Field(default_factory=list)
    workflows_to_register: list[str] = Field(default_factory=list)
    models_to_download: list[str] = Field(default_factory=list)


class AppEvents(BaseModel):
    on_app_initialization_complete: AppInitializationComplete = Field(default_factory=AppInitializationComplete)
    events_to_echo_as_retained_mode: list[str] = Field(
        default_factory=lambda: [
            "CreateConnectionRequest",
            "DeleteConnectionRequest",
            "CreateFlowRequest",
            "DeleteFlowRequest",
            "CreateNodeRequest",
            "DeleteNodeRequest",
            "AddParameterToNodeRequest",
            "RemoveParameterFromNodeRequest",
            "SetParameterValueRequest",
            "AlterParameterDetailsRequest",
            "SetConfigValueRequest",
            "SetConfigCategoryRequest",
            "DeleteWorkflowRequest",
            "ResolveNodeRequest",
            "StartFlowRequest",
            "CancelFlowRequest",
            "UnresolveFlowRequest",
            "SingleExecutionStepRequest",
            "SingleNodeStepRequest",
            "ContinueExecutionStepRequest",
            "SetLockNodeStateRequest",
        ]
    )


class Settings(BaseModel):
    model_config = ConfigDict(extra="allow")

    workspace_directory: str = Field(
        category=FILE_SYSTEM,
        default=str(Path().cwd() / "GriptapeNodes"),
    )
    static_files_directory: str = Field(
        category=FILE_SYSTEM,
        default="staticfiles",
        description="Path to the static files directory, relative to the workspace directory.",
    )
    sandbox_library_directory: str = Field(
        category=FILE_SYSTEM,
        default="sandbox_library",
        description="Path to the sandbox library directory (useful while developing nodes). If presented as just a directory (e.g., 'sandbox_library') it will be interpreted as being relative to the workspace directory.",
    )
    app_events: AppEvents = Field(
        category=APPLICATION_EVENTS,
        default_factory=AppEvents,
    )
    nodes: dict[str, Any] = Field(
        category=API_KEYS,
        default_factory=lambda: {
            "Griptape": {"GT_CLOUD_API_KEY": "$GT_CLOUD_API_KEY"},
            "OpenAI": {"OPENAI_API_KEY": "$OPENAI_API_KEY"},
            "Amazon": {
                "AWS_ACCESS_KEY_ID": "$AWS_ACCESS_KEY_ID",
                "AWS_SECRET_ACCESS_KEY": "$AWS_SECRET_ACCESS_KEY",
                "AWS_DEFAULT_REGION": "$AWS_DEFAULT_REGION",
                "AMAZON_OPENSEARCH_HOST": "$AMAZON_OPENSEARCH_HOST",
                "AMAZON_OPENSEARCH_INDEX_NAME": "$AMAZON_OPENSEARCH_INDEX_NAME",
            },
            "Anthropic": {"ANTHROPIC_API_KEY": "$ANTHROPIC_API_KEY"},
            "BlackForest Labs": {"BFL_API_KEY": "$BFL_API_KEY"},
            "Microsoft Azure": {
                "AZURE_OPENAI_ENDPOINT": "$AZURE_OPENAI_ENDPOINT",
                "AZURE_OPENAI_DALL_E_3_ENDPOINT": "$AZURE_OPENAI_DALL_E_3_ENDPOINT",
                "AZURE_OPENAI_DALL_E_3_API_KEY": "$AZURE_OPENAI_DALL_E_3_API_KEY",
                "AZURE_OPENAI_API_KEY": "$AZURE_OPENAI_API_KEY",
            },
            "Cohere": {"COHERE_API_KEY": "$COHERE_API_KEY"},
            "Eleven Labs": {"ELEVEN_LABS_API_KEY": "$ELEVEN_LABS_API_KEY"},
            "Exa": {"EXA_API_KEY": "$EXA_API_KEY"},
            "Grok": {"GROK_API_KEY": "$GROK_API_KEY"},
            "Groq": {"GROQ_API_KEY": "$GROQ_API_KEY"},
            "Nvidia": {"NVIDIA_API_KEY": "$NVIDIA_API_KEY"},
            "Google": {"GOOGLE_API_KEY": "$GOOGLE_API_KEY", "GOOGLE_API_SEARCH_ID": "$GOOGLE_API_SEARCH_ID"},
            "Huggingface": {"HUGGINGFACE_HUB_ACCESS_TOKEN": "$HUGGINGFACE_HUB_ACCESS_TOKEN"},
            "LeonardoAI": {"LEONARDO_API_KEY": "$LEONARDO_API_KEY"},
            "Pinecone": {
                "PINECONE_API_KEY": "$PINECONE_API_KEY",
                "PINECONE_ENVIRONMENT": "$PINECONE_ENVIRONMENT",
                "PINECONE_INDEX_NAME": "$PINECONE_INDEX_NAME",
            },
            "Tavily": {"TAVILY_API_KEY": "$TAVILY_API_KEY"},
            "Serper": {"SERPER_API_KEY": "$SERPER_API_KEY"},
        },
    )
    log_level: LogLevel = Field(category=EXECUTION, default=LogLevel.INFO)
    workflow_execution_mode: WorkflowExecutionMode = Field(
        category=EXECUTION,
        default=WorkflowExecutionMode.SEQUENTIAL,
        description="Workflow execution mode for node processing",
    )

    @field_validator("workflow_execution_mode", mode="before")
    @classmethod
    def validate_workflow_execution_mode(cls, v: Any) -> WorkflowExecutionMode:
        """Convert string values to WorkflowExecutionMode enum."""
        if isinstance(v, str):
            try:
                return WorkflowExecutionMode(v.lower())
            except ValueError:
                # Return default if invalid string
                return WorkflowExecutionMode.SEQUENTIAL
        elif isinstance(v, WorkflowExecutionMode):
            return v
        else:
            # Return default for any other type
            return WorkflowExecutionMode.SEQUENTIAL

    @field_validator("log_level", mode="before")
    @classmethod
    def validate_log_level(cls, v: Any) -> LogLevel:
        """Convert string values to LogLevel enum."""
        if isinstance(v, str):
            try:
                return LogLevel(v.upper())
            except ValueError:
                # Return default if invalid string
                return LogLevel.INFO
        elif isinstance(v, LogLevel):
            return v
        else:
            # Return default for any other type
            return LogLevel.INFO

    max_nodes_in_parallel: int | None = Field(
        category=EXECUTION,
        default=5,
        description="Maximum number of nodes executing at a time for parallel execution.",
    )
    storage_backend: Literal["local", "gtc"] = Field(category=STORAGE, default="local")
    minimum_disk_space_gb_libraries: float = Field(
        category=SYSTEM_REQUIREMENTS,
        default=10.0,
        description="Minimum disk space in GB required for library installation and virtual environment operations",
    )
    minimum_disk_space_gb_workflows: float = Field(
        category=SYSTEM_REQUIREMENTS,
        default=1.0,
        description="Minimum disk space in GB required for saving workflows",
    )
    synced_workflows_directory: str = Field(
        category=FILE_SYSTEM,
        default="synced_workflows",
        description="Path to the synced workflows directory, relative to the workspace directory.",
    )
    enable_workspace_file_watching: bool = Field(
        category=FILE_SYSTEM,
        default=True,
        description="Enable file watching for synced workflows directory",
    )
    mcp_servers: list[MCPServerConfig] = Field(
        category=MCP_SERVERS,
        default_factory=list,
        description="List of Model Context Protocol server configurations",
<<<<<<< HEAD
    )

    # This is so when we go up for deadline cloud publishing, that the config will be sent up as well, and will pickle those values.
    pickle_control_flow_result: bool = Field(
        category=EXECUTION,
        default=False,
        description="Whether to pickle control flow results for Cloud Publishing",
=======
>>>>>>> 2d2e7b41
    )<|MERGE_RESOLUTION|>--- conflicted
+++ resolved
@@ -254,14 +254,4 @@
         category=MCP_SERVERS,
         default_factory=list,
         description="List of Model Context Protocol server configurations",
-<<<<<<< HEAD
-    )
-
-    # This is so when we go up for deadline cloud publishing, that the config will be sent up as well, and will pickle those values.
-    pickle_control_flow_result: bool = Field(
-        category=EXECUTION,
-        default=False,
-        description="Whether to pickle control flow results for Cloud Publishing",
-=======
->>>>>>> 2d2e7b41
     )