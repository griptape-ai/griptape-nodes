from enum import StrEnum
from pathlib import Path
from typing import Any, Literal

from pydantic import BaseModel, ConfigDict, field_validator
from pydantic import Field as PydanticField


class Category(BaseModel):
    """A category with name and optional description."""

    name: str
    description: str | None = None

    def __str__(self) -> str:
        return self.name


# Predefined categories to avoid repetition
FILE_SYSTEM = Category(name="File System", description="Directories and file paths for the application")
APPLICATION_EVENTS = Category(name="Application Events", description="Configuration for application lifecycle events")
API_KEYS = Category(name="API Keys", description="API keys and authentication credentials")
EXECUTION = Category(name="Execution", description="Workflow execution and processing settings")
STORAGE = Category(name="Storage", description="Data storage and persistence configuration")
SYSTEM_REQUIREMENTS = Category(name="System Requirements", description="System resource requirements and limits")
MCP_SERVERS = Category(name="MCP Servers", description="Model Context Protocol server configurations")


def Field(category: str | Category = "General", **kwargs) -> Any:
    """Enhanced Field with default category that can be overridden."""
    if "json_schema_extra" not in kwargs:
        # Convert Category to dict or use string directly
        if isinstance(category, Category):
            category_dict = {"name": category.name}
            if category.description:
                category_dict["description"] = category.description
            kwargs["json_schema_extra"] = {"category": category_dict}
        else:
            kwargs["json_schema_extra"] = {"category": category}
    return PydanticField(**kwargs)


class WorkflowExecutionMode(StrEnum):
    """Execution type for node processing."""

    SEQUENTIAL = "sequential"
    PARALLEL = "parallel"


class LogLevel(StrEnum):
    """Logging level for the application."""

    CRITICAL = "CRITICAL"
    ERROR = "ERROR"
    WARNING = "WARNING"
    INFO = "INFO"
    DEBUG = "DEBUG"


class MCPServerConfig(BaseModel):
    """Configuration for a single MCP server."""

    name: str = Field(description="Unique name/identifier for the MCP server")
    enabled: bool = Field(default=True, description="Whether this MCP server is enabled")
    transport: str = Field(default="stdio", description="Transport type: stdio, sse, streamable_http, or websocket")

    # StdioConnection fields
    command: str | None = Field(default=None, description="Command to start the MCP server (required for stdio)")
    args: list[str] = Field(default_factory=list, description="Arguments to pass to the MCP server command (stdio)")
    env: dict[str, str] = Field(default_factory=dict, description="Environment variables for the MCP server (stdio)")
    cwd: str | None = Field(default=None, description="Working directory for the MCP server (stdio)")
    encoding: str = Field(default="utf-8", description="Text encoding for stdio communication")
    encoding_error_handler: str = Field(default="strict", description="Encoding error handler for stdio")

    # HTTP-based connection fields (sse, streamable_http, websocket)
    url: str | None = Field(
        default=None, description="URL for HTTP-based connections (sse, streamable_http, websocket)"
    )
    headers: dict[str, str] | None = Field(default=None, description="HTTP headers for HTTP-based connections")
    timeout: float | None = Field(default=None, description="HTTP timeout in seconds")
    sse_read_timeout: float | None = Field(default=None, description="SSE read timeout in seconds")
    terminate_on_close: bool = Field(
        default=True, description="Whether to terminate session on close (streamable_http)"
    )

    # Common fields
    description: str | None = Field(default=None, description="Optional description of what this MCP server provides")
    capabilities: list[str] = Field(default_factory=list, description="List of capabilities this MCP server provides")

    def __str__(self) -> str:
        return f"{self.name} ({'enabled' if self.enabled else 'disabled'})"


class AppInitializationComplete(BaseModel):
    libraries_to_register: list[str] = Field(default_factory=list)
    workflows_to_register: list[str] = Field(default_factory=list)
    models_to_download: list[str] = Field(default_factory=list)


class AppEvents(BaseModel):
    on_app_initialization_complete: AppInitializationComplete = Field(default_factory=AppInitializationComplete)
    events_to_echo_as_retained_mode: list[str] = Field(
        default_factory=lambda: [
            "CreateConnectionRequest",
            "DeleteConnectionRequest",
            "CreateFlowRequest",
            "DeleteFlowRequest",
            "CreateNodeRequest",
            "DeleteNodeRequest",
            "AddParameterToNodeRequest",
            "RemoveParameterFromNodeRequest",
            "SetParameterValueRequest",
            "AlterParameterDetailsRequest",
            "SetConfigValueRequest",
            "SetConfigCategoryRequest",
            "DeleteWorkflowRequest",
            "ResolveNodeRequest",
            "StartFlowRequest",
            "CancelFlowRequest",
            "UnresolveFlowRequest",
            "SingleExecutionStepRequest",
            "SingleNodeStepRequest",
            "ContinueExecutionStepRequest",
            "SetLockNodeStateRequest",
        ]
    )


class Settings(BaseModel):
    model_config = ConfigDict(extra="allow")

    workspace_directory: str = Field(
        category=FILE_SYSTEM,
        default=str(Path().cwd() / "GriptapeNodes"),
    )
    static_files_directory: str = Field(
        category=FILE_SYSTEM,
        default="staticfiles",
        description="Path to the static files directory, relative to the workspace directory.",
    )
    sandbox_library_directory: str = Field(
        category=FILE_SYSTEM,
        default="sandbox_library",
        description="Path to the sandbox library directory (useful while developing nodes). If presented as just a directory (e.g., 'sandbox_library') it will be interpreted as being relative to the workspace directory.",
    )
    app_events: AppEvents = Field(
        category=APPLICATION_EVENTS,
        default_factory=AppEvents,
    )
    nodes: dict[str, Any] = Field(
        category=API_KEYS,
        default_factory=lambda: {
            "Griptape": {"GT_CLOUD_API_KEY": "$GT_CLOUD_API_KEY"},
            "OpenAI": {"OPENAI_API_KEY": "$OPENAI_API_KEY"},
            "Amazon": {
                "AWS_ACCESS_KEY_ID": "$AWS_ACCESS_KEY_ID",
                "AWS_SECRET_ACCESS_KEY": "$AWS_SECRET_ACCESS_KEY",
                "AWS_DEFAULT_REGION": "$AWS_DEFAULT_REGION",
                "AMAZON_OPENSEARCH_HOST": "$AMAZON_OPENSEARCH_HOST",
                "AMAZON_OPENSEARCH_INDEX_NAME": "$AMAZON_OPENSEARCH_INDEX_NAME",
            },
            "Anthropic": {"ANTHROPIC_API_KEY": "$ANTHROPIC_API_KEY"},
            "BlackForest Labs": {"BFL_API_KEY": "$BFL_API_KEY"},
            "Microsoft Azure": {
                "AZURE_OPENAI_ENDPOINT": "$AZURE_OPENAI_ENDPOINT",
                "AZURE_OPENAI_DALL_E_3_ENDPOINT": "$AZURE_OPENAI_DALL_E_3_ENDPOINT",
                "AZURE_OPENAI_DALL_E_3_API_KEY": "$AZURE_OPENAI_DALL_E_3_API_KEY",
                "AZURE_OPENAI_API_KEY": "$AZURE_OPENAI_API_KEY",
            },
            "Cohere": {"COHERE_API_KEY": "$COHERE_API_KEY"},
            "Eleven Labs": {"ELEVEN_LABS_API_KEY": "$ELEVEN_LABS_API_KEY"},
            "Exa": {"EXA_API_KEY": "$EXA_API_KEY"},
            "Grok": {"GROK_API_KEY": "$GROK_API_KEY"},
            "Groq": {"GROQ_API_KEY": "$GROQ_API_KEY"},
            "Nvidia": {"NVIDIA_API_KEY": "$NVIDIA_API_KEY"},
            "Google": {"GOOGLE_API_KEY": "$GOOGLE_API_KEY", "GOOGLE_API_SEARCH_ID": "$GOOGLE_API_SEARCH_ID"},
            "Huggingface": {"HUGGINGFACE_HUB_ACCESS_TOKEN": "$HUGGINGFACE_HUB_ACCESS_TOKEN"},
            "LeonardoAI": {"LEONARDO_API_KEY": "$LEONARDO_API_KEY"},
            "Pinecone": {
                "PINECONE_API_KEY": "$PINECONE_API_KEY",
                "PINECONE_ENVIRONMENT": "$PINECONE_ENVIRONMENT",
                "PINECONE_INDEX_NAME": "$PINECONE_INDEX_NAME",
            },
            "Tavily": {"TAVILY_API_KEY": "$TAVILY_API_KEY"},
            "Serper": {"SERPER_API_KEY": "$SERPER_API_KEY"},
        },
    )
    log_level: LogLevel = Field(category=EXECUTION, default=LogLevel.INFO)
    workflow_execution_mode: WorkflowExecutionMode = Field(
        category=EXECUTION,
        default=WorkflowExecutionMode.SEQUENTIAL,
        description="Workflow execution mode for node processing",
    )

    @field_validator("workflow_execution_mode", mode="before")
    @classmethod
    def validate_workflow_execution_mode(cls, v: Any) -> WorkflowExecutionMode:
        """Convert string values to WorkflowExecutionMode enum."""
        if isinstance(v, str):
            try:
                return WorkflowExecutionMode(v.lower())
            except ValueError:
                # Return default if invalid string
                return WorkflowExecutionMode.SEQUENTIAL
        elif isinstance(v, WorkflowExecutionMode):
            return v
        else:
            # Return default for any other type
            return WorkflowExecutionMode.SEQUENTIAL

    @field_validator("log_level", mode="before")
    @classmethod
    def validate_log_level(cls, v: Any) -> LogLevel:
        """Convert string values to LogLevel enum."""
        if isinstance(v, str):
            try:
                return LogLevel(v.upper())
            except ValueError:
                # Return default if invalid string
                return LogLevel.INFO
        elif isinstance(v, LogLevel):
            return v
        else:
            # Return default for any other type
            return LogLevel.INFO

    max_nodes_in_parallel: int | None = Field(
        category=EXECUTION,
        default=5,
        description="Maximum number of nodes executing at a time for parallel execution.",
    )
    storage_backend: Literal["local", "gtc"] = Field(category=STORAGE, default="local")
    minimum_disk_space_gb_libraries: float = Field(
        category=SYSTEM_REQUIREMENTS,
        default=10.0,
        description="Minimum disk space in GB required for library installation and virtual environment operations",
    )
    minimum_disk_space_gb_workflows: float = Field(
        category=SYSTEM_REQUIREMENTS,
        default=1.0,
        description="Minimum disk space in GB required for saving workflows",
    )
    synced_workflows_directory: str = Field(
        category=FILE_SYSTEM,
        default="synced_workflows",
        description="Path to the synced workflows directory, relative to the workspace directory.",
    )
    enable_workspace_file_watching: bool = Field(
        category=FILE_SYSTEM,
        default=True,
        description="Enable file watching for synced workflows directory",
    )
<<<<<<< HEAD

    # This is so when we go up for deadline cloud publishing, that the config will be sent up as well, and will pickle those values.
    pickle_control_flow_result: bool = Field(
        category=EXECUTION,
        default=False,
        description="Whether to pickle control flow results for Cloud Publishing",
=======
    mcp_servers: list[MCPServerConfig] = Field(
        category=MCP_SERVERS,
        default_factory=list,
        description="List of Model Context Protocol server configurations",
>>>>>>> 1838c448
    )<|MERGE_RESOLUTION|>--- conflicted
+++ resolved
@@ -250,17 +250,15 @@
         default=True,
         description="Enable file watching for synced workflows directory",
     )
-<<<<<<< HEAD
+    mcp_servers: list[MCPServerConfig] = Field(
+        category=MCP_SERVERS,
+        default_factory=list,
+        description="List of Model Context Protocol server configurations",
+    )
 
     # This is so when we go up for deadline cloud publishing, that the config will be sent up as well, and will pickle those values.
     pickle_control_flow_result: bool = Field(
         category=EXECUTION,
         default=False,
         description="Whether to pickle control flow results for Cloud Publishing",
-=======
-    mcp_servers: list[MCPServerConfig] = Field(
-        category=MCP_SERVERS,
-        default_factory=list,
-        description="List of Model Context Protocol server configurations",
->>>>>>> 1838c448
     )