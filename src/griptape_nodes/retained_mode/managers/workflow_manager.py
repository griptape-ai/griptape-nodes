--- conflicted
+++ resolved
@@ -2486,84 +2486,7 @@
 
         code_blocks: list[ast.AST] = []
 
-<<<<<<< HEAD
-        response_assign = ast.Assign(
-            targets=[ast.Name(id="response", ctx=ast.Store())],
-            value=ast.Call(
-                func=ast.Attribute(
-                    # Effectively reverts: https://github.com/griptape-ai/griptape-nodes/pull/2951
-                    # Revisit this
-                    value=ast.Call(
-                        func=ast.Attribute(
-                            value=ast.Name(id="GriptapeNodes", ctx=ast.Load()),
-                            attr="LibraryManager",
-                            ctx=ast.Load(),
-                        ),
-                        args=[],
-                        keywords=[],
-                    ),
-                    attr="get_all_info_for_all_libraries_request",
-                    ctx=ast.Load(),
-                ),
-                args=[
-                    ast.Call(
-                        func=ast.Name(id="GetAllInfoForAllLibrariesRequest", ctx=ast.Load()),
-                        args=[],
-                        keywords=[],
-                    )
-                ],
-                keywords=[],
-            ),
-        )
-        ast.fix_missing_locations(response_assign)
-        code_blocks.append(response_assign)
-
-        isinstance_test = ast.Call(
-            func=ast.Name(id="isinstance", ctx=ast.Load()),
-            args=[
-                ast.Name(id="response", ctx=ast.Load()),
-                ast.Name(id="GetAllInfoForAllLibrariesResultSuccess", ctx=ast.Load()),
-            ],
-            keywords=[],
-        )
-        ast.fix_missing_locations(isinstance_test)
-
-        len_call = ast.Call(
-            func=ast.Name(id="len", ctx=ast.Load()),
-            args=[
-                ast.Call(
-                    func=ast.Attribute(
-                        value=ast.Attribute(
-                            value=ast.Name(id="response", ctx=ast.Load()),
-                            attr="library_name_to_library_info",
-                            ctx=ast.Load(),
-                        ),
-                        attr="keys",
-                        ctx=ast.Load(),
-                    ),
-                    args=[],
-                    keywords=[],
-                )
-            ],
-            keywords=[],
-        )
-        compare_len = ast.Compare(
-            left=len_call,
-            ops=[ast.Lt()],
-            comparators=[ast.Constant(value=1)],
-        )
-        ast.fix_missing_locations(compare_len)
-
-        test = ast.BoolOp(
-            op=ast.And(),
-            values=[isinstance_test, compare_len],
-        )
-        ast.fix_missing_locations(test)
-
-        # 3) the body: GriptapeNodes.handle_request(ReloadAllLibrariesRequest())
-=======
         # Generate load libraries request call
->>>>>>> beb6c477
         # TODO (https://github.com/griptape-ai/griptape-nodes/issues/1615): Generate requests to load ONLY the libraries used in this workflow
         load_call = ast.Expr(
             value=ast.Call(
