import copy
import logging
import pickle
from typing import Any, NamedTuple, cast
from uuid import uuid4

from griptape_nodes.exe_types.core_types import (
    BaseNodeElement,
    Parameter,
    ParameterContainer,
    ParameterGroup,
    ParameterMessage,
    ParameterMode,
    ParameterType,
    ParameterTypeBuiltin,
)
from griptape_nodes.exe_types.flow import ControlFlow
from griptape_nodes.exe_types.node_types import (
    BaseNode,
    EndLoopNode,
    ErrorProxyNode,
    NodeDependencies,
    NodeGroupProxyNode,
    NodeResolutionState,
    StartLoopNode,
)
from griptape_nodes.exe_types.type_validator import TypeValidator
from griptape_nodes.machines.sequential_resolution import SequentialResolutionMachine
from griptape_nodes.node_library.library_registry import LibraryNameAndVersion, LibraryRegistry
from griptape_nodes.retained_mode.events.base_events import (
    ResultDetails,
    ResultPayload,
    ResultPayloadFailure,
)
from griptape_nodes.retained_mode.events.connection_events import (
    CreateConnectionRequest,
    DeleteConnectionRequest,
    DeleteConnectionResultFailure,
    IncomingConnection,
    ListConnectionsForNodeRequest,
    ListConnectionsForNodeResultFailure,
    ListConnectionsForNodeResultSuccess,
    OutgoingConnection,
)
from griptape_nodes.retained_mode.events.execution_events import (
    CancelFlowRequest,
    ResolveNodeRequest,
    ResolveNodeResultFailure,
    ResolveNodeResultSuccess,
    StartFlowResultFailure,
)
from griptape_nodes.retained_mode.events.flow_events import (
    ListNodesInFlowRequest,
    ListNodesInFlowResultSuccess,
)
from griptape_nodes.retained_mode.events.library_events import (
    GetLibraryMetadataRequest,
    GetLibraryMetadataResultSuccess,
)
from griptape_nodes.retained_mode.events.node_events import (
    BatchSetNodeMetadataRequest,
    BatchSetNodeMetadataResultFailure,
    BatchSetNodeMetadataResultSuccess,
    CreateNodeRequest,
    CreateNodeResultFailure,
    CreateNodeResultSuccess,
    DeleteNodeRequest,
    DeleteNodeResultFailure,
    DeleteNodeResultSuccess,
    DeserializeNodeFromCommandsRequest,
    DeserializeNodeFromCommandsResultFailure,
    DeserializeNodeFromCommandsResultSuccess,
    DeserializeSelectedNodesFromCommandsRequest,
    DeserializeSelectedNodesFromCommandsResultFailure,
    DeserializeSelectedNodesFromCommandsResultSuccess,
    DuplicateSelectedNodesRequest,
    DuplicateSelectedNodesResultFailure,
    DuplicateSelectedNodesResultSuccess,
    GetAllNodeInfoRequest,
    GetAllNodeInfoResultFailure,
    GetAllNodeInfoResultSuccess,
    GetFlowForNodeRequest,
    GetFlowForNodeResultFailure,
    GetFlowForNodeResultSuccess,
    GetNodeMetadataRequest,
    GetNodeMetadataResultFailure,
    GetNodeMetadataResultSuccess,
    GetNodeResolutionStateRequest,
    GetNodeResolutionStateResultFailure,
    GetNodeResolutionStateResultSuccess,
    ListParametersOnNodeRequest,
    ListParametersOnNodeResultFailure,
    ListParametersOnNodeResultSuccess,
    SendNodeMessageRequest,
    SendNodeMessageResultFailure,
    SendNodeMessageResultSuccess,
    SerializedNodeCommands,
    SerializedParameterValueTracker,
    SerializedSelectedNodesCommands,
    SerializeNodeToCommandsRequest,
    SerializeNodeToCommandsResultFailure,
    SerializeNodeToCommandsResultSuccess,
    SerializeSelectedNodesToCommandsRequest,
    SerializeSelectedNodesToCommandsResultSuccess,
    SetLockNodeStateRequest,
    SetLockNodeStateResultFailure,
    SetLockNodeStateResultSuccess,
    SetNodeMetadataRequest,
    SetNodeMetadataResultFailure,
    SetNodeMetadataResultSuccess,
)
from griptape_nodes.retained_mode.events.parameter_events import (
    AddParameterToNodeRequest,
    AddParameterToNodeResultFailure,
    AddParameterToNodeResultSuccess,
    AlterParameterDetailsRequest,
    AlterParameterDetailsResultFailure,
    AlterParameterDetailsResultSuccess,
    GetCompatibleParametersRequest,
    GetCompatibleParametersResultFailure,
    GetCompatibleParametersResultSuccess,
    GetNodeElementDetailsRequest,
    GetNodeElementDetailsResultFailure,
    GetNodeElementDetailsResultSuccess,
    GetParameterDetailsRequest,
    GetParameterDetailsResultFailure,
    GetParameterDetailsResultSuccess,
    GetParameterValueRequest,
    GetParameterValueResultFailure,
    GetParameterValueResultSuccess,
    ParameterAndMode,
    RemoveParameterFromNodeRequest,
    RemoveParameterFromNodeResultFailure,
    RemoveParameterFromNodeResultSuccess,
    RenameParameterRequest,
    RenameParameterResultFailure,
    RenameParameterResultSuccess,
    SetParameterValueRequest,
    SetParameterValueResultFailure,
    SetParameterValueResultSuccess,
)
from griptape_nodes.retained_mode.events.validation_events import (
    ValidateNodeDependenciesRequest,
    ValidateNodeDependenciesResultFailure,
    ValidateNodeDependenciesResultSuccess,
)
from griptape_nodes.retained_mode.griptape_nodes import GriptapeNodes
from griptape_nodes.retained_mode.managers.event_manager import EventManager

logger = logging.getLogger("griptape_nodes")


class SerializedParameterValues(NamedTuple):
    """Result of serializing parameter output values.

    Attributes:
        parameter_output_values: Either raw values or UUID references if pickling was used
        unique_parameter_uuid_to_values: Dictionary of pickled values (None if no pickling needed)
    """

    parameter_output_values: dict[str, Any]
    unique_parameter_uuid_to_values: dict[Any, Any] | None


class NodeManager:
    _name_to_parent_flow_name: dict[str, str]

    def __init__(self, event_manager: EventManager) -> None:
        self._name_to_parent_flow_name = {}

        event_manager.assign_manager_to_request_type(CreateNodeRequest, self.on_create_node_request)
        event_manager.assign_manager_to_request_type(DeleteNodeRequest, self.on_delete_node_request)
        event_manager.assign_manager_to_request_type(
            GetNodeResolutionStateRequest, self.on_get_node_resolution_state_request
        )
        event_manager.assign_manager_to_request_type(GetNodeMetadataRequest, self.on_get_node_metadata_request)
        event_manager.assign_manager_to_request_type(SetNodeMetadataRequest, self.on_set_node_metadata_request)
        event_manager.assign_manager_to_request_type(
            BatchSetNodeMetadataRequest, self.on_batch_set_node_metadata_request
        )
        event_manager.assign_manager_to_request_type(
            ListConnectionsForNodeRequest, self.on_list_connections_for_node_request
        )
        event_manager.assign_manager_to_request_type(
            ListParametersOnNodeRequest, self.on_list_parameters_on_node_request
        )
        event_manager.assign_manager_to_request_type(AddParameterToNodeRequest, self.on_add_parameter_to_node_request)
        event_manager.assign_manager_to_request_type(
            RemoveParameterFromNodeRequest, self.on_remove_parameter_from_node_request
        )
        event_manager.assign_manager_to_request_type(GetParameterDetailsRequest, self.on_get_parameter_details_request)
        event_manager.assign_manager_to_request_type(
            AlterParameterDetailsRequest, self.on_alter_parameter_details_request
        )
        event_manager.assign_manager_to_request_type(GetParameterValueRequest, self.on_get_parameter_value_request)
        event_manager.assign_manager_to_request_type(SetParameterValueRequest, self.on_set_parameter_value_request)
        event_manager.assign_manager_to_request_type(RenameParameterRequest, self.on_rename_parameter_request)
        event_manager.assign_manager_to_request_type(ResolveNodeRequest, self.on_resolve_from_node_request)
        event_manager.assign_manager_to_request_type(GetAllNodeInfoRequest, self.on_get_all_node_info_request)
        event_manager.assign_manager_to_request_type(
            GetCompatibleParametersRequest, self.on_get_compatible_parameters_request
        )
        event_manager.assign_manager_to_request_type(
            ValidateNodeDependenciesRequest, self.on_validate_node_dependencies_request
        )
        event_manager.assign_manager_to_request_type(
            GetNodeElementDetailsRequest, self.on_get_node_element_details_request
        )
        event_manager.assign_manager_to_request_type(SerializeNodeToCommandsRequest, self.on_serialize_node_to_commands)
        event_manager.assign_manager_to_request_type(
            DeserializeNodeFromCommandsRequest, self.on_deserialize_node_from_commands
        )
        event_manager.assign_manager_to_request_type(
            SerializeSelectedNodesToCommandsRequest, self.on_serialize_selected_nodes_to_commands
        )
        event_manager.assign_manager_to_request_type(
            DeserializeSelectedNodesFromCommandsRequest, self.on_deserialize_selected_nodes_from_commands
        )
        event_manager.assign_manager_to_request_type(DuplicateSelectedNodesRequest, self.on_duplicate_selected_nodes)
        event_manager.assign_manager_to_request_type(SetLockNodeStateRequest, self.on_toggle_lock_node_request)
        event_manager.assign_manager_to_request_type(GetFlowForNodeRequest, self.on_get_flow_for_node_request)
        event_manager.assign_manager_to_request_type(SendNodeMessageRequest, self.on_send_node_message_request)

    def handle_node_rename(self, old_name: str, new_name: str) -> None:
        # Get the node itself
        node = self.get_node_by_name(old_name)
        # Get all connections for this node and update them.
        flow_name = self.get_node_parent_flow_by_name(old_name)
        flow = GriptapeNodes.FlowManager().get_flow_by_name(flow_name)
        connections = GriptapeNodes.FlowManager().get_connections()
        # Get all incoming and outgoing connections and update them.
        if old_name in connections.incoming_index:
            incoming_connections = connections.incoming_index[old_name]
            for connection_ids in incoming_connections.values():
                for connection_id in connection_ids:
                    connection = connections.connections[connection_id]
                    connection.target_node.name = new_name
            temp = connections.incoming_index.pop(old_name)
            connections.incoming_index[new_name] = temp
        if old_name in connections.outgoing_index:
            outgoing_connections = connections.outgoing_index[old_name]
            for connection_ids in outgoing_connections.values():
                for connection_id in connection_ids:
                    connection = connections.connections[connection_id]
                    connection.source_node.name = new_name
            temp = connections.outgoing_index.pop(old_name)
            connections.outgoing_index[new_name] = temp
        # update the node in the flow!
        flow.remove_node(old_name)
        node.name = new_name
        flow.add_node(node)
        # Replace the old node name and its parent.
        parent = self._name_to_parent_flow_name[old_name]
        self._name_to_parent_flow_name[new_name] = parent
        del self._name_to_parent_flow_name[old_name]

    def handle_flow_rename(self, old_name: str, new_name: str) -> None:
        # Find all instances where a node had the old parent and update it to the new one.
        for node_name, parent_flow_name in self._name_to_parent_flow_name.items():
            if parent_flow_name == old_name:
                self._name_to_parent_flow_name[node_name] = new_name

    def on_create_node_request(self, request: CreateNodeRequest) -> ResultPayload:  # noqa: C901, PLR0912, PLR0915
        # Validate as much as possible before we actually create one.
        parent_flow_name = request.override_parent_flow_name
        parent_flow = None
        if parent_flow_name is None:
            # Try to get the current context flow
            if not GriptapeNodes.ContextManager().has_current_flow():
                details = (
                    "Attempted to create Node in the Current Context. Failed because the Current Context was empty."
                )
                return CreateNodeResultFailure(result_details=details)
            parent_flow = GriptapeNodes.ContextManager().get_current_flow()
            parent_flow_name = parent_flow.name

        # Does this flow actually exist?
        if parent_flow is None:
            flow_mgr = GriptapeNodes.FlowManager()
            try:
                parent_flow = flow_mgr.get_flow_by_name(parent_flow_name)
            except KeyError as err:
                details = f"Attempted to create Node of type '{request.node_type}'. Failed when attempting to find the parent Flow. Error: {err}"
                return CreateNodeResultFailure(result_details=details)

        # Now ensure that we're giving a valid name.
        requested_node_name = request.node_name
        if requested_node_name is None:
            # The ask is to use the node's DISPLAY name if no name was specified. If that's blank, we'll use the node type.
            try:
                dest_library = LibraryRegistry.get_library_for_node_type(
                    node_type=request.node_type, specific_library_name=request.specific_library_name
                )
            except KeyError as err:
                details = f"Attempted to create Node of type '{request.node_type}'. Failed when attempting to find the library this node type was in. Error: {err}"
                return CreateNodeResultFailure(result_details=details)

            node_metadata = dest_library.get_node_metadata(request.node_type)
            requested_node_name = node_metadata.display_name
            if not requested_node_name:
                # Fall back to the class name
                requested_node_name = request.node_type

        obj_mgr = GriptapeNodes.ObjectManager()
        final_node_name = obj_mgr.generate_name_for_object(
            type_name=request.node_type, requested_name=requested_node_name
        )
        remapped_requested_node_name = (request.node_name is not None) and (request.node_name != final_node_name)

        # OK, let's try and create the Node.
        node = None
        try:
            node = LibraryRegistry.create_node(
                name=final_node_name,
                node_type=request.node_type,
                specific_library_name=request.specific_library_name,
                metadata=request.metadata,
            )
        # modifying to exception to try to catch all possible issues with node creation.
        except Exception as err:
            import traceback

            traceback.print_exc()
            details = f"Could not create Node '{final_node_name}' of type '{request.node_type}': {err}"

            # Check if we should create an Error Proxy node instead of failing
            if request.create_error_proxy_on_failure:
                try:
                    # Create ErrorProxyNode directly since it needs special initialization
                    node = ErrorProxyNode(
                        name=final_node_name,
                        original_node_type=request.node_type,
                        original_library_name=request.specific_library_name or "Unknown",
                        failure_reason=str(err),
                        metadata=request.metadata,
                    )

                    logger.warning(
                        "Created Error Proxy (placeholder) node '%s' to substitute for failed '%s'",
                        final_node_name,
                        request.node_type,
                    )
                except Exception as proxy_err:
                    details = f"Failed to create Error Proxy (placeholder) node: {proxy_err}"
                    return CreateNodeResultFailure(result_details=details)
            else:
                return CreateNodeResultFailure(result_details=details)
        # Add it to the Flow.
        parent_flow.add_node(node)

        # Record keeping.
        obj_mgr.add_object_by_name(node.name, node)
        self._name_to_parent_flow_name[node.name] = parent_flow_name

        # We don't want to start in a resolving state, bump it back to unresolved.
        state = request.resolution
        if state == NodeResolutionState.RESOLVING:
            state = NodeResolutionState.UNRESOLVED
            logger.warning(
                "Node '%s' was created in a RESOLVING state. This is not allowed. Setting to UNRESOLVED.", node.name
            )
        node.state = NodeResolutionState(state)

        # See if we want to push this into the context of the current flow.
        if request.set_as_new_context:
            GriptapeNodes.ContextManager().push_node(node=node)

        # Success message based on whether we used Current Context or explicit flow
        if request.override_parent_flow_name is None:
            details = (
                f"Successfully created Node '{final_node_name}' in the Current Context (Flow '{parent_flow_name}')"
            )
        else:
            details = f"Successfully created Node '{final_node_name}' in Flow '{parent_flow_name}'"

        log_level = logging.DEBUG
        if remapped_requested_node_name:
            log_level = logging.WARNING
            details = f"{details}. WARNING: Had to rename from original node name requested '{request.node_name}' as an object with this name already existed."

        # Special handling for paired classes (e.g., create a Start node and it automatically creates a corresponding End node already connected).
        if isinstance(node, StartLoopNode) and not request.initial_setup:
            # If it's StartLoop, create an EndLoop and connect it to the StartLoop.
            # Get the class name of the node
            node_class_name = node.__class__.__name__

            # Get the opposing EndNode
            # TODO: (griptape) Get paired classes implemented so we dont need to do name stuff. https://github.com/griptape-ai/griptape-nodes/issues/1549
            end_class_name = node_class_name.replace("Start", "End")

            # Check and see if the class exists
            libraries_with_node_type = LibraryRegistry.get_libraries_with_node_type(end_class_name)
            if not libraries_with_node_type:
                msg = f"Attempted to create a paired set of nodes for Node '{final_node_name}'. Failed because paired class '{end_class_name}' does not exist for start class '{node_class_name}'. The corresponding node will have to be created by hand and attached manually."
                logger.error(msg)  # while this is bad, it's not unsalvageable, so we'll consider this a success.
            else:
                # Create the EndNode
                end_loop = GriptapeNodes.handle_request(
                    CreateNodeRequest(
                        node_type=end_class_name,
                        metadata={
                            "position": {"x": node.metadata["position"]["x"] + 650, "y": node.metadata["position"]["y"]}
                        },
                        override_parent_flow_name=parent_flow_name,
                    )
                )
                if not isinstance(end_loop, CreateNodeResultSuccess):
                    msg = f"Attempted to create a paried set of nodes for Node '{final_node_name}'. Failed because paired class '{end_class_name}' failed to get created. The corresponding node will have to be created by hand and attached manually."
                    logger.error(msg)  # while this is bad, it's not unsalvageable, so we'll consider this a success.
                else:
                    # Create Loop between output and input to the start node.
                    GriptapeNodes.handle_request(
                        CreateConnectionRequest(
                            source_node_name=node.name,
                            source_parameter_name="loop",
                            target_node_name=end_loop.node_name,
                            target_parameter_name="from_start",
                        )
                    )
                    end_node = self.get_node_by_name(end_loop.node_name)
                    if not isinstance(end_node, EndLoopNode):
                        msg = f"Attempted to create a paried set of nodes for Node '{final_node_name}'. Failed because paired node '{end_loop.node_name}' was not a proper EndLoop instance. The corresponding node will have to be created by hand and attached manually."
                        logger.error(
                            msg
                        )  # while this is bad, it's not unsalvageable, so we'll consider this a success.
                    else:
                        # create the connection - only when we've confirmed correct types
                        node.end_node = end_node
                        end_node.start_node = node

        return CreateNodeResultSuccess(
            node_name=node.name,
            node_type=node.__class__.__name__,
            specific_library_name=request.specific_library_name,
            result_details=ResultDetails(message=details, level=log_level),
        )

    def cancel_conditionally(
        self, parent_flow: ControlFlow, parent_flow_name: str, node: BaseNode
    ) -> ResultPayload | None:
        """Conditionally cancels a parent flow if it's currently executing nodes are connected to the specified node.

        This method checks if the parent flow is running, and if so, determines whether the currently
        executing or resolving node is connected to the specified node. If a connection exists, the parent
        flow is cancelled to prevent operations on the deleted node.

        Args:
            parent_flow: The control flow object that may need to be cancelled.
            parent_flow_name: The name of the parent flow for use in cancellation requests.
            node: The base node that is trying to be deleted.

        Returns:
            ResultPayload: A DeleteNodeResultFailure if cancellation was attempted but failed.
            None: If no cancellation was needed or cancellation succeeded.

        Note:
            This method also clears the flow queue regardless of whether cancellation occurred,
            to ensure the specified node is not processed in the future.
        """
        if GriptapeNodes.FlowManager().check_for_existing_running_flow():
            # get the current node executing / resolving
            # if it's in connected nodes, cancel flow.
            # otherwise, leave it.
            control_node_names, resolving_node_names = GriptapeNodes.FlowManager().flow_state(parent_flow)
            connected_nodes = parent_flow.get_all_connected_nodes(node)
            cancelled = False
            if control_node_names is not None:
                for control_node_name in control_node_names:
                    control_node = GriptapeNodes.ObjectManager().get_object_by_name(control_node_name)
                    if control_node in connected_nodes:
                        result = GriptapeNodes.handle_request(CancelFlowRequest(flow_name=parent_flow_name))
                        cancelled = True
                        if not result.succeeded():
                            details = f"Attempted to delete a Node '{node.name}'. Failed because running flow could not cancel."
                            return DeleteNodeResultFailure(result_details=details)
            if resolving_node_names is not None and not cancelled:
                for resolving_node_name in resolving_node_names:
                    resolving_node = GriptapeNodes.ObjectManager().get_object_by_name(resolving_node_name)
                    if resolving_node in connected_nodes:
                        result = GriptapeNodes.handle_request(CancelFlowRequest(flow_name=parent_flow_name))
                        if not result.succeeded():
                            details = f"Attempted to delete a Node '{node.name}'. Failed because running flow could not cancel."
                            return DeleteNodeResultFailure(result_details=details)
                        break  # Only need to cancel once
            # Clear the execution queue, because we don't want to hit this node eventually.
            parent_flow.clear_execution_queue()
        return None

    def on_delete_node_request(self, request: DeleteNodeRequest) -> ResultPayload:  # noqa: C901, PLR0911, PLR0912 (complex logic, lots of edge cases)
        node_name = request.node_name
        node = None
        if node_name is None:
            # Get from the current context.
            if not GriptapeNodes.ContextManager().has_current_node():
                details = (
                    "Attempted to delete a Node from the Current Context. Failed because the Current Context is empty."
                )
                return DeleteNodeResultFailure(result_details=details)

            node = GriptapeNodes.ContextManager().get_current_node()
            node_name = node.name
        if node is None:
            node = GriptapeNodes.ObjectManager().attempt_get_object_by_name_as_type(node_name, BaseNode)
        if node is None:
            details = f"Attempted to delete a Node '{node_name}', but no such Node was found."
            return DeleteNodeResultFailure(result_details=details)

        with GriptapeNodes.ContextManager().node(node=node):
            parent_flow_name = self._name_to_parent_flow_name[node_name]
            try:
                parent_flow = GriptapeNodes.FlowManager().get_flow_by_name(parent_flow_name)
            except KeyError as err:
                details = f"Attempted to delete a Node '{node_name}'. Error: {err}"
                return DeleteNodeResultFailure(result_details=details)

            cancel_result = self.cancel_conditionally(parent_flow, parent_flow_name, node)
            if cancel_result is not None:
                return cancel_result
            # Remove all connections from this Node using a loop to handle cascading deletions
            any_connections_remain = True
            while any_connections_remain:
                # Assume we're done
                any_connections_remain = False

                list_node_connections_request = ListConnectionsForNodeRequest(node_name=node_name)
                list_connections_result = GriptapeNodes.handle_request(request=list_node_connections_request)
                if not isinstance(list_connections_result, ListConnectionsForNodeResultSuccess):
                    details = f"Attempted to delete a Node '{node_name}'. Failed because it could not gather Connections to the Node."
                    return DeleteNodeResultFailure(result_details=details)

                # Check incoming connections
                if list_connections_result.incoming_connections:
                    any_connections_remain = True
                    connection = list_connections_result.incoming_connections[0]
                    delete_request = DeleteConnectionRequest(
                        source_node_name=connection.source_node_name,
                        source_parameter_name=connection.source_parameter_name,
                        target_node_name=node_name,
                        target_parameter_name=connection.target_parameter_name,
                    )
                    delete_result = GriptapeNodes.handle_request(delete_request)
                    if isinstance(delete_result, ResultPayloadFailure):
                        details = (
                            f"Attempted to delete a Node '{node_name}'. Failed when attempting to delete Connection."
                        )
                        return DeleteNodeResultFailure(result_details=details)
                    continue  # Refresh connection list after cascading deletions

                # Check outgoing connections
                if list_connections_result.outgoing_connections:
                    any_connections_remain = True
                    connection = list_connections_result.outgoing_connections[0]
                    delete_request = DeleteConnectionRequest(
                        source_node_name=node_name,
                        source_parameter_name=connection.source_parameter_name,
                        target_node_name=connection.target_node_name,
                        target_parameter_name=connection.target_parameter_name,
                    )
                    delete_result = GriptapeNodes.handle_request(delete_request)
                    if isinstance(delete_result, ResultPayloadFailure):
                        details = (
                            f"Attempted to delete a Node '{node_name}'. Failed when attempting to delete Connection."
                        )
                        return DeleteNodeResultFailure(result_details=details)

        # Remove from the owning Flow
        parent_flow.remove_node(node.name)

        # Now remove the record keeping
        GriptapeNodes.ObjectManager().del_obj_by_name(node_name)
        del self._name_to_parent_flow_name[node_name]

        # If we were part of the Current Context, pop it.
        if request.node_name is None:
            GriptapeNodes.ContextManager().pop_node()

        details = f"Successfully deleted Node '{node_name}'."
        return DeleteNodeResultSuccess(result_details=details)

    def on_get_node_resolution_state_request(self, request: GetNodeResolutionStateRequest) -> ResultPayload:
        node_name = request.node_name
        node = None
        if node_name is None:
            # Get from the current context.
            if not GriptapeNodes.ContextManager().has_current_node():
                details = "Attempted to get resolution state for a Node from the Current Context. Failed because the Current Context is empty."
                return GetNodeResolutionStateResultFailure(result_details=details)

            node = GriptapeNodes.ContextManager().get_current_node()
            node_name = node.name

        if node is None:
            # Does this node exist?
            obj_mgr = GriptapeNodes.ObjectManager()
            node = obj_mgr.attempt_get_object_by_name_as_type(node_name, BaseNode)
            if node is None:
                details = f"Attempted to get resolution state for a Node '{node_name}', but no such Node was found."
                result = GetNodeResolutionStateResultFailure(result_details=details)
                return result

        node_state = node.state

        details = f"Successfully got resolution state for Node '{node_name}'."
        result = GetNodeResolutionStateResultSuccess(state=node_state.name, result_details=details)
        return result

    def on_get_node_metadata_request(self, request: GetNodeMetadataRequest) -> ResultPayload:
        node_name = request.node_name
        node = None
        if node_name is None:
            # Get from the current context.
            if not GriptapeNodes.ContextManager().has_current_node():
                details = "Attempted to get metadata for a Node from the Current Context. Failed because the Current Context is empty."
                return GetNodeMetadataResultFailure(result_details=details)

            node = GriptapeNodes.ContextManager().get_current_node()
            node_name = node.name

        # Does this node exist?
        if node is None:
            obj_mgr = GriptapeNodes.ObjectManager()

            node = obj_mgr.attempt_get_object_by_name_as_type(node_name, BaseNode)
            if node is None:
                details = f"Attempted to get metadata for a Node '{node_name}', but no such Node was found."

                result = GetNodeMetadataResultFailure(result_details=details)
                return result

        metadata = node.metadata
        details = f"Successfully retrieved metadata for a Node '{node_name}'."
        result = GetNodeMetadataResultSuccess(metadata=metadata, result_details=details)
        return result

    def on_set_node_metadata_request(self, request: SetNodeMetadataRequest) -> ResultPayload:
        node_name = request.node_name
        node = None
        if node_name is None:
            # Get from the current context.
            if not GriptapeNodes.ContextManager().has_current_node():
                details = "Attempted to set metadata for a Node from the Current Context. Failed because the Current Context is empty."
                return SetNodeMetadataResultFailure(result_details=details)

            node = GriptapeNodes.ContextManager().get_current_node()
            node_name = node.name

        # Does this node exist?
        if node is None:
            obj_mgr = GriptapeNodes.ObjectManager()

            node = obj_mgr.attempt_get_object_by_name_as_type(node_name, BaseNode)
            if node is None:
                details = f"Attempted to set metadata for a Node '{node_name}', but no such Node was found."

                result = SetNodeMetadataResultFailure(result_details=details)
                return result

        # We can't completely overwrite metadata.
        for key, value in request.metadata.items():
            node.metadata[key] = value
        details = f"Successfully set metadata for a Node '{node_name}'."
        result = SetNodeMetadataResultSuccess(result_details=details)
        return result

    def on_batch_set_node_metadata_request(self, request: BatchSetNodeMetadataRequest) -> ResultPayload:
        updated_nodes = []
        failed_nodes = {}

        for node_name, metadata_update in request.node_metadata_updates.items():
            # Resolve node name and get node object
            node = None
            if node_name is None:
                # Get from current context
                if not GriptapeNodes.ContextManager().has_current_node():
                    failed_nodes["current_context"] = "No current context node available"
                    continue
                node = GriptapeNodes.ContextManager().get_current_node()
                actual_node_name = node.name
            else:
                actual_node_name = node_name

            # Look up node if we don't have it yet
            if node is None:
                obj_mgr = GriptapeNodes.ObjectManager()
                node = obj_mgr.attempt_get_object_by_name_as_type(actual_node_name, BaseNode)
                if node is None:
                    failed_nodes[actual_node_name] = f"Node '{actual_node_name}' not found"
                    continue

            single_request = SetNodeMetadataRequest(node_name=actual_node_name, metadata=metadata_update)
            result = self.on_set_node_metadata_request(single_request)

            if isinstance(result, SetNodeMetadataResultSuccess):
                updated_nodes.append(actual_node_name)
            else:
                failed_nodes[actual_node_name] = result.result_details

        if failed_nodes:
            return BatchSetNodeMetadataResultFailure(
                result_details=f"Failed to update any nodes. Failed nodes: {failed_nodes}"
            )

        return BatchSetNodeMetadataResultSuccess(
            updated_nodes=updated_nodes,
            failed_nodes=failed_nodes,
            result_details=f"Successfully updated metadata for {len(updated_nodes)} nodes.",
        )

    def on_list_connections_for_node_request(self, request: ListConnectionsForNodeRequest) -> ResultPayload:
        node_name = request.node_name
        node = None
        if node_name is None:
            # Get from the current context.
            if not GriptapeNodes.ContextManager().has_current_node():
                details = "Attempted to list Connections for a Node from the Current Context. Failed because the Current Context is empty."
                return ListConnectionsForNodeResultFailure(result_details=details)

            node = GriptapeNodes.ContextManager().get_current_node()
            node_name = node.name

        # Does this node exist?
        if node is None:
            obj_mgr = GriptapeNodes.ObjectManager()

            node = obj_mgr.attempt_get_object_by_name_as_type(node_name, BaseNode)
            if node is None:
                details = f"Attempted to list Connections for a Node '{node_name}', but no such Node was found."

                result = ListConnectionsForNodeResultFailure(result_details=details)
                return result

        parent_flow_name = self._name_to_parent_flow_name[node_name]
        try:
            GriptapeNodes.FlowManager().get_flow_by_name(parent_flow_name)
        except KeyError as err:
            details = f"Attempted to list Connections for a Node '{node_name}'. Error: {err}"

            result = ListConnectionsForNodeResultFailure(result_details=details)
            return result

        # Kinda gross, but let's do it
        connection_mgr = GriptapeNodes.FlowManager().get_connections()
        # get outgoing connections
        outgoing_connections_list = []
        if node_name in connection_mgr.outgoing_index:
            outgoing_connections_list = [
                OutgoingConnection(
                    source_parameter_name=connection.source_parameter.name,
                    target_node_name=connection.target_node.name,
                    target_parameter_name=connection.target_parameter.name,
                )
                for connection_lists in connection_mgr.outgoing_index[node_name].values()
                for connection_id in connection_lists
                for connection in [connection_mgr.connections[connection_id]]
            ]
        # get incoming connections
        incoming_connections_list = []
        if node_name in connection_mgr.incoming_index:
            incoming_connections_list = [
                IncomingConnection(
                    source_node_name=connection.source_node.name,
                    source_parameter_name=connection.source_parameter.name,
                    target_parameter_name=connection.target_parameter.name,
                )
                for connection_lists in connection_mgr.incoming_index[node_name].values()
                for connection_id in connection_lists
                for connection in [
                    connection_mgr.connections[connection_id]
                ]  # This creates a temporary one-item list with the connection
            ]

        details = f"Successfully listed all Connections to and from Node '{node_name}'."
        result = ListConnectionsForNodeResultSuccess(
            incoming_connections=incoming_connections_list,
            outgoing_connections=outgoing_connections_list,
            result_details=details,
        )
        return result

    def on_list_parameters_on_node_request(self, request: ListParametersOnNodeRequest) -> ResultPayload:
        node_name = request.node_name
        node = None

        if node_name is None:
            # Get from the current context.
            if not GriptapeNodes.ContextManager().has_current_node():
                details = "Attempted to list Parameters for a Node from the Current Context. Failed because the Current Context is empty."
                return ListParametersOnNodeResultFailure(result_details=details)

            node = GriptapeNodes.ContextManager().get_current_node()
            node_name = node.name

        # Does this node exist?
        if node is None:
            obj_mgr = GriptapeNodes.ObjectManager()
            node = obj_mgr.attempt_get_object_by_name_as_type(node_name, BaseNode)
            if node is None:
                details = f"Attempted to list Parameters for a Node '{node_name}', but no such Node was found."

                result = ListParametersOnNodeResultFailure(result_details=details)
                return result

        ret_list = [param.name for param in node.parameters]

        details = f"Successfully listed Parameters for Node '{node_name}'."
        result = ListParametersOnNodeResultSuccess(parameter_names=ret_list, result_details=details)
        return result

    def generate_unique_parameter_name(self, node: BaseNode, base_name: str) -> str:
        """Generate a unique parameter name for a node by appending a number if needed.

        Args:
            node: The node to check for existing parameter names
            base_name: The desired base name for the parameter

        Returns:
            A unique parameter name that doesn't conflict with existing parameters
        """
        if node.get_parameter_by_name(base_name) is None:
            return base_name

        counter = 1
        while node.get_parameter_by_name(f"{base_name}_{counter}") is not None:
            counter += 1
        return f"{base_name}_{counter}"

    def on_add_parameter_to_node_request(self, request: AddParameterToNodeRequest) -> ResultPayload:  # noqa: C901, PLR0911, PLR0912, PLR0915
        node_name = request.node_name
        node = None

        if node_name is None:
            # Get from the current context.
            if not GriptapeNodes.ContextManager().has_current_node():
                details = "Attempted to add Parameter to a Node from the Current Context. Failed because the Current Context is empty."
                return AddParameterToNodeResultFailure(result_details=details)

            node = GriptapeNodes.ContextManager().get_current_node()
            node_name = node.name

        # Does this node exist?
        if node is None:
            obj_mgr = GriptapeNodes.ObjectManager()
            node = obj_mgr.attempt_get_object_by_name_as_type(node_name, BaseNode)
            if node is None:
                details = f"Attempted to add Parameter '{request.parameter_name}' to a Node '{node_name}', but no such Node was found."

                result = AddParameterToNodeResultFailure(result_details=details)
                return result

        # Check if node is locked
        if node.lock:
            details = f"Attempted to add Parameter '{request.parameter_name}' to Node '{node_name}'. Failed because the Node was locked."
            result = AddParameterToNodeResultFailure(result_details=details)
            return result

        if request.parent_container_name and not request.initial_setup:
            parameter = node.get_parameter_by_name(request.parent_container_name)
            if parameter is None:
                details = f"Attempted to add Parameter to Container Parameter '{request.parent_container_name}' in node '{node_name}'. Failed because parameter didn't exist."
                result = AddParameterToNodeResultFailure(result_details=details)
                return result
            if not isinstance(parameter, ParameterContainer):
                details = f"Attempted to add Parameter to Container Parameter '{request.parent_container_name}' in node '{node_name}'. Failed because parameter wasn't a container."
                result = AddParameterToNodeResultFailure(result_details=details)
                return result
            try:
                new_param = parameter.add_child_parameter()
            except Exception as e:
                details = f"Attempted to add Parameter to Container Parameter '{request.parent_container_name}' in node '{node_name}'. Failed: {e}."
                logger.exception(details)
                result = AddParameterToNodeResultFailure(result_details=details)
                return result

            return AddParameterToNodeResultSuccess(
                parameter_name=new_param.name,
                type=new_param.type,
                node_name=node_name,
                result_details=f"Successfully added parameter '{new_param.name}' to container parameter '{request.parent_container_name}' in node '{node_name}'.",
            )
        if request.parameter_name is None or request.tooltip is None:
            details = f"Attempted to add Parameter to node '{node_name}'. Failed because default_value, tooltip, or parameter_name was not defined."
            result = AddParameterToNodeResultFailure(result_details=details)
            return result

        # Generate a unique parameter name if needed
        requested_parameter_name = request.parameter_name
        if requested_parameter_name is None:
            # Not allowed to have a parameter with no name, so we'll give it a default name
            requested_parameter_name = "parameter"

        final_param_name = self.generate_unique_parameter_name(node, requested_parameter_name)

        # Let's see if the Parameter is properly formed.
        # If a Parameter is intended for Control, it needs to have that be the exclusive type.
        # The 'type', 'types', and 'output_type' are a little weird to handle (see Parameter definition for details)
        has_control_type = False
        has_non_control_types = False
        if request.type is not None:
            if request.type.lower() == ParameterTypeBuiltin.CONTROL_TYPE.value.lower():
                has_control_type = True
            else:
                has_non_control_types = True
        if request.input_types is not None:
            for test_type in request.input_types:
                if test_type.lower() == ParameterTypeBuiltin.CONTROL_TYPE.value.lower():
                    has_control_type = True
                else:
                    has_non_control_types = True
        if request.output_type is not None:
            if request.output_type.lower() == ParameterTypeBuiltin.CONTROL_TYPE.value.lower():
                has_control_type = True
            else:
                has_non_control_types = True

        if has_control_type and has_non_control_types:
            details = f"Attempted to add Parameter '{request.parameter_name}' to Node '{node_name}'. Failed because it had 'ParameterControlType' AND at least one other non-control type. If a Parameter is intended for control, it must only accept that type."

            result = AddParameterToNodeResultFailure(result_details=details)
            return result

        allowed_modes = set()
        if request.mode_allowed_input:
            allowed_modes.add(ParameterMode.INPUT)
        if request.mode_allowed_property:
            allowed_modes.add(ParameterMode.PROPERTY)
        if request.mode_allowed_output:
            allowed_modes.add(ParameterMode.OUTPUT)

        # Let's roll, I guess.
        new_param = Parameter(
            name=final_param_name,
            type=request.type,
            input_types=request.input_types,
            output_type=request.output_type,
            default_value=request.default_value,
            user_defined=request.is_user_defined,
            tooltip=request.tooltip,
            tooltip_as_input=request.tooltip_as_input,
            tooltip_as_property=request.tooltip_as_property,
            tooltip_as_output=request.tooltip_as_output,
            allowed_modes=allowed_modes,
            ui_options=request.ui_options,
            parent_container_name=request.parent_container_name,
            settable=request.settable,
        )
        try:
            if request.parent_container_name and request.initial_setup:
                parameter_parent = node.get_parameter_by_name(request.parent_container_name)
                if parameter_parent is not None:
                    parameter_parent.add_child(new_param)
            else:
                node.add_parameter(new_param)
        except Exception as e:
            details = f"Couldn't add parameter with name {request.parameter_name} to Node '{node_name}'. Error: {e}"
            return AddParameterToNodeResultFailure(result_details=details)

        details = f"Successfully added Parameter '{final_param_name}' to Node '{node_name}'."
        log_level = logging.DEBUG
        if final_param_name != requested_parameter_name:
            log_level = logging.WARNING
            details = f"{details} WARNING: Had to rename from original parameter name '{requested_parameter_name}' as a parameter with this name already existed in node '{node_name}'."

        logger.log(level=log_level, msg=details)

        result = AddParameterToNodeResultSuccess(
            parameter_name=new_param.name, type=new_param.type, node_name=node_name, result_details=details
        )
        return result

    def on_remove_parameter_from_node_request(self, request: RemoveParameterFromNodeRequest) -> ResultPayload:  # noqa: C901, PLR0911, PLR0912, PLR0915
        node_name = request.node_name
        node = None

        if node_name is None:
            # Get the Current Context
            if not GriptapeNodes.ContextManager().has_current_node():
                details = f"Attempted to remove Parameter '{request.parameter_name}' from a Node, but no Current Context was found."

                result = RemoveParameterFromNodeResultFailure(result_details=details)
                return result

            node = GriptapeNodes.ContextManager().get_current_node()
            node_name = node.name

        # Does this node exist?
        if node is None:
            obj_mgr = GriptapeNodes.ObjectManager()
            node = obj_mgr.attempt_get_object_by_name_as_type(node_name, BaseNode)
            if node is None:
                details = f"Attempted to remove Parameter '{request.parameter_name}' from a Node '{node_name}', but no such Node was found."

                result = RemoveParameterFromNodeResultFailure(result_details=details)
                return result
        # Check if the node is locked
        if node.lock:
            details = f"Attempted to remove Element '{request.parameter_name}' from Node '{node_name}'. Failed because the Node was locked."

            result = RemoveParameterFromNodeResultFailure(result_details=details)
            return result
        # Does the Element actually exist on the Node?
        element = node.get_element_by_name_and_type(request.parameter_name)
        if element is None:
            details = f"Attempted to remove Element '{request.parameter_name}' from Node '{node_name}'. Failed because it didn't have an Element with that name on it."

            result = RemoveParameterFromNodeResultFailure(result_details=details)
            return result

        # If it's a ParameterGroup, we need to remove all the Parameters inside it.
        if isinstance(element, ParameterGroup):
            for child in element.find_elements_by_type(Parameter):
                GriptapeNodes.handle_request(RemoveParameterFromNodeRequest(child.name, node_name))
            node.remove_node_element(element)

            return RemoveParameterFromNodeResultSuccess(
                result_details=f"Successfully removed parameter group '{request.parameter_name}' and all its children from node '{node_name}'."
            )

        if isinstance(element, ParameterMessage):
            node.remove_node_element(element)

            return RemoveParameterFromNodeResultSuccess(
                result_details=f"Successfully removed parameter message '{request.parameter_name}' from node '{node_name}'."
            )

        # No tricky stuff, users!
        # if user_defined doesn't exist, or is false, then it's not user-defined
        if not getattr(element, "user_defined", False):
            details = f"Attempted to remove Element '{request.parameter_name}' from Node '{node_name}'. Failed because the Element was not user-defined (i.e., critical to the Node implementation). Only user-defined Elements can be removed from a Node."

            result = RemoveParameterFromNodeResultFailure(result_details=details)
            return result

        # Get all the connections to/from this Parameter.
        if isinstance(element, Parameter):
            list_node_connections_request = ListConnectionsForNodeRequest(node_name=node_name)
            list_connections_result = GriptapeNodes.handle_request(request=list_node_connections_request)
            if not isinstance(list_connections_result, ListConnectionsForNodeResultSuccess):
                details = f"Attempted to remove Parameter '{request.parameter_name}' from Node '{node_name}'. Failed because we were unable to get a list of Connections for the Parameter's Node."

                result = RemoveParameterFromNodeResultFailure(result_details=details)
                return result

            # We have a list of all connections to the NODE. Sift down to just those that are about this PARAMETER.

            # Destroy all the incoming Connections to this PARAMETER
            for incoming_connection in list_connections_result.incoming_connections:
                if incoming_connection.target_parameter_name == request.parameter_name:
                    delete_request = DeleteConnectionRequest(
                        source_node_name=incoming_connection.source_node_name,
                        source_parameter_name=incoming_connection.source_parameter_name,
                        target_node_name=node_name,
                        target_parameter_name=incoming_connection.target_parameter_name,
                    )
                    delete_result = GriptapeNodes.handle_request(delete_request)
                    if isinstance(delete_result, DeleteConnectionResultFailure):
                        details = f"Attempted to remove Parameter '{request.parameter_name}' from Node '{node_name}'. Failed because we were unable to delete a Connection for that Parameter."

                        result = RemoveParameterFromNodeResultFailure(result_details=details)

            # Destroy all the outgoing Connections from this PARAMETER
            for outgoing_connection in list_connections_result.outgoing_connections:
                if outgoing_connection.source_parameter_name == request.parameter_name:
                    delete_request = DeleteConnectionRequest(
                        source_node_name=node_name,
                        source_parameter_name=outgoing_connection.source_parameter_name,
                        target_node_name=outgoing_connection.target_node_name,
                        target_parameter_name=outgoing_connection.target_parameter_name,
                    )
                    delete_result = GriptapeNodes.handle_request(delete_request)
                    if isinstance(delete_result, DeleteConnectionResultFailure):
                        details = f"Attempted to remove Parameter '{request.parameter_name}' from Node '{node_name}'. Failed because we were unable to delete a Connection for that Parameter."

                        result = RemoveParameterFromNodeResultFailure(result_details=details)

        # Delete the Element itself.
        if element is not None:
            node.remove_parameter_element(element)
        else:
            details = f"Attempted to remove Element '{request.parameter_name}' from Node '{node_name}'. Failed because element didn't exist."

            result = RemoveParameterFromNodeResultFailure(result_details=details)

        details = f"Successfully removed Element '{request.parameter_name}' from Node '{node_name}'."
        result = RemoveParameterFromNodeResultSuccess(result_details=details)
        return result

    def on_get_parameter_details_request(self, request: GetParameterDetailsRequest) -> ResultPayload:
        node_name = request.node_name
        node = None

        if node_name is None:
            if not GriptapeNodes.ContextManager().has_current_node():
                details = f"Attempted to get details for Parameter '{request.parameter_name}' from a Node, but no Current Context was found."

                result = GetParameterDetailsResultFailure(result_details=details)
                return result
            node = GriptapeNodes.ContextManager().get_current_node()
            node_name = node.name

        # Does this node exist?
        if node is None:
            obj_mgr = GriptapeNodes.ObjectManager()
            node = obj_mgr.attempt_get_object_by_name_as_type(node_name, BaseNode)
            if node is None:
                details = f"Attempted to get details for Parameter '{request.parameter_name}' from a Node '{node_name}', but no such Node was found."

                result = GetParameterDetailsResultFailure(result_details=details)
                return result

        # Does the Element actually exist on the Node?
        element = node.get_element_by_name_and_type(request.parameter_name)

        if element is None:
            details = f"Attempted to get details for Element '{request.parameter_name}' from Node '{node_name}'. Failed because it didn't have an Element with that name on it."
            return GetParameterDetailsResultFailure(result_details=details)

        # Let's bundle up the details.
        allows_input = False
        allows_property = False
        allows_output = False

        if isinstance(element, Parameter):
            modes_allowed = element.allowed_modes
            allows_input = ParameterMode.INPUT in modes_allowed
            allows_property = ParameterMode.PROPERTY in modes_allowed
            allows_output = ParameterMode.OUTPUT in modes_allowed

        details = f"Successfully got details for Element '{request.parameter_name}' from Node '{node_name}'."
        result = GetParameterDetailsResultSuccess(
            element_id=element.element_id,
            type=getattr(element, "type", ""),
            input_types=getattr(element, "input_types", []),
            output_type=getattr(element, "output_type", ""),
            default_value=getattr(element, "default_value", None),
            tooltip=getattr(element, "tooltip", ""),
            tooltip_as_input=getattr(element, "tooltip_as_input", None),
            tooltip_as_property=getattr(element, "tooltip_as_property", None),
            tooltip_as_output=getattr(element, "tooltip_as_output", None),
            mode_allowed_input=allows_input,
            mode_allowed_property=allows_property,
            mode_allowed_output=allows_output,
            is_user_defined=getattr(element, "user_defined", False),
            settable=getattr(element, "settable", None),
            ui_options=getattr(element, "ui_options", None),
            result_details=details,
        )
        return result

    def on_get_node_element_details_request(self, request: GetNodeElementDetailsRequest) -> ResultPayload:
        node_name = request.node_name
        node = None

        if node_name is None:
            if not GriptapeNodes.ContextManager().has_current_node():
                details = f"Attempted to get element details for element '{request.specific_element_id}` from a Node, but no Current Context was found."

                return GetNodeElementDetailsResultFailure(result_details=details)
            node = GriptapeNodes.ContextManager().get_current_node()
            node_name = node.name

        # Does this node exist?
        if node is None:
            obj_mgr = GriptapeNodes.ObjectManager()
            node = obj_mgr.attempt_get_object_by_name_as_type(node_name, BaseNode)
            if node is None:
                details = f"Attempted to get element details for Node '{node_name}', but no such Node was found."

                return GetNodeElementDetailsResultFailure(result_details=details)

        # Did they ask for a specific element ID?
        if request.specific_element_id is None:
            # No? Use the node's root element to search from.
            element = node.root_ui_element
        else:
            element = node.root_ui_element.find_element_by_id(request.specific_element_id)
            if element is None:
                details = f"Attempted to get element details for element '{request.specific_element_id}' from Node '{node_name}'. Failed because it didn't have an element with that ID on it."

                return GetNodeElementDetailsResultFailure(result_details=details)

        element_details = element.to_dict()
        # We need to get element values from here
        param_to_value = {}
        self._set_param_to_value(node, element, param_to_value)
        if param_to_value:
            element_details["element_id_to_value"] = param_to_value
        details = f"Successfully got element details for Node '{node_name}'."
        result = GetNodeElementDetailsResultSuccess(element_details=element_details, result_details=details)
        return result

    def _set_param_to_value(self, node: BaseNode, element: BaseNodeElement, param_to_value: dict) -> None:
        """This method builds our element_id_to_value mapping to eventually return in the Element Details Request."""
        # Get all parameters
        for parameter in element.find_elements_by_type(Parameter):
            # Check if they have an output value, that takes priority
            if parameter.name in node.parameter_output_values:
                value = node.parameter_output_values[parameter.name]
            else:
                # Otherwise grab the set value or default value
                value = node.get_parameter_value(parameter.name)
            if value is not None:
                element_id = parameter.element_id
                # Check if the value is in builtins. If it isn't we need to handle it specially.
                if value.__class__.__module__ != "builtins":
                    # Check if it has a to_dict method. Use that, if it's been implemented.
                    if hasattr(value, "to_dict"):
                        # If the object has a __dict__, use that
                        param_to_value[element_id] = value.to_dict()
                        continue
                    # Otherwise use __dict__.
                    if hasattr(value, "__dict__"):
                        param_to_value[element_id] = value.__dict__
                        continue
                # Otherwise, just set it here. It'll be handled in .json() when we send it over.
                param_to_value[element_id] = value

    def modify_alterable_fields(self, request: AlterParameterDetailsRequest, parameter: BaseNodeElement) -> None:
        if isinstance(parameter, Parameter):
            if request.tooltip:
                parameter.tooltip = request.tooltip
            if request.tooltip_as_input is not None:
                parameter.tooltip_as_input = request.tooltip_as_input
            if request.tooltip_as_property is not None:
                parameter.tooltip_as_property = request.tooltip_as_property
            if request.tooltip_as_output is not None:
                parameter.tooltip_as_output = request.tooltip_as_output
        if request.ui_options is not None and hasattr(parameter, "ui_options"):
            parameter.ui_options = request.ui_options  # type: ignore[attr-defined]

    def modify_key_parameter_fields(self, request: AlterParameterDetailsRequest, parameter: Parameter) -> None:  # noqa: C901, PLR0912
        if request.type is not None:
            parameter.type = request.type
        if request.input_types is not None:
            parameter.input_types = request.input_types
        if request.output_type is not None:
            parameter.output_type = request.output_type
        if request.mode_allowed_input is not None:
            # TODO: https://github.com/griptape-ai/griptape-nodes/issues/828
            if request.mode_allowed_input is True:
                parameter.allowed_modes.add(ParameterMode.INPUT)
            else:
                parameter.allowed_modes.discard(ParameterMode.INPUT)
        if request.mode_allowed_property is not None:
            # TODO: https://github.com/griptape-ai/griptape-nodes/issues/828
            if request.mode_allowed_property is True:
                parameter.allowed_modes.add(ParameterMode.PROPERTY)
            else:
                parameter.allowed_modes.discard(ParameterMode.PROPERTY)
        if request.mode_allowed_output is not None:
            # TODO: https://github.com/griptape-ai/griptape-nodes/issues/828
            if request.mode_allowed_output is True:
                parameter.allowed_modes.add(ParameterMode.OUTPUT)
            else:
                parameter.allowed_modes.discard(ParameterMode.OUTPUT)
        if request.settable is not None:
            parameter.settable = request.settable

    def _validate_and_break_invalid_connections(
        self, node_name: str, parameter: Parameter, request: AlterParameterDetailsRequest
    ) -> ResultPayload | None:
        """Validate and break any connections that are no longer valid after a parameter type change.

        This method checks both incoming and outgoing connections for a parameter and removes
        any that are no longer type-compatible after the parameter's type has been changed.

        Returns:
            ResultPayload | None: Returns AlterParameterDetailsResultFailure if any connection deletion fails,
                                 None otherwise.
        """
        # Get all connections for this node
        list_connections_request = ListConnectionsForNodeRequest(node_name=node_name)
        list_connections_result = self.on_list_connections_for_node_request(list_connections_request)

        if not isinstance(list_connections_result, ListConnectionsForNodeResultSuccess):
            # No connections exist for this node, which is not a failure - just nothing to validate
            return None

        # Check and break invalid incoming connections
        for conn in list_connections_result.incoming_connections:
            if conn.target_parameter_name == request.parameter_name:
                source_node = self.get_node_by_name(conn.source_node_name)
                source_param = source_node.get_parameter_by_name(conn.source_parameter_name)
                if source_param and not parameter.is_incoming_type_allowed(source_param.output_type):
                    delete_result = GriptapeNodes.FlowManager().on_delete_connection_request(
                        DeleteConnectionRequest(
                            source_node_name=conn.source_node_name,
                            source_parameter_name=conn.source_parameter_name,
                            target_node_name=node_name,
                            target_parameter_name=request.parameter_name,
                        )
                    )
                    if isinstance(delete_result, ResultPayloadFailure):
                        details = f"Failed to delete incompatible incoming connection from {conn.source_node_name}.{conn.source_parameter_name} to {node_name}.{request.parameter_name}: {delete_result}"
                        return AlterParameterDetailsResultFailure(result_details=details)

        # Check and break invalid outgoing connections
        for conn in list_connections_result.outgoing_connections:
            if conn.source_parameter_name == request.parameter_name:
                target_node = self.get_node_by_name(conn.target_node_name)
                target_param = target_node.get_parameter_by_name(conn.target_parameter_name)
                if target_param and not target_param.is_incoming_type_allowed(parameter.output_type):
                    delete_result = GriptapeNodes.FlowManager().on_delete_connection_request(
                        DeleteConnectionRequest(
                            source_node_name=node_name,
                            source_parameter_name=request.parameter_name,
                            target_node_name=conn.target_node_name,
                            target_parameter_name=conn.target_parameter_name,
                        )
                    )
                    if isinstance(delete_result, ResultPayloadFailure):
                        details = f"Failed to delete incompatible outgoing connection from {node_name}.{request.parameter_name} to {conn.target_node_name}.{conn.target_parameter_name}: {delete_result}"
                        return AlterParameterDetailsResultFailure(result_details=details)

        return None

    def on_alter_parameter_details_request(self, request: AlterParameterDetailsRequest) -> ResultPayload:  # noqa: C901, PLR0911, PLR0912
        node_name = request.node_name
        node = None

        if node_name is None:
            if not GriptapeNodes.ContextManager().has_current_node():
                details = f"Attempted to alter details for Parameter '{request.parameter_name}' from node in the Current Context. Failed because there was no such Node."

                return AlterParameterDetailsResultFailure(result_details=details)
            node = GriptapeNodes.ContextManager().get_current_node()
            node_name = node.name

        # Does this node exist?
        if node is None:
            obj_mgr = GriptapeNodes.ObjectManager()
            node = obj_mgr.attempt_get_object_by_name_as_type(node_name, BaseNode)
            if node is None:
                details = f"Attempted to alter details for Parameter '{request.parameter_name}' from Node '{node_name}', but no such Node was found."

                return AlterParameterDetailsResultFailure(result_details=details)

        # Is the node locked?
        if node.lock:
            details = f"Attempted to alter details for Parameter '{request.parameter_name}' from Node '{node_name}'. Failed because the Node was locked."
            return AlterParameterDetailsResultFailure(result_details=details)

        # Handle ErrorProxyNode parameter alteration requests
        if isinstance(node, ErrorProxyNode):
            if request.initial_setup:
                # Record the alteration request for serialization replay
                node.record_initialization_request(request)

                # Early return with warning - we're just preserving the original changes
                details = f"Parameter '{request.parameter_name}' alteration recorded for ErrorProxyNode '{node_name}'. Original node '{node.original_node_type}' had loading errors - preserving changes for correct recreation when dependency '{node.original_library_name}' is resolved."

                result_details = ResultDetails(message=details, level=logging.WARNING)
                return AlterParameterDetailsResultSuccess(result_details=result_details)

            # Reject runtime parameter alterations on ErrorProxy
            details = f"Cannot modify parameter '{request.parameter_name}' on placeholder node '{node_name}'. This placeholder preserves your workflow structure but doesn't allow parameter modifications, as they could cause issues when the original node is restored."
            return AlterParameterDetailsResultFailure(result_details=details)

        # Does the Element actually exist on the Node?
        element = node.get_element_by_name_and_type(request.parameter_name)
        if element is None:
            details = f"Attempted to alter details for Element '{request.parameter_name}' from Node '{node_name}'. Failed because it didn't have an Element with that name on it."
            return AlterParameterDetailsResultFailure(result_details=details)
        if request.ui_options is not None:
            element.ui_options = request.ui_options  # type: ignore[attr-defined]

        # Check and handle connections if type was changed
        if isinstance(element, Parameter) and (
            request.type is not None or request.input_types is not None or request.output_type is not None
        ):
            result = self._validate_and_break_invalid_connections(node_name, element, request)
            if isinstance(result, AlterParameterDetailsResultFailure):
                return result

        # TODO: https://github.com/griptape-ai/griptape-nodes/issues/827
        # Now change all the values on the Element.
        self.modify_alterable_fields(request, element)

        # The rest of these are not alterable
        if isinstance(element, Parameter):
            if hasattr(element, "user_defined") and element.user_defined is False and request.request_id:  # type: ignore[attr-defined]
                # TODO: https://github.com/griptape-ai/griptape-nodes/issues/826
                details = f"Attempted to alter details for Element '{request.parameter_name}' from Node '{node_name}'. Could only alter some values because the Element was not user-defined (i.e., critical to the Node implementation). Only user-defined Elements can be totally modified from a Node."
                return AlterParameterDetailsResultSuccess(
                    result_details=ResultDetails(message=details, level=logging.WARNING)
                )
            self.modify_key_parameter_fields(request, element)

        # This field requires the node as well
        if request.default_value is not None:
            # TODO: https://github.com/griptape-ai/griptape-nodes/issues/825
            node.parameter_values[request.parameter_name] = request.default_value

        details = f"Successfully altered details for Element '{request.parameter_name}' from Node '{node_name}'."
        result = AlterParameterDetailsResultSuccess(result_details=details)
        return result

    # For C901 (too complex): Need to give customers explicit reasons for failure on each case.
    def on_get_parameter_value_request(self, request: GetParameterValueRequest) -> ResultPayload:
        node_name = request.node_name
        node = None

        if node_name is None:
            if not GriptapeNodes.ContextManager().has_current_node():
                details = f"Attempted to get value for Parameter '{request.parameter_name}' from node in the Current Context. Failed because there was no such Node."

                return GetParameterValueResultFailure(result_details=details)
            node = GriptapeNodes.ContextManager().get_current_node()
            node_name = node.name

        # Parse the parameter name to check for list indexing
        param_name = request.parameter_name

        # Does this node exist?
        if node is None:
            obj_mgr = GriptapeNodes.ObjectManager()
            node = obj_mgr.attempt_get_object_by_name_as_type(node_name, BaseNode)
            if node is None:
                details = f'"{node_name}" not found'
                return GetParameterValueResultFailure(result_details=details)

        # Does the Parameter actually exist on the Node?
        parameter = node.get_parameter_by_name(param_name)
        if parameter is None:
            details = f'"{node_name}.{param_name}" not found'
            return GetParameterValueResultFailure(result_details=details)

        # Values are actually stored on the NODE, so let's ask them.
        if param_name not in node.parameter_values:
            # Check if it might be in output values (for output parameters)
            if param_name in node.parameter_output_values:
                data_value = node.parameter_output_values[param_name]
            else:
                # Use the default if not found in either place
                data_value = parameter.default_value
        else:
            data_value = node.parameter_values[param_name]

        # Cool.
        details = f"{node_name}.{request.parameter_name} = {data_value}"
        result = GetParameterValueResultSuccess(
            input_types=parameter.input_types,
            type=parameter.type,
            output_type=parameter.output_type,
            value=TypeValidator.safe_serialize(data_value),
            result_details=details,
        )
        return result

    class ModifiedReturnValue(NamedTuple):
        """Wrapper for a value and a boolean indicating if it was modified."""

        value: Any
        modified: bool

    # added ignoring C901 since this method is overly long because of granular error checking, not actual complexity.
    def on_set_parameter_value_request(self, request: SetParameterValueRequest) -> ResultPayload:  # noqa: C901, PLR0911, PLR0912, PLR0915
        node_name = request.node_name
        node = None

        if node_name is None:
            if not GriptapeNodes.ContextManager().has_current_node():
                details = f"Attempted to set parameter '{request.parameter_name}' value. Failed because no Node was found in the Current Context."
                return SetParameterValueResultFailure(result_details=details)
            node = GriptapeNodes.ContextManager().get_current_node()
            node_name = node.name

        # Parse the parameter name to check for list indexing
        param_name = request.parameter_name

        # Does this node exist?
        if node is None:
            obj_mgr = GriptapeNodes.ObjectManager()
            node = obj_mgr.attempt_get_object_by_name_as_type(node_name, BaseNode)
            if node is None:
                details = f"Attempted to set parameter '{param_name}' value on node '{node_name}'. Failed because no such Node could be found."
                return SetParameterValueResultFailure(result_details=details)

        # Is the node locked?
        if node.lock:
            details = f"Attempted to set parameter '{param_name}' value on node '{node_name}'. Failed because the Node was locked."
            return SetParameterValueResultFailure(result_details=details)

        # Handle ErrorProxyNode parameter value requests
        if isinstance(node, ErrorProxyNode):
            if request.initial_setup:
                # For initial_setup, actually create the parameter and set the value
                # This allows normal serialization to handle it, rather than recording the command
                node.on_attempt_set_parameter_value(param_name)
                # Continue with normal parameter value setting logic below
                logger.debug(
                    "Created parameter '%s' on ErrorProxyNode '%s' during initial setup", param_name, node_name
                )
            else:
                # Reject runtime parameter value changes on ErrorProxy
                details = f"Cannot set parameter '{param_name}' on placeholder node '{node_name}'. This placeholder preserves your workflow structure but doesn't allow parameter changes, as they could cause issues when the original node is restored."
                return SetParameterValueResultFailure(result_details=details)
        elif isinstance(node, NodeGroupProxyNode):
            # For NodeGroupProxyNode, set the value on both the proxy AND the original node
            node.set_parameter_value(param_name, request.value)

            # Forward the value to the original node if this proxy parameter maps to one
            result = None
            if param_name in node._proxy_param_to_node_param:
                original_node, original_param_name = node._proxy_param_to_node_param[param_name]
                result = GriptapeNodes.handle_request(
                    SetParameterValueRequest(
                        parameter_name=original_param_name,
                        node_name=original_node.name,
                        value=request.value,
                        data_type=request.data_type,
                        incoming_connection_source_node_name=request.incoming_connection_source_node_name,
                        incoming_connection_source_parameter_name=request.incoming_connection_source_parameter_name,
                    )
                )
                logger.debug(
                    "Forwarded parameter value from proxy '%s.%s' to original '%s.%s'",
                    node.name,
                    param_name,
                    original_node.name,
                    original_param_name,
                )
            details = f"Attempted to set parameter value for '{node_name}.{param_name}'. Successfully set value on the NodeGroupProxyNode '{node_name}', but failed to set value on the original node'."
            return result if result else SetParameterValueResultFailure(result_details=details)

        # Does the Parameter actually exist on the Node?
        parameter = node.get_parameter_by_name(param_name)
        if parameter is None:
            details = f"Attempted to set parameter value for '{node_name}.{param_name}'. Failed because no parameter with that name could be found."

            result = SetParameterValueResultFailure(result_details=details)
            return result

        # Validate incoming connection source fields consistency
        incoming_node_set = request.incoming_connection_source_node_name is not None
        incoming_param_set = request.incoming_connection_source_parameter_name is not None
        if incoming_node_set != incoming_param_set:
            details = f"Attempted to set parameter value for '{node_name}.{request.parameter_name}'. Failed because incoming connection source fields must both be None or both be set. Got incoming_connection_source_node_name={request.incoming_connection_source_node_name}, incoming_connection_source_parameter_name={request.incoming_connection_source_parameter_name}."
            result = SetParameterValueResultFailure(result_details=details)
            return result

        # Prevent manual property setting on parameters that have both INPUT and PROPERTY modes when they have incoming connections
        # When a parameter can accept both input connections AND manual property values, having an active connection should
        # make the parameter non-settable as a property to avoid conflicts between connected values and manual values
        # Skip this check if: initial_setup (workflow loading), or incoming_connection_source fields are set (system passing upstream values)
        if (
            not request.initial_setup
            and not incoming_node_set  # If incoming connection source fields are set, this is a legitimate upstream value pass
            and ParameterMode.INPUT in parameter.allowed_modes
            and ParameterMode.PROPERTY in parameter.allowed_modes
        ):
            # Check if this parameter has any incoming connections
            connections = GriptapeNodes.FlowManager().get_connections()
            target_connections = connections.incoming_index.get(node_name)
            if target_connections is not None:
                param_connections = target_connections.get(request.parameter_name)
                if param_connections:  # Has incoming connections
                    # TODO: https://github.com/griptape-ai/griptape-nodes/issues/1965 Consider emitting UI events when parameters become settable/unsettable due to connection changes
                    details = f"Attempted to set parameter value for '{node_name}.{request.parameter_name}'. Failed because this parameter has incoming connections and cannot be set as a property while connected."
                    result = SetParameterValueResultFailure(result_details=details)
                    return result

        # Call before_value_set hook (allows nodes to modify values and temporarily control settable state)
        try:
            modified_value = node.before_value_set(parameter, request.value)
            if modified_value is not None:
                request.value = modified_value
        except Exception as err:
            details = f"Attempted to set parameter value for '{node_name}.{request.parameter_name}'. Failed because before_value_set hook raised exception: {err}"
            result = SetParameterValueResultFailure(result_details=details)
            return result

        # Validate that parameters can be set at all (note: we want the value to be set during initial setup, but not after)
        # We skip this if it's a passthru from a connection or if we're on initial setup; those always trump settable.
        # This check comes *AFTER* before_value_set() to allow nodes to temporarily modify settable state
        if not parameter.settable and not incoming_node_set and not request.initial_setup:
            details = f"Attempted to set parameter value for '{node_name}.{request.parameter_name}'. Failed because that Parameter was flagged as not settable."
            result = SetParameterValueResultFailure(result_details=details)
            return result
        object_type = request.data_type if request.data_type else parameter.type
        # If the parameter is control type, we shouldn't check the value being set, since it's just a marker for which path to take, not a real value, and will likely be a string, which doesn't match ControlType.
        if parameter.type != ParameterTypeBuiltin.CONTROL_TYPE.value and not parameter.is_incoming_type_allowed(
            object_type
        ):
<<<<<<< HEAD
            # Well this seems kind of stupid
            # Is this value kosher for the types allowed?
=======
>>>>>>> 3282b04a
            details = f"Attempted to set parameter value for '{node_name}.{request.parameter_name}'. Failed because the value's type of '{object_type}' was not in the Parameter's list of allowed types: {parameter.input_types}."

            result = SetParameterValueResultFailure(result_details=details)
            return result

        try:
            parent_flow_name = self.get_node_parent_flow_by_name(node.name)
        except KeyError:
            details = f"Attempted to set parameter value for '{node_name}.{request.parameter_name}'. Failed because the node's parent flow does not exist. Could not unresolve future nodes."
            return SetParameterValueResultFailure(result_details=details)

        obj_mgr = GriptapeNodes.ObjectManager()
        parent_flow = obj_mgr.attempt_get_object_by_name_as_type(parent_flow_name, ControlFlow)
        if not parent_flow:
            details = f"Attempted to set parameter value for '{node_name}.{request.parameter_name}'. Failed because the node's parent flow does not exist. Could not unresolve future nodes."
            return SetParameterValueResultFailure(result_details=details)
        try:
            finalized_value, modified = self._set_and_pass_through_values(request, node)
        except Exception as err:
            details = f"Attempted to set parameter value for '{node_name}.{request.parameter_name}'. Failed because Exception: {err}"
            return SetParameterValueResultFailure(result_details=details)
        if not request.initial_setup and modified:
            try:
                GriptapeNodes.FlowManager().get_connections().unresolve_future_nodes(node)
            except Exception as err:
                details = f"Attempted to set parameter value for '{node_name}.{request.parameter_name}'. Failed because Exception: {err}"
                return SetParameterValueResultFailure(result_details=details)
        if request.initial_setup is False and not request.is_output and modified:
            # Mark node as unresolved, broadcast an event
            node.make_node_unresolved(current_states_to_trigger_change_event=set({NodeResolutionState.RESOLVED}))
            # Get the flow
            # Pass the value through to connected downstream parameters!
            # Set incoming_connection_source fields to identify this as legitimate upstream value propagation
            # (not manual property setting) so it bypasses the INPUT+PROPERTY connection blocking logic
            conn_output_nodes = parent_flow.get_connected_output_parameters(node, parameter)
            for target_node, target_parameter in conn_output_nodes:
                # Skip propagation for Control Parameters as they should not receive values
                if ParameterType.attempt_get_builtin(parameter.output_type) != ParameterTypeBuiltin.CONTROL_TYPE:
                    GriptapeNodes.handle_request(
                        SetParameterValueRequest(
                            parameter_name=target_parameter.name,
                            node_name=target_node.name,
                            value=finalized_value,
                            data_type=object_type,  # Do type instead of output type, because it hasn't been processed.
                            incoming_connection_source_node_name=node.name,
                            incoming_connection_source_parameter_name=parameter.name,
                        )
                    )

        # Cool.
        details = f"Successfully set value on Node '{node_name}' Parameter '{request.parameter_name}'."
        result = SetParameterValueResultSuccess(
            finalized_value=finalized_value, data_type=parameter.type, result_details=details
        )
        return result

    def _set_and_pass_through_values(self, request: SetParameterValueRequest, node: BaseNode) -> ModifiedReturnValue:
        """Set the parameter value on the node according to the specifications."""
        modified = False
        object_created = request.value
        # If the value should be set on the output dictionary:
        if request.is_output:
            # set it to output values
            if (
                request.parameter_name in node.parameter_output_values
                and node.parameter_output_values[request.parameter_name] != object_created
            ):
                modified = True
            node.parameter_output_values[request.parameter_name] = object_created
            return NodeManager.ModifiedReturnValue(object_created, modified)
        # Otherwise use set_parameter_value. This calls our converters and validators.
        # Skip before_value_set since we already called it earlier in the flow
        old_value = node.get_parameter_value(request.parameter_name)
        node.set_parameter_value(
            request.parameter_name, object_created, initial_setup=request.initial_setup, skip_before_value_set=True
        )
        # Get the "converted" value here.
        finalized_value = node.get_parameter_value(request.parameter_name)
        if old_value != finalized_value:
            modified = True
        # If any parameters were dependent on that value, we're calling this details request to emit the result to the editor.
        return NodeManager.ModifiedReturnValue(finalized_value, modified)

    # For C901 (too complex): Need to give customers explicit reasons for failure on each case.
    # For PLR0911 (too many return statements): don't want to do a ton of nested chains of success,
    # want to give clear reasoning for each failure.
    # For PLR0915 (too many statements): very little reusable code here, want to be explicit and
    # make debugger use friendly.
    def on_get_all_node_info_request(self, request: GetAllNodeInfoRequest) -> ResultPayload:  # noqa: C901, PLR0911
        node_name = request.node_name
        node = None

        # Get from the current context.
        if node_name is None:
            if not GriptapeNodes.ContextManager().has_current_node():
                details = "Attempted to get all info for a Node from the Current Context. Failed because the Current Context is empty."
                return GetAllNodeInfoResultFailure(result_details=details)

            node = GriptapeNodes.ContextManager().get_current_node()
            node_name = node.name

        # Does this node exist?
        if node is None:
            obj_mgr = GriptapeNodes.ObjectManager()
            node = obj_mgr.attempt_get_object_by_name_as_type(node_name, BaseNode)
            if node is None:
                details = f"Attempted to get all info for Node named '{node_name}', but no such Node was found."
                return GetAllNodeInfoResultFailure(result_details=details)

        get_metadata_request = GetNodeMetadataRequest(node_name=node_name)
        get_metadata_result = self.on_get_node_metadata_request(get_metadata_request)
        if not get_metadata_result.succeeded():
            details = f"Attempted to get all info for Node named '{node_name}', but failed getting the metadata."
            return GetAllNodeInfoResultFailure(result_details=details)

        get_resolution_state_request = GetNodeResolutionStateRequest(node_name=node_name)
        get_resolution_state_result = self.on_get_node_resolution_state_request(get_resolution_state_request)
        if not get_resolution_state_result.succeeded():
            details = (
                f"Attempted to get all info for Node named '{node_name}', but failed getting the resolution state."
            )
            return GetAllNodeInfoResultFailure(result_details=details)

        list_connections_request = ListConnectionsForNodeRequest(node_name=node_name)
        list_connections_result = self.on_list_connections_for_node_request(list_connections_request)
        if not list_connections_result.succeeded():
            details = (
                f"Attempted to get all info for Node named '{node_name}', but failed listing all connections for it."
            )

            return GetAllNodeInfoResultFailure(result_details=details)
        # Cast everything to get the linter off our back.
        try:
            get_metadata_success = cast("GetNodeMetadataResultSuccess", get_metadata_result)
            get_resolution_state_success = cast("GetNodeResolutionStateResultSuccess", get_resolution_state_result)
            list_connections_success = cast("ListConnectionsForNodeResultSuccess", list_connections_result)
        except Exception as err:
            details = f"Attempted to get all info for Node named '{node_name}'. Failed due to error: {err}."

            return GetAllNodeInfoResultFailure(result_details=details)
        get_node_elements_request = GetNodeElementDetailsRequest(node_name=node_name)
        get_node_elements_result = self.on_get_node_element_details_request(get_node_elements_request)
        if not get_node_elements_result.succeeded():
            details = (
                f"Attempted to get all info for Node named '{node_name}', but failed getting details for elements."
            )
            return GetAllNodeInfoResultFailure(result_details=details)
        try:
            get_element_details_success = cast("GetNodeElementDetailsResultSuccess", get_node_elements_result)
        except Exception as err:
            details = f"Attempted to get all info for Node named '{node_name}'. Failed due to error: {err}."
            return GetAllNodeInfoResultFailure(result_details=details)

        # this will return the node element and the value
        element_details = get_element_details_success.element_details
        if "element_id_to_value" in element_details:
            element_id_to_value = element_details["element_id_to_value"].copy()
            del element_details["element_id_to_value"]
        else:
            element_id_to_value = {}
        details = f"Successfully got all node info for node '{node_name}'."
        result = GetAllNodeInfoResultSuccess(
            metadata=get_metadata_success.metadata,
            node_resolution_state=get_resolution_state_success.state,
            locked=node.lock,
            connections=list_connections_success,
            element_id_to_value=element_id_to_value,
            root_node_element=element_details,
            result_details=details,
        )
        return result

    def on_get_compatible_parameters_request(self, request: GetCompatibleParametersRequest) -> ResultPayload:  # noqa: C901, PLR0911, PLR0912, PLR0915
        node_name = request.node_name
        node = None

        if node_name is None:
            if not GriptapeNodes.ContextManager().has_current_node():
                details = "Attempted to get compatible parameters for node, but no current node was found."
                return GetCompatibleParametersResultFailure(result_details=details)
            node = GriptapeNodes.ContextManager().get_current_node()
            node_name = node.name

        # Vet the node
        if node is None:
            obj_mgr = GriptapeNodes.ObjectManager()
            node = obj_mgr.attempt_get_object_by_name_as_type(node_name, BaseNode)
            if node is None:
                details = (
                    f"Attempted to get compatible parameters for node '{node_name}', but that node does not exist."
                )
                return GetCompatibleParametersResultFailure(result_details=details)

        # Vet the parameter.
        request_param = node.get_parameter_by_name(request.parameter_name)
        if request_param is None:
            details = f"Attempted to get compatible parameters for '{node_name}.{request.parameter_name}', but that no Parameter with that name could not be found."
            return GetCompatibleParametersResultFailure(result_details=details)

        # Figure out the mode we're going for, and if this parameter supports the mode.
        request_mode = ParameterMode.OUTPUT if request.is_output else ParameterMode.INPUT
        # Does this parameter support that?
        if request_mode not in request_param.allowed_modes:
            details = f"Attempted to get compatible parameters for '{node_name}.{request.parameter_name}' as '{request_mode}', but the Parameter didn't support that type of input/output."
            return GetCompatibleParametersResultFailure(result_details=details)

        # Get the parent flows.
        try:
            flow_name = self.get_node_parent_flow_by_name(node_name)
        except KeyError as err:
            details = f"Attempted to get compatible parameters for '{node_name}.{request.parameter_name}', but the node's parent flow could not be found: {err}"
            return GetCompatibleParametersResultFailure(result_details=details)

        # Iterate through all nodes in this Flow (yes, this restriction still sucks)
        list_nodes_in_flow_request = ListNodesInFlowRequest(flow_name=flow_name)
        list_nodes_in_flow_result = GriptapeNodes.FlowManager().on_list_nodes_in_flow_request(
            list_nodes_in_flow_request
        )
        if not list_nodes_in_flow_result.succeeded():
            details = f"Attempted to get compatible parameters for '{node_name}.{request.parameter_name}'. Failed due to inability to list nodes in parent flow '{flow_name}'."
            return GetCompatibleParametersResultFailure(result_details=details)

        try:
            list_nodes_in_flow_success = cast("ListNodesInFlowResultSuccess", list_nodes_in_flow_result)
        except Exception as err:
            details = f"Attempted to get compatible parameters for '{node_name}.{request.parameter_name}'. Failed due to {err}"
            return GetCompatibleParametersResultFailure(result_details=details)

        # Walk through all nodes that are NOT us to find compatible Parameters.
        valid_parameters_by_node = {}
        for test_node_name in list_nodes_in_flow_success.node_names:
            if test_node_name != request.node_name:
                # Get node by name
                try:
                    test_node = self.get_node_by_name(test_node_name)
                except ValueError as err:
                    details = f"Attempted to get compatible parameters for node '{node_name}', and sought to test against {test_node_name}, but that node does not exist. Error: {err}."
                    return GetCompatibleParametersResultFailure(result_details=details)

                # Get Parameters from Node
                for test_param in test_node.parameters:
                    # Are we compatible from an input/output perspective?
                    fits_mode = False
                    if request_mode == ParameterMode.INPUT:
                        fits_mode = ParameterMode.OUTPUT in test_param.allowed_modes
                    else:
                        fits_mode = ParameterMode.INPUT in test_param.allowed_modes

                    if fits_mode:
                        # Compare types for compatibility
                        types_compatible = False
                        if request_mode == ParameterMode.INPUT:
                            # See if THEIR inputs would accept MY output
                            types_compatible = test_param.is_incoming_type_allowed(request_param.output_type)
                        else:
                            # See if MY inputs would accept THEIR output
                            types_compatible = request_param.is_incoming_type_allowed(test_param.output_type)

                        if types_compatible:
                            param_and_mode = ParameterAndMode(
                                parameter_name=test_param.name, is_output=not request.is_output
                            )
                            # Add the test param to our dictionary.
                            if test_node_name in valid_parameters_by_node:
                                # Append this parameter to the list
                                compatible_list = valid_parameters_by_node[test_node_name]
                                compatible_list.append(param_and_mode)
                            else:
                                # Create new
                                compatible_list = [param_and_mode]
                                valid_parameters_by_node[test_node_name] = compatible_list

        details = f"Successfully got compatible parameters for '{node_name}.{request.parameter_name}'."
        return GetCompatibleParametersResultSuccess(
            valid_parameters_by_node=valid_parameters_by_node, result_details=details
        )

    def get_node_by_name(self, name: str) -> BaseNode:
        obj_mgr = GriptapeNodes.ObjectManager()

        node = obj_mgr.attempt_get_object_by_name_as_type(name, BaseNode)
        if node is None:
            msg = f"Node '{name}' not found."
            raise ValueError(msg)

        return node

    def get_node_parent_flow_by_name(self, node_name: str) -> str:
        if node_name not in self._name_to_parent_flow_name:
            msg = f"Node '{node_name}' could not be found."
            raise KeyError(msg)
        return self._name_to_parent_flow_name[node_name]

    async def on_resolve_from_node_request(self, request: ResolveNodeRequest) -> ResultPayload:  # noqa: C901, PLR0911, PLR0912
        node_name = request.node_name
        debug_mode = request.debug_mode

        if node_name is None:
            details = "No Node name was provided. Failed to resolve node."

            return ResolveNodeResultFailure(validation_exceptions=[], result_details=details)
        try:
            node = self.get_node_by_name(node_name)
        except ValueError as e:
            details = f'Resolve failure. "{node_name}" does not exist. {e}'

            return ResolveNodeResultFailure(validation_exceptions=[e], result_details=details)
        # try to get the flow parent of this node
        try:
            flow_name = self._name_to_parent_flow_name[node_name]
        except KeyError as e:
            details = f'Failed to fetch parent flow for "{node_name}": {e}'

            return ResolveNodeResultFailure(validation_exceptions=[e], result_details=details)
        try:
            obj_mgr = GriptapeNodes.ObjectManager()
            flow = obj_mgr.attempt_get_object_by_name_as_type(flow_name, ControlFlow)
        except KeyError as e:
            details = f'Failed to fetch parent flow for "{node_name}": {e}'

            return ResolveNodeResultFailure(validation_exceptions=[e], result_details=details)

        if flow is None:
            details = f'Failed to fetch parent flow for "{node_name}"'
            return ResolveNodeResultFailure(validation_exceptions=[], result_details=details)

        # Check for existing running flow
        flow_mgr = GriptapeNodes.FlowManager()
        if flow_mgr.check_for_existing_running_flow():
            # Behavior should stay the same for sequential flows.
            if flow_mgr._global_control_flow_machine and isinstance(
                flow_mgr._global_control_flow_machine.resolution_machine, SequentialResolutionMachine
            ):
                errormsg = f"This workflow is already in progress. Please wait for the current process to finish before starting {node.name} again."
                return ResolveNodeResultFailure(validation_exceptions=[RuntimeError(errormsg)], result_details=errormsg)
            # Behavior should also match if the flow running is a Control Flow, and not a singular node resolution.
            if not flow_mgr._global_single_node_resolution:
                errormsg = f"This workflow is already in progress. Please wait for the current control process to finish before starting {node.name} again."
                return ResolveNodeResultFailure(validation_exceptions=[RuntimeError(errormsg)], result_details=errormsg)

        # Check if the node is already in the DAG - if so, skip this resolution. It's already queued or has been resolved.
        if node.name in flow_mgr._global_dag_builder.node_to_reference:
            logger.error("Node %s is already executing. Cannot start execution.", node.name)
            return ResolveNodeResultFailure(
                validation_exceptions=[],
                result_details=f"Node {node.name} is already executing. Cannot start execution.",
            )
        try:
            GriptapeNodes.FlowManager().get_connections().unresolve_future_nodes(node)
        except Exception as e:
            details = f'Failed to mark future nodes dirty. Unable to kick off flow from "{node_name}": {e}'
            return ResolveNodeResultFailure(validation_exceptions=[e], result_details=details)
        # Validate here.
        result = self.on_validate_node_dependencies_request(ValidateNodeDependenciesRequest(node_name=node_name))
        try:
            if not result.succeeded():
                details = f"Failed to resolve node '{node_name}'. Flow Validation Failed"
                return StartFlowResultFailure(validation_exceptions=[], result_details=details)
            result = cast("ValidateNodeDependenciesResultSuccess", result)

            if not result.validation_succeeded:
                details = f"Failed to resolve node '{node_name}'. Flow Validation Failed."
                if len(result.exceptions) > 0:
                    for exception in result.exceptions:
                        details = f"{details}\n\t{exception}"
                return StartFlowResultFailure(validation_exceptions=result.exceptions, result_details=details)
        except Exception as e:
            details = f"Failed to resolve node '{node_name}'. Flow Validation Failed. Error: {e}"
            return StartFlowResultFailure(validation_exceptions=[e], result_details=details)
        try:
            await GriptapeNodes.FlowManager().resolve_singular_node(flow, node, debug_mode=debug_mode)
        except Exception as e:
            details = f'Failed to resolve "{node_name}".  Error: {e}'
            return ResolveNodeResultFailure(validation_exceptions=[e], result_details=details)
        details = f'Starting to resolve "{node_name}" in "{flow_name}"'
        return ResolveNodeResultSuccess(result_details=details)

    def on_validate_node_dependencies_request(self, request: ValidateNodeDependenciesRequest) -> ResultPayload:
        node_name = request.node_name
        obj_manager = GriptapeNodes.ObjectManager()
        node = obj_manager.attempt_get_object_by_name_as_type(node_name, BaseNode)
        if node is None:
            details = f'Failed to validate node dependencies. Node with "{node_name}" does not exist.'
            return ValidateNodeDependenciesResultFailure(result_details=details)
        try:
            flow_name = self.get_node_parent_flow_by_name(node_name)
        except Exception as e:
            details = f'Failed to validate node dependencies. Node with "{node_name}" has no parent flow. Error: {e}'
            return ValidateNodeDependenciesResultFailure(result_details=details)
        flow = GriptapeNodes.ObjectManager().attempt_get_object_by_name_as_type(flow_name, ControlFlow)
        if not flow:
            details = f'Failed to validate node dependencies. Flow with "{flow_name}" does not exist.'
            return ValidateNodeDependenciesResultFailure(result_details=details)
        # Gets all dependent nodes
        nodes = flow.get_node_dependencies(node)
        all_exceptions = []
        for dependent_node in nodes:
            exceptions = dependent_node.validate_before_workflow_run()
            if exceptions:
                all_exceptions = all_exceptions + exceptions
        return ValidateNodeDependenciesResultSuccess(
            validation_succeeded=(len(all_exceptions) == 0),
            exceptions=all_exceptions,
            result_details=f"Successfully validated dependencies for node '{node_name}'. Found {len(all_exceptions)} validation issues.",
        )

    def on_serialize_node_to_commands(self, request: SerializeNodeToCommandsRequest) -> ResultPayload:  # noqa: C901, PLR0912, PLR0915
        node_name = request.node_name
        node = None

        if node_name is None:
            if not GriptapeNodes.ContextManager().has_current_node():
                details = "Attempted to serialize a Node to commands from the Current Context. Failed because the Current Context is empty."
                return SerializeNodeToCommandsResultFailure(result_details=details)
            node = GriptapeNodes.ContextManager().get_current_node()
            node_name = node.name

        # Does this node exist?
        if node is None:
            obj_mgr = GriptapeNodes.ObjectManager()
            node = obj_mgr.attempt_get_object_by_name_as_type(node_name, BaseNode)
            if node is None:
                details = f"Attempted to serialize Node '{node_name}' to commands. Failed because no Node with that name could be found."
                return SerializeNodeToCommandsResultFailure(result_details=details)

        # This is our current dude.
        with GriptapeNodes.ContextManager().node(node=node):
            # Get the library and version details.
            library_used = node.metadata["library"]
            # Get the library metadata so we can get the version.
            library_metadata_request = GetLibraryMetadataRequest(library=library_used)
            # Call LibraryManager directly to avoid error toasts when library is unavailable (expected for ErrorProxyNode)
            # Per https://github.com/griptape-ai/griptape-nodes/issues/1940
            library_metadata_result = GriptapeNodes.LibraryManager().get_library_metadata_request(
                library_metadata_request
            )

            if not isinstance(library_metadata_result, GetLibraryMetadataResultSuccess):
                if isinstance(node, ErrorProxyNode):
                    # For ErrorProxyNode, use descriptive message when original library unavailable
                    library_version = "<version unavailable; workflow was saved when library was unable to be loaded>"
                    library_details = LibraryNameAndVersion(library_name=library_used, library_version=library_version)
                    details = f"Serializing Node '{node_name}' (original type: {node.original_node_type}) with unavailable library '{library_used}'. Saving as ErrorProxy with placeholder version. Fix the missing library and reload the workflow to restore the original node."
                    logger.warning(details)
                else:
                    # For regular nodes, this is still an error
                    details = f"Attempted to serialize Node '{node_name}' to commands. Failed to get metadata for library '{library_used}'."
                    return SerializeNodeToCommandsResultFailure(result_details=details)
            else:
                library_version = library_metadata_result.metadata.library_version
                library_details = LibraryNameAndVersion(library_name=library_used, library_version=library_version)

            # Handle ErrorProxyNode serialization - serialize as original node type

            if isinstance(node, ErrorProxyNode):
                serialized_node_type = node.original_node_type
                serialized_library_name = node.original_library_name
            else:
                serialized_node_type = node.__class__.__name__
                serialized_library_name = library_details.library_name

            # Get the creation details.
            create_node_request = CreateNodeRequest(
                node_type=serialized_node_type,
                node_name=node_name,
                specific_library_name=serialized_library_name,
                metadata=copy.deepcopy(node.metadata),
                # If it is actively resolving, mark as unresolved.
                resolution=node.state.value,
                initial_setup=True,
            )

            # We're going to compare this node instance vs. a canonical one. Rez that one up.
            # For ErrorProxyNode, we can't create a reference node, so skip comparison
            if isinstance(node, ErrorProxyNode):
                reference_node = None
            else:
                reference_node = type(node)(name="REFERENCE NODE")

            # Now creation or alteration of all of the elements.
            element_modification_commands = []
            for parameter in node.parameters:
                # Create the parameter, or alter it on the existing node
                if parameter.user_defined:
                    # Always serialize user-defined parameters regardless of node type
                    param_dict = parameter.to_dict()
                    param_dict["initial_setup"] = True
                    add_param_request = AddParameterToNodeRequest.create(**param_dict)
                    element_modification_commands.append(add_param_request)
                elif isinstance(node, ErrorProxyNode):
                    # For ErrorProxyNode, replay all recorded initialization requests for this parameter
                    recorded_requests = node.get_recorded_initialization_requests()
                    matching_requests = [
                        recorded_request
                        for recorded_request in recorded_requests
                        if (
                            hasattr(recorded_request, "parameter_name")
                            and getattr(recorded_request, "parameter_name", None) == parameter.name
                        )
                    ]
                    element_modification_commands.extend(matching_requests)
                elif reference_node is None:
                    # Normal node with no reference - treat all parameters as needing serialization
                    param_dict = parameter.to_dict()
                    param_dict["initial_setup"] = True
                    add_param_request = AddParameterToNodeRequest.create(**param_dict)
                    element_modification_commands.append(add_param_request)
                else:
                    # Normal node - compare against reference node
                    diff = NodeManager._manage_alter_details(parameter, reference_node)
                    relevant = False
                    for key in diff:
                        if key in AlterParameterDetailsRequest.relevant_parameters():
                            relevant = True
                            break
                    if relevant:
                        diff["parameter_name"] = parameter.name
                        diff["initial_setup"] = True
                        alter_param_request = AlterParameterDetailsRequest.create(**diff)
                        element_modification_commands.append(alter_param_request)

            # Now assignment of values to all of the parameters.
            set_value_commands = []

            # ErrorProxyNode uses normal parameter serialization now since we create real parameters
            # Only AlterParameterDetailsRequest commands are recorded and replayed
            # Normal node - use current parameter values
            for parameter in node.parameters:
                # SetParameterValueRequest event
                set_param_value_requests = NodeManager.handle_parameter_value_saving(
                    parameter=parameter,
                    node=node,
                    unique_parameter_uuid_to_values=request.unique_parameter_uuid_to_values,
                    serialized_parameter_value_tracker=request.serialized_parameter_value_tracker,
                    create_node_request=create_node_request,
                )
                if set_param_value_requests is not None:
                    set_value_commands.extend(set_param_value_requests)
        # now check if locked
        if node.lock:
            lock_command = SetLockNodeStateRequest(node_name=None, lock=True)
        else:
            lock_command = None

        # Collect node dependencies
        node_dependencies = node.get_node_dependencies()
        if node_dependencies is None:
            # Ensure we always have a NodeDependencies object, even if empty
            node_dependencies = NodeDependencies()

        # Add the library dependency to the node dependencies
        node_dependencies.libraries.add(library_details)

        # Hooray
        serialized_node_commands = SerializedNodeCommands(
            create_node_command=create_node_request,
            element_modification_commands=element_modification_commands,
            node_dependencies=node_dependencies,
            lock_node_command=lock_command,
        )
        details = f"Successfully serialized node '{node_name}' into commands."
        result = SerializeNodeToCommandsResultSuccess(
            serialized_node_commands=serialized_node_commands,  # How to serialize this node
            set_parameter_value_commands=set_value_commands,  # The commands to serialize it with
            result_details=details,
        )
        return result

    def check_response(self, response: object, class_to_check: type, attribute_to_retrieve: Any) -> Any:
        """Helper function for remake_duplicates to check whether response is of a particular type before getting an attribute.

        Args:
            response (object): The response object to retrieve the attribute from.
            class_to_check (type): The class the response needs to be part of in order to retrieve the attribute.
            attribute_to_retrieve (Any): The attribute the function will retrieve if it matches the type.

        Returns:
            attribute (Any): The attribute retrieved by the function, none if no attributes are retrieved.
        """
        attribute = None
        if isinstance(response, class_to_check):
            attribute = getattr(response, attribute_to_retrieve)
        return attribute

    def parameter_type(self, source_parameter_name: str, source_node_name: str) -> str:
        """Helper function to get type of a parameter in remake_duplicates.

        Args:
            source_parameter_name (str): The name of the parameter to get info from.
            source_node_name (str): The name of the node the parameter is part of.

        Returns:
            The type of the parameter is returned, or None if the request fails.

        """
        connection_info_request = GetParameterDetailsRequest(source_parameter_name, source_node_name)
        connection_info_response = GriptapeNodes.handle_request(connection_info_request)
        # only get value if it succeeds
        connection_type = NodeManager.check_response(
            self, connection_info_response, GetParameterDetailsResultSuccess, "type"
        )
        return connection_type

    def remake_connections(self, old_node_names: list[str], new_node_names: list[str]) -> None:
        """Remakes the incoming data connections and outgoing control connections.

        for a list of new_node_names, using the connections from the corresponding old_node_names.

        Args:
            old_node_names (list[str]): The old node names the connections are taken from.
            new_node_names (list[str]): The new node names the duplicate connections will be added to.

        Returns:
            None

        """
        # Since it is a duplicate, it makes sense to remake all the old incoming connections the original had
        for old_node_name, new_node_name in zip(old_node_names, new_node_names, strict=True):
            # List the old incoming connections
            list_connections_for_node_request = ListConnectionsForNodeRequest(old_node_name)
            list_connections_for_node_response = GriptapeNodes.handle_request(list_connections_for_node_request)

            # Only get incoming/outgoing connections if it returns the proper type
            incoming_connections = NodeManager.check_response(
                self, list_connections_for_node_response, ListConnectionsForNodeResultSuccess, "incoming_connections"
            )
            outgoing_connections = NodeManager.check_response(
                self, list_connections_for_node_response, ListConnectionsForNodeResultSuccess, "outgoing_connections"
            )

            # Check if none to prevent an error in the for loops
            if incoming_connections is None:
                incoming_connections = []
            if outgoing_connections is None:
                outgoing_connections = []

            # If there are any incoming connections, loop over them
            for incoming_connection in incoming_connections:
                # Define some variables to reduce verbosity
                source_parameter_name = incoming_connection.source_parameter_name
                source_node_name = incoming_connection.source_node_name
                target_parameter_name = incoming_connection.target_parameter_name

                # Get info about parameter
                connection_type = NodeManager.parameter_type(self, source_parameter_name, source_node_name)

                # Skip control connections when it's incoming
                if connection_type != ParameterTypeBuiltin.CONTROL_TYPE:
                    create_old_incoming_connections_request = CreateConnectionRequest(
                        source_node_name=source_node_name,
                        source_parameter_name=source_parameter_name,
                        target_node_name=new_node_name,
                        target_parameter_name=target_parameter_name,
                    )
                    GriptapeNodes.handle_request(create_old_incoming_connections_request)

            # If there are any outgoing connections, loop over them
            for outgoing_connection in outgoing_connections:
                # Define some variables to reduce verbosity
                source_parameter_name = outgoing_connection.source_parameter_name
                target_node_name = outgoing_connection.target_node_name
                target_parameter_name = outgoing_connection.target_parameter_name

                # Get info about parameter
                connection_type = NodeManager.parameter_type(self, source_parameter_name, new_node_name)

                # Only remake control connections when its outgoing
                if connection_type == ParameterTypeBuiltin.CONTROL_TYPE:
                    create_old_outgoing_connections_request = CreateConnectionRequest(
                        source_node_name=new_node_name,
                        source_parameter_name=outgoing_connection.source_parameter_name,
                        target_node_name=target_node_name,
                        target_parameter_name=outgoing_connection.target_parameter_name,
                    )
                    GriptapeNodes.handle_request(create_old_outgoing_connections_request)

    def on_deserialize_node_from_commands(self, request: DeserializeNodeFromCommandsRequest) -> ResultPayload:
        # Issue the creation command first.
        create_node_request = request.serialized_node_commands.create_node_command
        create_node_result = GriptapeNodes().handle_request(create_node_request)
        if not isinstance(create_node_result, CreateNodeResultSuccess):
            details = f"Attempted to deserialize a serialized set of Node Creation commands. Failed to create node '{create_node_request.node_name}'."
            return DeserializeNodeFromCommandsResultFailure(result_details=details)

        # Adopt the newly-created node as our current context.
        node_name = create_node_result.node_name
        node = GriptapeNodes.ObjectManager().attempt_get_object_by_name_as_type(node_name, BaseNode)
        if node is None:
            details = f"Attempted to deserialize a serialized set of Node Creation commands. Failed to get node '{node_name}'."
            return DeserializeNodeFromCommandsResultFailure(result_details=details)
        with GriptapeNodes.ContextManager().node(node=node):
            for element_command in request.serialized_node_commands.element_modification_commands:
                if isinstance(
                    element_command, (AlterParameterDetailsRequest, AddParameterToNodeRequest)
                ):  # are there more types of requests we could encounter here?
                    element_command.node_name = node_name
                element_result = GriptapeNodes().handle_request(element_command)
                if element_result.failed():
                    details = f"Attempted to deserialize a serialized set of Node Creation commands. Failed to execute an element command for node '{node_name}'."
                    return DeserializeNodeFromCommandsResultFailure(result_details=details)
        details = f"Successfully deserialized a serialized set of Node Creation commands for node '{node_name}'."
        return DeserializeNodeFromCommandsResultSuccess(node_name=node_name, result_details=details)

    def on_serialize_selected_nodes_to_commands(
        self, request: SerializeSelectedNodesToCommandsRequest
    ) -> ResultPayload:
        """This will take the selected nodes in the Object manager and serialize them into commands."""
        # These have already been sorted by the time they were selected.
        nodes_to_serialize = request.nodes_to_serialize
        # This is node_uuid to the serialization command.
        node_commands = {}
        # Node Name to UUID
        node_name_to_uuid = {}
        connections_to_serialize = []
        # This is also node_uuid to the parameter serialization command.
        parameter_commands = {}
        # This is node_uuid to lock commands.
        lock_commands = {}
        # I need to store node names and parameter names to UUID
        unique_uuid_to_values = {}
        # And track how values map into that map.
        serialized_parameter_value_tracker = SerializedParameterValueTracker()
        selected_node_names = [values[0] for values in nodes_to_serialize]
        for node_name, _ in nodes_to_serialize:
            result = self.on_serialize_node_to_commands(
                SerializeNodeToCommandsRequest(
                    node_name=node_name,
                    unique_parameter_uuid_to_values=unique_uuid_to_values,
                    serialized_parameter_value_tracker=serialized_parameter_value_tracker,
                )
            )
            if not isinstance(result, SerializeNodeToCommandsResultSuccess):
                details = f"Attempted to serialize a selection of Nodes. Failed to serialize {node_name}."
                return SerializeNodeToCommandsResultFailure(result_details=details)
            node_commands[node_name] = result.serialized_node_commands
            node_name_to_uuid[node_name] = result.serialized_node_commands.node_uuid
            parameter_commands[result.serialized_node_commands.node_uuid] = result.set_parameter_value_commands
            lock_commands[result.serialized_node_commands.node_uuid] = result.serialized_node_commands.lock_node_command
            try:
                flow_name = self.get_node_parent_flow_by_name(node_name)
                GriptapeNodes.FlowManager().get_flow_by_name(flow_name)
            except Exception:
                details = f"Attempted to serialize a selection of Nodes. Failed to get the flow of node {node_name}. Cannot serialize connections for this node."
                logger.warning(details)
                continue
            connections = GriptapeNodes.FlowManager().get_connections()
            if node_name in connections.outgoing_index:
                node_connections = [
                    connections.connections[connection_id]
                    for category_dict in connections.outgoing_index[node_name].values()
                    for connection_id in category_dict
                ]
                for connection in node_connections:
                    if connection.target_node.name not in selected_node_names:
                        continue
                    connections_to_serialize.append(connection)
        serialized_connections = []
        for connection in connections_to_serialize:
            source_node_uuid = node_name_to_uuid[connection.source_node.name]
            target_node_uuid = node_name_to_uuid[connection.target_node.name]
            serialized_connections.append(
                SerializedSelectedNodesCommands.IndirectConnectionSerialization(
                    source_node_uuid=source_node_uuid,
                    source_parameter_name=connection.source_parameter.name,
                    target_node_uuid=target_node_uuid,
                    target_parameter_name=connection.target_parameter.name,
                )
            )
        # Final result for serialized node commands
        final_result = SerializedSelectedNodesCommands(
            serialized_node_commands=list(node_commands.values()),
            serialized_connection_commands=serialized_connections,
            set_parameter_value_commands=parameter_commands,
            set_lock_commands_per_node=lock_commands,
        )
        # Set everything in the clipboard if requested
        if request.copy_to_clipboard:
            GriptapeNodes.ContextManager()._clipboard.node_commands = final_result
            GriptapeNodes.ContextManager()._clipboard.parameter_uuid_to_values = unique_uuid_to_values
        return SerializeSelectedNodesToCommandsResultSuccess(
            final_result,
            result_details=f"Successfully serialized {len(request.nodes_to_serialize)} selected nodes to commands.",
        )

    def on_deserialize_selected_nodes_from_commands(  # noqa: C901, PLR0912
        self,
        request: DeserializeSelectedNodesFromCommandsRequest,
    ) -> ResultPayload:
        commands = GriptapeNodes.ContextManager()._clipboard.node_commands
        if commands is None:
            return DeserializeSelectedNodesFromCommandsResultFailure(result_details="No Node Commands Found")
        connections = commands.serialized_connection_commands
        node_uuid_to_name = {}
        # Enumerate because positions is in the same order as the node commands.
        for i, node_command in enumerate(commands.serialized_node_commands):
            # Create a deepcopy of the metadata so the nodes don't all share the same position.
            node_command.create_node_command.metadata = copy.deepcopy(node_command.create_node_command.metadata)
            if request.positions is not None and len(request.positions) > i:
                if node_command.create_node_command.metadata is None:
                    node_command.create_node_command.metadata = {
                        "position": {"x": request.positions[i][0], "y": request.positions[i][1]}
                    }
                else:
                    node_command.create_node_command.metadata["position"] = {
                        "x": request.positions[i][0],
                        "y": request.positions[i][1],
                    }
            result = self.on_deserialize_node_from_commands(
                DeserializeNodeFromCommandsRequest(serialized_node_commands=node_command)
            )
            if not isinstance(result, DeserializeNodeFromCommandsResultSuccess):
                details = "Attempted to deserialize node but ran into an error on node serialization."
                return DeserializeSelectedNodesFromCommandsResultFailure(result_details=details)
            node_uuid_to_name[node_command.node_uuid] = result.node_name
            node = GriptapeNodes.ObjectManager().attempt_get_object_by_name_as_type(result.node_name, BaseNode)
            if node is None:
                details = "Attempted to deserialize node but ran into an error on node serialization."
                return DeserializeSelectedNodesFromCommandsResultFailure(result_details=details)
            with GriptapeNodes.ContextManager().node(node=node):
                parameter_commands = commands.set_parameter_value_commands[node_command.node_uuid]
                for parameter_command in parameter_commands:
                    param_request = parameter_command.set_parameter_value_command
                    # Set the Node name
                    param_request.node_name = result.node_name
                    # Set the new value
                    table = GriptapeNodes.ContextManager()._clipboard.parameter_uuid_to_values
                    if table and parameter_command.unique_value_uuid in table:
                        value = table[parameter_command.unique_value_uuid]
                        # Using try-except-pass instead of contextlib.suppress because it's clearer.
                        try:  # noqa: SIM105
                            # If we're pasting multiple times - we need to create a new copy for each paste so they don't all have the same reference.
                            value = copy.deepcopy(value)
                        except Exception:  # noqa: S110
                            pass
                        param_request.value = value
                        set_parameter_result = GriptapeNodes.handle_request(
                            parameter_command.set_parameter_value_command
                        )
                        if not set_parameter_result.succeeded():
                            details = f"Failed to set parameter value for {param_request.parameter_name} on node {param_request.node_name}"
                            logger.warning(details)
                lock_command = commands.set_lock_commands_per_node[node_command.node_uuid]
                if lock_command is not None:
                    lock_node_result = GriptapeNodes.handle_request(lock_command)
                    if not lock_node_result.succeeded():
                        details = f"Failed to lock node {lock_command.node_name}"
                        logger.warning(details)
        # create Connections
        for connection_command in connections:
            connection_request = CreateConnectionRequest(
                source_node_name=node_uuid_to_name[connection_command.source_node_uuid],
                source_parameter_name=connection_command.source_parameter_name,
                target_node_name=node_uuid_to_name[connection_command.target_node_uuid],
                target_parameter_name=connection_command.target_parameter_name,
            )
            result = GriptapeNodes.handle_request(connection_request)
            if not result.succeeded():
                details = f"Failed to create a connection between {connection_request.source_node_name} and {connection_request.target_node_name}"
                logger.warning(details)
        return DeserializeSelectedNodesFromCommandsResultSuccess(
            node_names=list(node_uuid_to_name.values()),
            result_details=f"Successfully deserialized {len(node_uuid_to_name)} nodes from commands.",
        )

    def on_duplicate_selected_nodes(self, request: DuplicateSelectedNodesRequest) -> ResultPayload:
        result = GriptapeNodes.handle_request(
            SerializeSelectedNodesToCommandsRequest(nodes_to_serialize=request.nodes_to_duplicate)
        )
        if not result.succeeded():
            details = "Failed to serialized selected nodes."
            return DuplicateSelectedNodesResultFailure(result_details=details)
        result = GriptapeNodes.handle_request(DeserializeSelectedNodesFromCommandsRequest(positions=request.positions))
        if not isinstance(result, DeserializeSelectedNodesFromCommandsResultSuccess):
            details = "Failed to deserialize selected nodes."
            return DuplicateSelectedNodesResultFailure(result_details=details)

        # Remake duplicate connections of node
        # request.nodes_to_duplicate is in this format: ['nodes_to_duplicate1', 'time'], ['nodes_to_duplicate2', 'time']
        # This list comprehension gets the first element in each sublist in order to generate the old_node_names
        initial_nodes = [sublist[0] for sublist in request.nodes_to_duplicate]

        NodeManager.remake_connections(self, new_node_names=result.node_names, old_node_names=initial_nodes)
        return DuplicateSelectedNodesResultSuccess(
            result.node_names, result_details=f"Successfully duplicated {len(initial_nodes)} nodes."
        )

    @staticmethod
    def _manage_alter_details(parameter: Parameter, base_node_obj: BaseNode) -> dict:
        base_param = base_node_obj.get_parameter_by_name(parameter.name)
        if base_param:
            diff = base_param.equals(parameter)
        else:
            return vars(parameter)
        return diff

    @staticmethod
    def _handle_value_hashing(  # noqa: PLR0913
        value: Any,
        serialized_parameter_value_tracker: SerializedParameterValueTracker,
        unique_parameter_uuid_to_values: dict,
        parameter: Parameter,
        parameter_name: str,
        node_name: str,
        *,
        is_output: bool,
    ) -> SerializedNodeCommands.IndirectSetParameterValueCommand | None:
        try:
            hash(value)
            value_id = value
        except TypeError:
            # Couldn't get a hash. Use the object's ID
            value_id = id(value)

        tracker_status = serialized_parameter_value_tracker.get_tracker_state(value_id)
        match tracker_status:
            case SerializedParameterValueTracker.TrackerState.SERIALIZABLE:
                # We have a match on this value. We're all good.
                unique_uuid = serialized_parameter_value_tracker.get_uuid_for_value_hash(value_id)
            case SerializedParameterValueTracker.TrackerState.NOT_SERIALIZABLE:
                # This value is not serializable. Bail.
                return None
            case SerializedParameterValueTracker.TrackerState.NOT_IN_TRACKER:
                # This value is new for us.

                # Check if parameter is marked as non-serializable (e.g., ImageDrivers, PromptDrivers, file handles)
                if not parameter.serializable:
                    serialized_parameter_value_tracker.add_as_not_serializable(value_id)
                    return None

                # Check if we can serialize it.
                try:
                    pickle.dumps(value)
                except Exception:
                    # Not serializable; don't waste time on future attempts.
                    serialized_parameter_value_tracker.add_as_not_serializable(value_id)
                    # Bail.
                    return None
                # The value should be serialized. Add it to the map of uniques.
                unique_uuid = SerializedNodeCommands.UniqueParameterValueUUID(str(uuid4()))
                try:
                    unique_parameter_uuid_to_values[unique_uuid] = copy.deepcopy(value)
                except Exception:
                    details = f"Attempted to serialize parameter '{parameter_name}` on node '{node_name}'. The parameter value could not be copied. It will be serialized by value. If problems arise from this, ensure the type '{type(value)}' works with copy.deepcopy()."
                    logger.warning(details)
                    unique_parameter_uuid_to_values[unique_uuid] = value
                serialized_parameter_value_tracker.add_as_serializable(value_id, unique_uuid)

        # Serialize it
        set_value_command = SetParameterValueRequest(
            parameter_name=parameter_name,
            value=None,  # <- this will get overridden when instantiated
            is_output=is_output,
            initial_setup=True,
        )
        indirect_set_value_command = SerializedNodeCommands.IndirectSetParameterValueCommand(
            set_parameter_value_command=set_value_command,
            unique_value_uuid=unique_uuid,
        )
        return indirect_set_value_command

    @staticmethod
    def handle_parameter_value_saving(
        parameter: Parameter,
        node: BaseNode,
        unique_parameter_uuid_to_values: dict[SerializedNodeCommands.UniqueParameterValueUUID, Any],
        serialized_parameter_value_tracker: SerializedParameterValueTracker,
        create_node_request: CreateNodeRequest,
    ) -> list[SerializedNodeCommands.IndirectSetParameterValueCommand] | None:
        """Generates code to save a parameter value for a node in a Griptape workflow.

        This function handles the process of creating commands that will reconstruct and set
        parameter values for nodes. It performs the following steps:
        1. Retrieves the parameter value from the node's parameter values or output values
        2. Checks if the value has already been created in our map of unique values
        3. If so, it records the unique value UUID for later correlation.
        4. If not, confirm that the value will serialize reliably. If so,it adds the value to the uniques map and records the new UUID.
        5. Creates a SetParameterValueRequest to reconstruct this for the node

        Args:
            parameter (Parameter): The parameter object containing metadata
            node (BaseNode): The node object that contains the parameter
            unique_parameter_uuid_to_values (dict[SerializedNodeCommands.UniqueParameterValueUUID, Any]): Dictionary mapping unique value UUIDs to values
            serialized_parameter_value_tracker (SerializedParameterValueTracker): Object mapping maintaining value hashes to unique value UUIDs, and non-serializable values
            create_node_request (CreateNodeRequest): The node creation request that will be modified if serialization fails

        Returns:
            None (if no value to be serialized) or an IndirectSetParameterValueCommand linking the value to the unique value map

        Notes:
            - Parameter output values take precedence over regular parameter values
            - For values that can be hashed, the value itself is used as the key in values_created
            - For unhashable values, the object's id is used as the key
            - The function will reuse already created values to avoid duplication
        """
        output_value = None
        internal_value = None
        if parameter.name in node.parameter_output_values:
            # Output values are more important.
            output_value = node.parameter_output_values[parameter.name]
        if parameter.name in node.parameter_values:
            # Check the internal parameter values
            internal_value = node.get_parameter_value(parameter.name)
        # We have a value. Attempt to get a hash for it to see if it matches one
        # we've already indexed.
        commands = []
        if internal_value is not None:
            internal_command = NodeManager._handle_value_hashing(
                value=internal_value,
                serialized_parameter_value_tracker=serialized_parameter_value_tracker,
                unique_parameter_uuid_to_values=unique_parameter_uuid_to_values,
                parameter=parameter,
                is_output=False,
                parameter_name=parameter.name,
                node_name=node.name,
            )
            if internal_command is None:
                details = f"Attempted to serialize set value for parameter '{parameter.name}' on node '{node.name}'. The set value will not be restored in anything that attempts to deserialize or save this node. The value for this parameter was not serialized because it did not match Griptape Nodes' criteria for serializability. To remedy, either update the value's type to support serializability or mark the parameter as not serializable by setting serializable=False when creating the parameter."
                logger.warning(details)
                # Set node to unresolved when serialization fails
                create_node_request.resolution = NodeResolutionState.UNRESOLVED.value
            else:
                commands.append(internal_command)
        if output_value is not None:
            output_command = NodeManager._handle_value_hashing(
                value=output_value,
                serialized_parameter_value_tracker=serialized_parameter_value_tracker,
                unique_parameter_uuid_to_values=unique_parameter_uuid_to_values,
                parameter=parameter,
                is_output=True,
                parameter_name=parameter.name,
                node_name=node.name,
            )
            if output_command is None:
                details = f"Attempted to serialize output value for parameter '{parameter.name}' on node '{node.name}'. The output value will not be restored in anything that attempts to deserialize or save this node. The value for this parameter was not serialized because it did not match Griptape Nodes' criteria for serializability. To remedy, either update the value's type to support serializability or mark the parameter as not serializable by setting serializable=False when creating the parameter."
                logger.warning(details)
                # Set node to unresolved when serialization fails
                create_node_request.resolution = NodeResolutionState.UNRESOLVED.value
            else:
                commands.append(output_command)
        return commands if commands else None

    @staticmethod
    def serialize_parameter_output_values(node: BaseNode, *, use_pickling: bool = False) -> SerializedParameterValues:
        """Serialize parameter output values with optional pickling for complex objects.

        Args:
            node: The node whose parameter output values should be serialized
            use_pickling: If True, use pickle-based serialization; if False, use TypeValidator.safe_serialize

        Returns:
            SerializedParameterValues containing:
            - parameter_output_values: Either raw values or UUID references if pickling was used
            - unique_parameter_uuid_to_values: Dictionary of pickled values (None if no pickling needed)
        """
        if not node.parameters:
            return SerializedParameterValues({}, None)

        if not use_pickling:
            return NodeManager._serialize_without_pickling(node)

        return NodeManager._serialize_with_pickling(node)

    @staticmethod
    def _serialize_without_pickling(node: BaseNode) -> SerializedParameterValues:
        """Serialize parameter values using simple TypeValidator serialization.

        Args:
            node: The node whose parameter values should be serialized

        Returns:
            SerializedParameterValues with no pickling
        """
        param_values = {}
        for param in node.parameters:
            if param.name in node.parameter_output_values:
                param_values[param.name] = node.parameter_output_values[param.name]
            else:
                param_values[param.name] = node.get_parameter_value(param.name)
        simple_values = TypeValidator.safe_serialize(param_values)
        return SerializedParameterValues(simple_values, None)

    @staticmethod
    def _serialize_with_pickling(
        node: BaseNode,
    ) -> SerializedParameterValues:
        """Serialize parameter values using pickle-based serialization with UUID references.

        Args:
            node: The node whose parameter values should be serialized

        Returns:
            SerializedParameterValues with pickled values
        """
        unique_parameter_uuid_to_values = {}
        serialized_parameter_value_tracker = SerializedParameterValueTracker()
        uuid_referenced_values = {}

        for parameter in node.parameters:
            param_name = parameter.name
            param_value = NodeManager._get_parameter_value_for_serialization(node, param_name)

            unique_uuid = NodeManager._process_parameter_for_pickling(
                param_value,
                param_name,
                serialized_parameter_value_tracker,
                unique_parameter_uuid_to_values,
                uuid_referenced_values,
            )

            uuid_referenced_values[param_name] = unique_uuid

        return SerializedParameterValues(
            uuid_referenced_values, unique_parameter_uuid_to_values if unique_parameter_uuid_to_values else None
        )

    @staticmethod
    def _get_parameter_value_for_serialization(node: BaseNode, param_name: str) -> Any:
        """Get parameter value for serialization, checking output values first.

        Args:
            node: The node to get the parameter value from
            param_name: The parameter name

        Returns:
            The parameter value
        """
        if param_name in node.parameter_output_values:
            return node.parameter_output_values[param_name]
        return node.get_parameter_value(param_name)

    @staticmethod
    def _process_parameter_for_pickling(
        param_value: Any,
        param_name: str,
        tracker: SerializedParameterValueTracker,
        unique_parameter_uuid_to_values: dict,
        uuid_referenced_values: dict,
    ) -> SerializedNodeCommands.UniqueParameterValueUUID | None:
        """Process a parameter value for pickle-based serialization.

        Args:
            param_value: The value to serialize
            param_name: Parameter name for tracking
            tracker: Tracker for managing serialization state
            unique_parameter_uuid_to_values: Dictionary to store pickled values
            uuid_referenced_values: Dictionary to store UUID references

        Returns:
            UUID reference for the value, or None if not serializable
        """
        try:
            hash(param_value)
            value_id = param_value
        except TypeError:
            value_id = id(param_value)

        tracker_status = tracker.get_tracker_state(value_id)

        match tracker_status:
            case SerializedParameterValueTracker.TrackerState.SERIALIZABLE:
                return tracker.get_uuid_for_value_hash(value_id)
            case SerializedParameterValueTracker.TrackerState.NOT_SERIALIZABLE:
                uuid_referenced_values[param_name] = None
                return None
            case SerializedParameterValueTracker.TrackerState.NOT_IN_TRACKER:
                return NodeManager._handle_new_value_for_pickling(
                    param_value, param_name, tracker, unique_parameter_uuid_to_values, uuid_referenced_values
                )

    @staticmethod
    def _handle_new_value_for_pickling(
        param_value: Any,
        param_name: str,
        tracker: SerializedParameterValueTracker,
        unique_parameter_uuid_to_values: dict,
        uuid_referenced_values: dict,
    ) -> SerializedNodeCommands.UniqueParameterValueUUID | None:
        """Handle a new value that hasn't been seen before in pickling serialization.

        Args:
            param_value: The value to pickle
            param_name: Parameter name for tracking
            tracker: Tracker for managing serialization state
            unique_parameter_uuid_to_values: Dictionary to store pickled values
            uuid_referenced_values: Dictionary to store UUID references

        Returns:
            UUID reference for the value, or None if not serializable
        """
        try:
            hash(param_value)
            value_id = param_value
        except TypeError:
            value_id = id(param_value)

        try:
            workflow_manager = GriptapeNodes.WorkflowManager()
            pickled_bytes = workflow_manager._patch_and_pickle_object(param_value)
        except Exception:
            tracker.add_as_not_serializable(value_id)
            uuid_referenced_values[param_name] = None
            return None

        unique_uuid = SerializedNodeCommands.UniqueParameterValueUUID(str(uuid4()))
        unique_parameter_uuid_to_values[unique_uuid] = pickled_bytes
        tracker.add_as_serializable(value_id, unique_uuid)
        return unique_uuid

    def on_rename_parameter_request(self, request: RenameParameterRequest) -> ResultPayload:  # noqa: C901, PLR0911, PLR0912
        """Handle renaming a parameter on a node.

        Args:
            request: The rename parameter request containing the old and new parameter names

        Returns:
            ResultPayload: Success or failure result
        """
        # Get the node
        node_name = request.node_name
        if node_name is None:
            if not GriptapeNodes.ContextManager().has_current_node():
                details = "Attempted to rename Parameter in the Current Context. Failed because the Current Context was empty."
                return RenameParameterResultFailure(result_details=details)
            node = GriptapeNodes.ContextManager().get_current_node()
            node_name = node.name
        else:
            try:
                node = self.get_node_by_name(node_name)
            except KeyError as err:
                details = f"Attempted to rename Parameter '{request.parameter_name}' on Node '{node_name}'. Failed because the Node could not be found. Error: {err}"
                return RenameParameterResultFailure(result_details=details)

        # Is the node locked?
        if node.lock:
            details = f"Attempted to rename Parameter '{request.parameter_name}' on Node '{node_name}'. Failed because the Node is locked."
            return RenameParameterResultFailure(result_details=details)

        # Get the parameter
        parameter = node.get_parameter_by_name(request.parameter_name)
        if parameter is None:
            details = f"Attempted to rename Parameter '{request.parameter_name}' on Node '{node_name}'. Failed because the Parameter could not be found."
            return RenameParameterResultFailure(result_details=details)

        # Only allow parameter rename for user-defined params
        if not parameter.user_defined:
            details = f"Attempted to rename Parameter '{request.parameter_name}' on Node '{node_name}'. Failed because the Parameter is not user-defined."
            return RenameParameterResultFailure(result_details=details)

        # Validate the new parameter name
        if any(char.isspace() for char in request.new_parameter_name):
            details = f"Failed to rename Parameter '{request.parameter_name}' to '{request.new_parameter_name}'. Parameter names cannot contain any whitespace characters."
            return RenameParameterResultFailure(result_details=details)

        # Check for duplicate names
        if node.does_name_exist(request.new_parameter_name):
            details = f"Failed to rename Parameter '{request.parameter_name}' to '{request.new_parameter_name}'. A Parameter with that name already exists."
            return RenameParameterResultFailure(result_details=details)

        # Get all connections for this node
        flow_name = self.get_node_parent_flow_by_name(node_name)
        GriptapeNodes.FlowManager().get_flow_by_name(flow_name)
        connections = GriptapeNodes.FlowManager().get_connections()

        # Update connections that reference this parameter
        if node_name in connections.incoming_index:
            incoming_connections = connections.incoming_index[node_name]
            for connection_ids in incoming_connections.values():
                for connection_id in connection_ids:
                    connection = connections.connections[connection_id]
                    if connection.target_parameter.name == request.parameter_name:
                        connection.target_parameter.name = request.new_parameter_name

        if node_name in connections.outgoing_index:
            outgoing_connections = connections.outgoing_index[node_name]
            for connection_ids in outgoing_connections.values():
                for connection_id in connection_ids:
                    connection = connections.connections[connection_id]
                    if connection.source_parameter.name == request.parameter_name:
                        connection.source_parameter.name = request.new_parameter_name

        # Update parameter name
        old_name = parameter.name
        parameter.name = request.new_parameter_name

        # Update parameter values if they exist
        if old_name in node.parameter_values:
            node.parameter_values[request.new_parameter_name] = node.parameter_values.pop(old_name)
        if old_name in node.parameter_output_values:
            node.parameter_output_values[request.new_parameter_name] = node.parameter_output_values.pop(old_name)

        return RenameParameterResultSuccess(
            old_parameter_name=old_name,
            new_parameter_name=request.new_parameter_name,
            node_name=node_name,
            result_details=f"Successfully renamed parameter '{old_name}' to '{request.new_parameter_name}' on node '{node_name}'.",
        )

    def on_toggle_lock_node_request(self, request: SetLockNodeStateRequest) -> ResultPayload:
        node_name = request.node_name
        if node_name is None:
            if not GriptapeNodes.ContextManager().has_current_node():
                details = "Attempted to lock node in the Current Context. Failed because the Current Context was empty."
                return SetLockNodeStateResultFailure(result_details=details)
            node = GriptapeNodes.ContextManager().get_current_node()
            node_name = node.name
        else:
            try:
                node = self.get_node_by_name(node_name)
            except ValueError as err:
                details = f"Attempted to lock node '{request.node_name}'. Failed because the Node could not be found. Error: {err}"
                return SetLockNodeStateResultFailure(result_details=details)
        node.lock = request.lock
        return SetLockNodeStateResultSuccess(
            node_name=node_name,
            locked=node.lock,
            result_details=f"Successfully set lock state to {node.lock} for node '{node_name}'.",
        )

    def on_send_node_message_request(self, request: SendNodeMessageRequest) -> ResultPayload:
        """Handle a SendNodeMessageRequest by calling the node's message callback.

        Args:
            request: The SendNodeMessageRequest containing message details

        Returns:
            ResultPayload: Success or failure result with callback response
        """
        node_name = request.node_name
        node = None

        if node_name is None:
            # Get from the current context
            if not GriptapeNodes.ContextManager().has_current_node():
                details = "Attempted to send message to Node from Current Context. Failed because the Current Context is empty."
                return SendNodeMessageResultFailure(result_details=details)

            node = GriptapeNodes.ContextManager().get_current_node()
            node_name = node.name

        if node is None:
            # Find the node by name
            obj_mgr = GriptapeNodes.ObjectManager()
            node = obj_mgr.attempt_get_object_by_name_as_type(node_name, BaseNode)
            if node is None:
                details = f"Attempted to send message to Node '{node_name}', but no such Node was found."
                return SendNodeMessageResultFailure(result_details=details)

        # Validate optional_element_name if specified
        if request.optional_element_name is not None:
            element = node.root_ui_element.find_element_by_name(request.optional_element_name)
            if element is None:
                details = f"Attempted to send message to Node '{node_name}' with element '{request.optional_element_name}', but no such element was found."
                return SendNodeMessageResultFailure(result_details=details, altered_workflow_state=False)

        # Call the node's message callback
        callback_result = node.on_node_message_received(
            optional_element_name=request.optional_element_name,
            message_type=request.message_type,
            message=request.message,
        )

        if not callback_result.success:
            details = f"Failed to handle message for Node '{node_name}': {callback_result.details}"
            return SendNodeMessageResultFailure(
                result_details=callback_result.details,
                response=callback_result.response,
                altered_workflow_state=callback_result.altered_workflow_state,
            )

        details = f"Successfully sent message to Node '{node_name}': {callback_result.details}"
        return SendNodeMessageResultSuccess(
            result_details=callback_result.details,
            response=callback_result.response,
            altered_workflow_state=callback_result.altered_workflow_state,
        )

    def on_get_flow_for_node_request(self, request: GetFlowForNodeRequest) -> ResultPayload:
        """Get the flow name that contains a specific node."""
        try:
            flow_name = self.get_node_parent_flow_by_name(request.node_name)
            return GetFlowForNodeResultSuccess(
                flow_name=flow_name,
                result_details=f"Successfully retrieved flow '{flow_name}' for node '{request.node_name}'.",
            )
        except KeyError:
            return GetFlowForNodeResultFailure(
                result_details=f"Node '{request.node_name}' not found or not assigned to any flow.",
            )<|MERGE_RESOLUTION|>--- conflicted
+++ resolved
@@ -1581,11 +1581,6 @@
         if parameter.type != ParameterTypeBuiltin.CONTROL_TYPE.value and not parameter.is_incoming_type_allowed(
             object_type
         ):
-<<<<<<< HEAD
-            # Well this seems kind of stupid
-            # Is this value kosher for the types allowed?
-=======
->>>>>>> 3282b04a
             details = f"Attempted to set parameter value for '{node_name}.{request.parameter_name}'. Failed because the value's type of '{object_type}' was not in the Parameter's list of allowed types: {parameter.input_types}."
 
             result = SetParameterValueResultFailure(result_details=details)
