--- conflicted
+++ resolved
@@ -77,11 +77,8 @@
     ListParametersOnNodeResultFailure,
     ListParametersOnNodeResultSuccess,
     SerializedNodeCommands,
-<<<<<<< HEAD
+    SerializedSelectedNodesCommands,
     SerializedParameterValueTracker,
-=======
-    SerializedSelectedNodesCommands,
->>>>>>> 78a3a866
     SerializeNodeToCommandsRequest,
     SerializeNodeToCommandsResultFailure,
     SerializeNodeToCommandsResultSuccess,
@@ -1916,21 +1913,6 @@
                 # Confirm that the author wants this parameter and/or class to be serialized.
                 # TODO: https://github.com/griptape-ai/griptape-nodes/issues/1179 ID a method for classes and/or parameters to be flagged for NOT serializability.
 
-<<<<<<< HEAD
-                # Check if we can serialize it.
-                try:
-                    pickle.dumps(value)
-                except Exception as err:
-                    # Not serializable; don't waste time on future attempts.
-                    serialized_parameter_value_tracker.add_as_not_serializable(value_id)
-
-                    details = f"Attempted to serialize parameter '{parameter.name}' on node '{node.name}'. The value will not be restored in anything that attempts to deserialize or save this node. The value for this parameter was not serialized because it did not match Griptape Nodes' criteria for serializability. To remedy, either update the value's type to support serializaibilty or mark the parameter as not serializable. Error: {err}."
-                    logger.warning(details)
-                    return None
-                # The value should be serialized. Add it to the map of uniques.
-                unique_uuid = SerializedNodeCommands.UniqueParameterValueUUID(str(uuid4()))
-                serialized_parameter_value_tracker.add_as_serializable(value_id, unique_uuid)
-=======
             # Check if we can serialize it.
             try:
                 pickle.dumps(value)
@@ -1945,7 +1927,19 @@
                 unique_parameter_uuid_to_values[unique_uuid] = value.copy()
             except Exception:
                 unique_parameter_uuid_to_values[unique_uuid] = value
->>>>>>> 78a3a866
+                # Check if we can serialize it.
+                try:
+                    pickle.dumps(value)
+                except Exception as err:
+                    # Not serializable; don't waste time on future attempts.
+                    serialized_parameter_value_tracker.add_as_not_serializable(value_id)
+
+                    details = f"Attempted to serialize parameter '{parameter.name}' on node '{node.name}'. The value will not be restored in anything that attempts to deserialize or save this node. The value for this parameter was not serialized because it did not match Griptape Nodes' criteria for serializability. To remedy, either update the value's type to support serializaibilty or mark the parameter as not serializable. Error: {err}."
+                    logger.warning(details)
+                    return None
+                # The value should be serialized. Add it to the map of uniques.
+                unique_uuid = SerializedNodeCommands.UniqueParameterValueUUID(str(uuid4()))
+                serialized_parameter_value_tracker.add_as_serializable(value_id, unique_uuid)
 
         # Serialize it
         set_value_command = SetParameterValueRequest(
