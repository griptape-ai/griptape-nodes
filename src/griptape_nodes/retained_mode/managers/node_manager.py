--- conflicted
+++ resolved
@@ -1935,11 +1935,7 @@
             logger.error(details)
             return StartFlowResultFailure(validation_exceptions=[e], result_details=details)
         try:
-<<<<<<< HEAD
-            GriptapeNodes.FlowManager().resolve_singular_node(flow, node, debug_mode, request.in_parallel)
-=======
-            await GriptapeNodes.FlowManager().resolve_singular_node(flow, node, debug_mode)
->>>>>>> 5399eaee
+            await GriptapeNodes.FlowManager().resolve_singular_node(flow, node, debug_mode, request.in_parallel)
         except Exception as e:
             details = f'Failed to resolve "{node_name}".  Error: {e}'
             logger.error(details)
