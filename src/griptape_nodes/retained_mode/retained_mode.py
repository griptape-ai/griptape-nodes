--- conflicted
+++ resolved
@@ -226,14 +226,10 @@
         node_name: str,
         parameter_name: str,
         default_value: Any | None,
-<<<<<<< HEAD
-        tooltip: str,
+        tooltip: str | list[dict],
         type: str | None = None,  # noqa: A002
         input_types: list[str] | None = None,
         output_type: str | None = None,
-=======
-        tooltip: str | list[dict],
->>>>>>> 6f0274d8
         edit: bool = False,  # noqa: FBT001, FBT002
         tooltip_as_input: str | list[dict] | None = None,
         tooltip_as_property: str | list[dict] | None = None,
