from __future__ import annotations

import importlib.util
import io
import json
import logging
import re
import sys
from contextlib import redirect_stdout
from datetime import UTC, datetime
from pathlib import Path
from re import Pattern
from typing import Any, ClassVar, TextIO, TypeVar, cast

import tomlkit
from dotenv import load_dotenv
from xdg_base_dirs import xdg_data_home

from griptape_nodes.exe_types.core_types import Parameter, ParameterMode, ParameterTypeBuiltin
from griptape_nodes.exe_types.flow import ControlFlow
from griptape_nodes.exe_types.node_types import BaseNode, NodeResolutionState
from griptape_nodes.exe_types.type_validator import TypeValidator
from griptape_nodes.node_library.library_registry import LibraryRegistry
from griptape_nodes.node_library.script_registry import LibraryNameAndVersion, ScriptMetadata, ScriptRegistry
from griptape_nodes.retained_mode.events.app_events import (
    AppInitializationComplete,
    AppStartSessionRequest,
    AppStartSessionResultSuccess,
    GetEngineVersionRequest,
    GetEngineVersionResultFailure,
    GetEngineVersionResultSuccess,
)
from griptape_nodes.retained_mode.events.arbitrary_python_events import (
    RunArbitraryPythonStringRequest,
    RunArbitraryPythonStringResultFailure,
    RunArbitraryPythonStringResultSuccess,
)
from griptape_nodes.retained_mode.events.base_events import (
    AppPayload,
    BaseEvent,
    RequestPayload,
    ResultPayload,
    ResultPayloadFailure,
)
from griptape_nodes.retained_mode.events.connection_events import (
    CreateConnectionRequest,
    CreateConnectionResultFailure,
    CreateConnectionResultSuccess,
    DeleteConnectionRequest,
    DeleteConnectionResultFailure,
    DeleteConnectionResultSuccess,
    IncomingConnection,
    ListConnectionsForNodeRequest,
    ListConnectionsForNodeResultFailure,
    ListConnectionsForNodeResultSuccess,
    OutgoingConnection,
)
from griptape_nodes.retained_mode.events.execution_events import (
    CancelFlowRequest,
    CancelFlowResultFailure,
    CancelFlowResultSuccess,
    ContinueExecutionStepRequest,
    ContinueExecutionStepResultFailure,
    ContinueExecutionStepResultSuccess,
    GetFlowStateRequest,
    GetFlowStateResultFailure,
    GetFlowStateResultSuccess,
    GetIsFlowRunningRequest,
    GetIsFlowRunningResultFailure,
    GetIsFlowRunningResultSuccess,
    ResolveNodeRequest,
    ResolveNodeResultFailure,
    ResolveNodeResultSuccess,
    SingleExecutionStepRequest,
    SingleExecutionStepResultFailure,
    SingleExecutionStepResultSuccess,
    SingleNodeStepRequest,
    SingleNodeStepResultFailure,
    SingleNodeStepResultSuccess,
    StartFlowRequest,
    StartFlowResultFailure,
    StartFlowResultSuccess,
    UnresolveFlowRequest,
    UnresolveFlowResultFailure,
    UnresolveFlowResultSuccess,
)
from griptape_nodes.retained_mode.events.flow_events import (
    CreateFlowRequest,
    CreateFlowResultFailure,
    CreateFlowResultSuccess,
    DeleteFlowRequest,
    DeleteFlowResultFailure,
    DeleteFlowResultSuccess,
    ListFlowsInFlowRequest,
    ListFlowsInFlowResultFailure,
    ListFlowsInFlowResultSuccess,
    ListNodesInFlowRequest,
    ListNodesInFlowResultFailure,
    ListNodesInFlowResultSuccess,
)
from griptape_nodes.retained_mode.events.library_events import (
    GetAllInfoForAllLibrariesRequest,
    GetAllInfoForAllLibrariesResultFailure,
    GetAllInfoForAllLibrariesResultSuccess,
    GetAllInfoForLibraryRequest,
    GetAllInfoForLibraryResultFailure,
    GetAllInfoForLibraryResultSuccess,
    GetLibraryMetadataRequest,
    GetLibraryMetadataResultFailure,
    GetLibraryMetadataResultSuccess,
    GetNodeMetadataFromLibraryRequest,
    GetNodeMetadataFromLibraryResultFailure,
    GetNodeMetadataFromLibraryResultSuccess,
    ListCategoriesInLibraryRequest,
    ListCategoriesInLibraryResultFailure,
    ListCategoriesInLibraryResultSuccess,
    ListNodeTypesInLibraryRequest,
    ListNodeTypesInLibraryResultFailure,
    ListNodeTypesInLibraryResultSuccess,
    ListRegisteredLibrariesRequest,
    ListRegisteredLibrariesResultSuccess,
    RegisterLibraryFromFileRequest,
    RegisterLibraryFromFileResultFailure,
    RegisterLibraryFromFileResultSuccess,
)
from griptape_nodes.retained_mode.events.node_events import (
    CreateNodeRequest,
    CreateNodeResultFailure,
    CreateNodeResultSuccess,
    DeleteNodeRequest,
    DeleteNodeResultFailure,
    DeleteNodeResultSuccess,
    GetAllNodeInfoRequest,
    GetAllNodeInfoResultFailure,
    GetAllNodeInfoResultSuccess,
    GetNodeMetadataRequest,
    GetNodeMetadataResultFailure,
    GetNodeMetadataResultSuccess,
    GetNodeResolutionStateRequest,
    GetNodeResolutionStateResultFailure,
    GetNodeResolutionStateResultSuccess,
    ListParametersOnNodeRequest,
    ListParametersOnNodeResultFailure,
    ListParametersOnNodeResultSuccess,
    SetNodeMetadataRequest,
    SetNodeMetadataResultFailure,
    SetNodeMetadataResultSuccess,
)
from griptape_nodes.retained_mode.events.object_events import (
    RenameObjectRequest,
    RenameObjectResultFailure,
    RenameObjectResultSuccess,
)
from griptape_nodes.retained_mode.events.parameter_events import (
    AddParameterToNodeRequest,
    AddParameterToNodeResultFailure,
    AddParameterToNodeResultSuccess,
    AlterParameterDetailsRequest,
    AlterParameterDetailsResultFailure,
    AlterParameterDetailsResultSuccess,
    GetCompatibleParametersRequest,
    GetCompatibleParametersResultFailure,
    GetCompatibleParametersResultSuccess,
    GetNodeElementDetailsRequest,
    GetNodeElementDetailsResultFailure,
    GetNodeElementDetailsResultSuccess,
    GetParameterDetailsRequest,
    GetParameterDetailsResultFailure,
    GetParameterDetailsResultSuccess,
    GetParameterValueRequest,
    GetParameterValueResultFailure,
    GetParameterValueResultSuccess,
    ParameterAndMode,
    RemoveParameterFromNodeRequest,
    RemoveParameterFromNodeResultFailure,
    RemoveParameterFromNodeResultSuccess,
    SetParameterValueRequest,
    SetParameterValueResultFailure,
    SetParameterValueResultSuccess,
)
from griptape_nodes.retained_mode.events.script_events import (
    DeleteScriptRequest,
    DeleteScriptResultFailure,
    DeleteScriptResultSuccess,
    ListAllScriptsRequest,
    ListAllScriptsResultFailure,
    ListAllScriptsResultSuccess,
    LoadScriptMetadata,
    LoadScriptMetadataResultFailure,
    LoadScriptMetadataResultSuccess,
    RegisterScriptRequest,
    RegisterScriptResultFailure,
    RegisterScriptResultSuccess,
    RenameScriptRequest,
    RenameScriptResultFailure,
    RenameScriptResultSuccess,
    RunScriptFromRegistryRequest,
    RunScriptFromRegistryResultFailure,
    RunScriptFromRegistryResultSuccess,
    RunScriptFromScratchRequest,
    RunScriptFromScratchResultFailure,
    RunScriptFromScratchResultSuccess,
    RunScriptWithCurrentStateRequest,
    RunScriptWithCurrentStateResultFailure,
    RunScriptWithCurrentStateResultSuccess,
    SaveSceneRequest,
    SaveSceneResultFailure,
    SaveSceneResultSuccess,
)
from griptape_nodes.retained_mode.events.validation_events import (
    ValidateFlowDependenciesRequest,
    ValidateFlowDependenciesResultFailure,
    ValidateFlowDependenciesResultSuccess,
    ValidateNodeDependenciesRequest,
    ValidateNodeDependenciesResultFailure,
    ValidateNodeDependenciesResultSuccess,
)
from griptape_nodes.retained_mode.managers.config_manager import ConfigManager
from griptape_nodes.retained_mode.managers.event_manager import EventManager
from griptape_nodes.retained_mode.managers.log_manager import LogManager
from griptape_nodes.retained_mode.managers.operation_manager import OperationDepthManager
from griptape_nodes.retained_mode.managers.os_manager import OSManager
from griptape_nodes.retained_mode.managers.secrets_manager import SecretsManager
from griptape_nodes.retained_mode.managers.settings import ScriptSettingsDetail

load_dotenv()

T = TypeVar("T")


logger = logging.getLogger("griptape_nodes")


class SingletonMeta(type):
    _instances = {}

    def __call__(cls, *args, **kwargs) -> Any:
        if cls not in cls._instances:
            cls._instances[cls] = super().__call__(*args, **kwargs)
        return cls._instances[cls]


class GriptapeNodes(metaclass=SingletonMeta):
    def __init__(self) -> None:
        # Initialize only if our managers haven't been created yet
        if not hasattr(self, "_event_manager"):
            self._log_manager = LogManager()
            self._event_manager = EventManager()
            self._os_manager = OSManager(self._event_manager)
            self._config_manager = ConfigManager(self._event_manager)
            self._secrets_manager = SecretsManager(self._config_manager, self._event_manager)
            self._object_manager = ObjectManager(self._event_manager)
            self._node_manager = NodeManager(self._event_manager)
            self._flow_manager = FlowManager(self._event_manager)
            self._library_manager = LibraryManager(self._event_manager)
            self._script_manager = ScriptManager(self._event_manager)
            self._arbitrary_code_exec_manager = ArbitraryCodeExecManager(self._event_manager)
            self._operation_depth_manager = OperationDepthManager(self._config_manager)

            # Assign handlers now that these are created.
            self._event_manager.assign_manager_to_request_type(
                GetEngineVersionRequest, self.handle_engine_version_request
            )
            self._event_manager.assign_manager_to_request_type(
                AppStartSessionRequest, self.handle_session_start_request
            )

    @classmethod
    def get_instance(cls) -> GriptapeNodes:
        """Helper method to get the singleton instance."""
        return cls()

    @classmethod
    def handle_request(cls, request: RequestPayload) -> ResultPayload:
        griptape_nodes_instance = GriptapeNodes.get_instance()
        event_mgr = griptape_nodes_instance._event_manager
        obj_depth_mgr = griptape_nodes_instance._operation_depth_manager
        return event_mgr.handle_request(request=request, operation_depth_mgr=obj_depth_mgr)

    @classmethod
    def broadcast_app_event(cls, app_event: AppPayload) -> None:
        event_mgr = GriptapeNodes.get_instance()._event_manager
        return event_mgr.broadcast_app_event(app_event)

    @classmethod
    def get_session_id(cls) -> str | None:
        return BaseEvent._session_id

    @classmethod
    def LogManager(cls) -> LogManager:
        return GriptapeNodes.get_instance()._log_manager

    @classmethod
    def EventManager(cls) -> EventManager:
        return GriptapeNodes.get_instance()._event_manager

    @classmethod
    def LibraryManager(cls) -> LibraryManager:
        return GriptapeNodes.get_instance()._library_manager

    @classmethod
    def ObjectManager(cls) -> ObjectManager:
        return GriptapeNodes.get_instance()._object_manager

    @classmethod
    def FlowManager(cls) -> FlowManager:
        return GriptapeNodes.get_instance()._flow_manager

    @classmethod
    def NodeManager(cls) -> NodeManager:
        return GriptapeNodes.get_instance()._node_manager

    @classmethod
    def ScriptManager(cls) -> ScriptManager:
        return GriptapeNodes.get_instance()._script_manager

    @classmethod
    def ArbitraryCodeExecManager(cls) -> ArbitraryCodeExecManager:
        return GriptapeNodes.get_instance()._arbitrary_code_exec_manager

    @classmethod
    def ConfigManager(cls) -> ConfigManager:
        return GriptapeNodes.get_instance()._config_manager

    @classmethod
    def SecretsManager(cls) -> SecretsManager:
        return GriptapeNodes.get_instance()._secrets_manager

    @classmethod
    def OperationDepthManager(cls) -> OperationDepthManager:
        return GriptapeNodes.get_instance()._operation_depth_manager

    @classmethod
    def clear_data(cls) -> None:
        # Get canvas
        more_flows = True
        while more_flows:
            flows = GriptapeNodes.ObjectManager().get_filtered_subset(type=ControlFlow)
            found_orphan = False
            for flow_name in flows:
                try:
                    parent = GriptapeNodes.FlowManager().get_parent_flow(flow_name)
                except Exception as e:
                    raise Exception(e) from e
                if not parent:
                    event = DeleteFlowRequest(flow_name=flow_name)
                    GriptapeNodes.handle_request(event)
                    found_orphan = True
                    break
            if not flows or not found_orphan:
                more_flows = False
        if GriptapeNodes.ObjectManager()._name_to_objects:
            msg = "Failed to successfully delete all objects"
            raise ValueError(msg)

    def handle_engine_version_request(self, request: GetEngineVersionRequest) -> ResultPayload:  # noqa: ARG002
        import importlib.metadata

        try:
            engine_version_str = importlib.metadata.version("griptape_nodes")

            match = re.match(r"(\d+)\.(\d+)\.(\d+)", engine_version_str)
            if match:
                major, minor, patch = map(int, match.groups())
                return GetEngineVersionResultSuccess(major=major, minor=minor, patch=patch)
            details = f"Attempted to get engine version. Failed because version string '{engine_version_str}' wasn't in expected major.minor.patch format."
            logger.error(details)
            return GetEngineVersionResultFailure()
        except Exception as err:
            details = f"Attempted to get engine version. Failed due to '{err}'."
            logger.exception(details)
            return GetEngineVersionResultFailure()

    def handle_session_start_request(self, request: AppStartSessionRequest) -> ResultPayload:
        # Do we already have one?
        if BaseEvent._session_id is not None:
            details = f"Attempted to start a session with ID '{request.session_id}' but this engine instance already had a session ID `{BaseEvent._session_id}' in place. Replacing it."
            logger.info(details)

        BaseEvent._session_id = request.session_id

        details = f"Session '{request.session_id}' started at {datetime.now(tz=UTC)}."
        logger.info(details)

        # TODO(griptape): Do we want to broadcast that a session started?

        return AppStartSessionResultSuccess()


OBJ_TYPE = TypeVar("OBJ_TYPE")


class ObjectManager:
    _name_to_objects: dict[str, object]

    def __init__(self, _event_manager: EventManager) -> None:
        self._name_to_objects = {}
        _event_manager.assign_manager_to_request_type(
            request_type=RenameObjectRequest, callback=self.on_rename_object_request
        )

    def on_rename_object_request(self, request: RenameObjectRequest) -> ResultPayload:
        # Does the source object exist?
        source_obj = self.attempt_get_object_by_name(request.object_name)
        if source_obj is None:
            details = f"Attempted to rename object '{request.object_name}', but no object of that name could be found."
            logger.error(details)
            return RenameObjectResultFailure(next_available_name=None)

        # Is there a collision?
        requested_name_obj = self.attempt_get_object_by_name(request.requested_name)
        if requested_name_obj is None:
            final_name = request.requested_name
        else:
            # Collision. Decide what to do.
            next_name = self.generate_name_for_object(
                type_name=source_obj.__class__.__name__, requested_name=request.requested_name
            )

            # Will the requester allow us to use the next closest name available?
            if not request.allow_next_closest_name_available:
                # Not allowed to use it :(
                # Fail it but be nice and offer the next name that WOULD HAVE been available.
                details = f"Attempted to rename object '{request.object_name}' to '{request.requested_name}'. Failed because another object of that name exists. Next available name would have been '{next_name}'."
                logger.error(details)
                return RenameObjectResultFailure(next_available_name=next_name)
            # We'll use the next available name.
            final_name = next_name

        # Let the object's manager know. TODO(griptape): find a better way than a bunch of special cases.
        match source_obj:
            case ControlFlow():
                GriptapeNodes.FlowManager().handle_flow_rename(old_name=request.object_name, new_name=final_name)
            case BaseNode():
                GriptapeNodes.NodeManager().handle_node_rename(old_name=request.object_name, new_name=final_name)
            case _:
                details = f"Attempted to rename an object named '{request.object_name}', but that object wasn't of a type supported for rename."
                logger.error(details)
                return RenameObjectResultFailure(next_available_name=None)

        # Update the object table.
        self._name_to_objects[final_name] = source_obj
        del self._name_to_objects[request.object_name]

        details = f"Successfully renamed object '{request.object_name}' to '{final_name}`."
        log_level = logging.DEBUG
        if final_name != request.requested_name:
            details += " WARNING: Originally requested the name '{request.requested_name}', but that was taken."
            log_level = logging.WARNING
        logger.log(level=log_level, msg=details)
        return RenameObjectResultSuccess(final_name=final_name)

    def get_filtered_subset(
        self,
        name: str | Pattern | None = None,
        type: type[OBJ_TYPE] | None = None,  # noqa: A002
    ) -> dict[str, OBJ_TYPE]:
        """Filter a dictionary by key pattern and/or value type.

        Args:
            name: A regex pattern string or compiled pattern to match keys
            type: A type to match values

        Returns:
            A new filtered dictionary containing only matching key-value pairs
        """
        result = {}

        # Compile pattern if it's a string
        if name and isinstance(name, str):
            name = re.compile(name)

        for key, value in self._name_to_objects.items():
            # Check key pattern if provided
            key_match = True
            if name:
                key_match = bool(name.search(key))

            # Check value type if provided
            value_match = True
            if type:
                value_match = isinstance(value, type)

            # Add to result if both conditions match
            if key_match and value_match:
                result[key] = value

        return result

    def generate_name_for_object(self, type_name: str, requested_name: str | None = None) -> str:
        # Now ensure that we're giving a valid unique name. Here are the rules:
        # 1. If no name was requested, use the type name + first free integer.
        # 2. If a name was requested and no collision, use it as-is.
        # 3. If a name was requested and there IS a collision, check:
        #    a. If name ends in a number, find the FIRST prefix + integer value that isn't a collision.
        #    b. If name does NOT end in a number, use the name + first free integer.

        # We are going in with eyes open that the collision testing is inefficient.
        name_to_return = None
        incremental_prefix = ""

        if requested_name is None:
            # 1. If no name was requested, use the type name + first free integer.
            incremental_prefix = f"{type_name}_"
        elif requested_name not in self._name_to_objects:
            # 2. If a name was requested and no collision, use it as-is.
            name_to_return = requested_name
        else:
            # 3. If a name was requested and there IS a collision, check:
            pattern_match = re.search(r"\d+$", requested_name)
            if pattern_match is not None:
                #    a. If name ends in a number, find the FIRST prefix + integer value that isn't a collision.
                # Ends in a number. Find the FIRST prefix + integer value that isn't a collision.
                start = pattern_match.start()
                incremental_prefix = requested_name[:start]
            else:
                #    b. If name does NOT end in a number, use the name + first free integer.
                incremental_prefix = f"{requested_name}_"

        if name_to_return is None:
            # Do the incremental walk.
            curr_idx = 1
            done = False
            while not done:
                test_name = f"{incremental_prefix}{curr_idx}"
                if test_name not in self._name_to_objects:
                    # Found it.
                    name_to_return = test_name
                    done = True
                else:
                    # Keep going.
                    curr_idx += 1

        if name_to_return is None:
            msg = "Failed to generate a unique name for the object."
            raise ValueError(msg)

        return name_to_return

    def add_object_by_name(self, name: str, obj: object) -> None:
        if name in self._name_to_objects:
            msg = f"Attempted to add an object with name '{name}' but an object with that name already exists. The Object Manager is sacrosanct in this regard."
            raise ValueError(msg)
        self._name_to_objects[name] = obj

    def get_object_by_name(self, name: str) -> object:
        return self._name_to_objects[name]

    def has_object_with_name(self, name: str) -> bool:
        has_it = name in self._name_to_objects
        return has_it

    def attempt_get_object_by_name(self, name: str) -> Any | None:
        return self._name_to_objects.get(name, None)

    def attempt_get_object_by_name_as_type(self, name: str, cast_type: type[T]) -> T | None:
        obj = self.attempt_get_object_by_name(name)
        if obj is not None and isinstance(obj, cast_type):
            return obj
        return None

    def del_obj_by_name(self, name: str) -> None:
        del self._name_to_objects[name]


class FlowManager:
    _name_to_parent_name: dict[str, str | None]

    def __init__(self, event_manager: EventManager) -> None:
        event_manager.assign_manager_to_request_type(CreateFlowRequest, self.on_create_flow_request)
        event_manager.assign_manager_to_request_type(DeleteFlowRequest, self.on_delete_flow_request)
        event_manager.assign_manager_to_request_type(ListNodesInFlowRequest, self.on_list_nodes_in_flow_request)
        event_manager.assign_manager_to_request_type(ListFlowsInFlowRequest, self.on_list_flows_in_flow_request)
        event_manager.assign_manager_to_request_type(CreateConnectionRequest, self.on_create_connection_request)
        event_manager.assign_manager_to_request_type(DeleteConnectionRequest, self.on_delete_connection_request)
        event_manager.assign_manager_to_request_type(StartFlowRequest, self.on_start_flow_request)
        event_manager.assign_manager_to_request_type(SingleNodeStepRequest, self.on_single_node_step_request)
        event_manager.assign_manager_to_request_type(SingleExecutionStepRequest, self.on_single_execution_step_request)
        event_manager.assign_manager_to_request_type(
            ContinueExecutionStepRequest, self.on_continue_execution_step_request
        )
        event_manager.assign_manager_to_request_type(CancelFlowRequest, self.on_cancel_flow_request)
        event_manager.assign_manager_to_request_type(UnresolveFlowRequest, self.on_unresolve_flow_request)

        event_manager.assign_manager_to_request_type(GetFlowStateRequest, self.on_get_flow_state_request)
        event_manager.assign_manager_to_request_type(GetIsFlowRunningRequest, self.on_get_is_flow_running_request)
        event_manager.assign_manager_to_request_type(
            ValidateFlowDependenciesRequest, self.on_validate_flow_dependencies_request
        )

        self._name_to_parent_name = {}

    def get_parent_flow(self, flow_name: str) -> str | None:
        if flow_name in self._name_to_parent_name:
            return self._name_to_parent_name[flow_name]
        msg = f"Flow with name {flow_name} doesn't exist"
        raise ValueError(msg)

    def does_canvas_exist(self) -> bool:
        """Determines if there is already an existing flow with no parent flow.Returns True if there is an existing flow with no parent flow.Return False if there is no existing flow with no parent flow."""
        return any([parent is None for parent in self._name_to_parent_name.values()])  # noqa: C419

    def on_create_flow_request(self, request: CreateFlowRequest) -> ResultPayload:
        obj_mgr = GriptapeNodes().get_instance().ObjectManager()

        # Who is the parent?
        parent_name = request.parent_flow_name

        parent = obj_mgr.attempt_get_object_by_name_as_type(parent_name, ControlFlow)
        if parent_name is None:
            # We're trying to create the canvas. Ensure that parent does NOT already exist.
            if self.does_canvas_exist():
                details = "Attempted to create a Flow as the Canvas (top-level Flow with no parents), but the Canvas already exists."
                logger.error(details)
                result = CreateFlowResultFailure()
                return result
        # That parent exists, right?
        elif parent is None:
            details = f"Attempted to create a Flow with a parent '{request.parent_flow_name}', but no parent with that name could be found."
            logger.error(details)

            result = CreateFlowResultFailure()

            return result

        # Create it.
        final_flow_name = obj_mgr.generate_name_for_object(type_name="ControlFlow", requested_name=request.flow_name)
        flow = ControlFlow()
        obj_mgr.add_object_by_name(name=final_flow_name, obj=flow)
        self._name_to_parent_name[final_flow_name] = parent_name

        # Success
        details = f"Successfully created Flow '{final_flow_name}'."
        log_level = logging.DEBUG
        if (request.flow_name is not None) and (final_flow_name != request.flow_name):
            details = f"{details} WARNING: Had to rename from original Flow requested '{request.flow_name}' as an object with this name already existed."
            log_level = logging.WARNING

        logger.log(level=log_level, msg=details)
        result = CreateFlowResultSuccess(flow_name=final_flow_name)
        return result

    def on_delete_flow_request(self, request: DeleteFlowRequest) -> ResultPayload:
        # Does this Flow even exist?
        obj_mgr = GriptapeNodes().get_instance().ObjectManager()
        flow = obj_mgr.attempt_get_object_by_name_as_type(request.flow_name, ControlFlow)
        if flow is None:
            details = f"Attempted to delete Flow '{request.flow_name}', but no Flow with that name could be found."
            logger.error(details)
            result = DeleteFlowResultFailure()
            return result

        # Delete all child nodes in this Flow.
        list_nodes_request = ListNodesInFlowRequest(flow_name=request.flow_name)
        list_nodes_result = GriptapeNodes().handle_request(list_nodes_request)
        if isinstance(list_nodes_result, ListNodesInFlowResultFailure):
            details = f"Attempted to delete Flow '{request.flow_name}', but failed while attempting to get the list of Nodes owned by this Flow."
            logger.error(details)
            result = DeleteFlowResultFailure()
            return result
        node_names = list_nodes_result.node_names
        for node_name in node_names:
            delete_node_request = DeleteNodeRequest(node_name=node_name)
            delete_node_result = GriptapeNodes().handle_request(delete_node_request)
            if isinstance(delete_node_result, DeleteNodeResultFailure):
                details = f"Attempted to delete Flow '{request.flow_name}', but failed while attempting to delete child Node '{node_name}'."
                logger.error(details)
                result = DeleteFlowResultFailure()
                return result

        # Delete all child Flows of this Flow.
        list_flows_request = ListFlowsInFlowRequest(parent_flow_name=request.flow_name)
        list_flows_result = GriptapeNodes().handle_request(list_flows_request)
        if isinstance(list_flows_result, ListFlowsInFlowResultFailure):
            details = f"Attempted to delete Flow '{request.flow_name}', but failed while attempting to get the list of Flows owned by this Flow."
            logger.error(details)
            result = DeleteFlowResultFailure()
            return result
        flow_names = list_flows_result.flow_names
        for flow_name in flow_names:
            # Delete them.
            delete_flow_request = DeleteFlowRequest(flow_name=flow_name)
            delete_flow_result = GriptapeNodes().handle_request(delete_flow_request)
            if isinstance(delete_flow_result, DeleteFlowResultFailure):
                details = f"Attempted to delete Flow '{request.flow_name}', but failed while attempting to delete child Flow '{flow_name}'."
                logger.error(details)
                result = DeleteFlowResultFailure()
                return result

        # If we've made it this far, we have deleted all the children Flows and their nodes.
        # Remove the flow from our map.
        obj_mgr.del_obj_by_name(request.flow_name)
        del self._name_to_parent_name[request.flow_name]

        details = f"Successfully deleted Flow '{request.flow_name}'."
        logger.debug(details)
        result = DeleteFlowResultSuccess()
        return result

    def on_get_is_flow_running_request(self, request: GetIsFlowRunningRequest) -> ResultPayload:
        obj_mgr = GriptapeNodes().get_instance().ObjectManager()
        flow = obj_mgr.attempt_get_object_by_name_as_type(request.flow_name, ControlFlow)
        if flow is None:
            details = f"Attempted to get Flow '{request.flow_name}', but no Flow with that name could be found."
            logger.error(details)
            result = GetIsFlowRunningResultFailure()
            return result
        try:
            is_running = flow.check_for_existing_running_flow()
        except Exception:
            details = f"Error while trying to get status of '{request.flow_name}'."
            logger.exception(details)
            result = GetIsFlowRunningResultFailure()
            return result
        return GetIsFlowRunningResultSuccess(is_running=is_running)

    def on_list_nodes_in_flow_request(self, request: ListNodesInFlowRequest) -> ResultPayload:
        # Does this Flow even exist?
        obj_mgr = GriptapeNodes().get_instance().ObjectManager()
        flow = obj_mgr.attempt_get_object_by_name_as_type(request.flow_name, ControlFlow)
        if flow is None:
            details = (
                f"Attempted to list Nodes in Flow '{request.flow_name}', but no Flow with that name could be found."
            )
            logger.error(details)
            result = ListNodesInFlowResultFailure()
            return result

        ret_list = list(flow.nodes.keys())
        details = f"Successfully got the list of Nodes within Flow '{request.flow_name}'."
        logger.debug(details)

        result = ListNodesInFlowResultSuccess(node_names=ret_list)
        return result

    def on_list_flows_in_flow_request(self, request: ListFlowsInFlowRequest) -> ResultPayload:
        if request.parent_flow_name is not None:
            # Does this Flow even exist?
            obj_mgr = GriptapeNodes().get_instance().ObjectManager()
            flow = obj_mgr.attempt_get_object_by_name_as_type(request.parent_flow_name, ControlFlow)
            if flow is None:
                details = f"Attempted to list Flows that are children of Flow '{request.parent_flow_name}', but no Flow with that name could be found."
                logger.error(details)
                result = ListFlowsInFlowResultFailure()
                return result

        # Create a list of all child flow names that point DIRECTLY to us.
        ret_list = []
        for flow_name, parent_name in self._name_to_parent_name.items():
            if parent_name == request.parent_flow_name:
                ret_list.append(flow_name)

        details = f"Successfully got the list of Flows that are direct children of Flow '{request.parent_flow_name}'."
        logger.debug(details)

        result = ListFlowsInFlowResultSuccess(flow_names=ret_list)
        return result

    def get_flow_by_name(self, flow_name: str) -> ControlFlow:
        obj_mgr = GriptapeNodes().get_instance().ObjectManager()
        flow = obj_mgr.attempt_get_object_by_name_as_type(flow_name, ControlFlow)
        if flow is None:
            msg = f"Flow with name {flow_name} doesn't exist"
            raise KeyError(msg)

        return flow

    def handle_flow_rename(self, old_name: str, new_name: str) -> None:
        # Replace the old flow name and its parent first.
        parent = self._name_to_parent_name[old_name]
        self._name_to_parent_name[new_name] = parent
        del self._name_to_parent_name[old_name]

        # Now iterate through everyone who pointed to the old one as a parent and update it.
        for flow_name, parent_name in self._name_to_parent_name.items():
            if parent_name == old_name:
                self._name_to_parent_name[flow_name] = new_name

        # Let the Node Manager know about the change, too.
        GriptapeNodes.NodeManager().handle_flow_rename(old_name=old_name, new_name=new_name)

    def on_create_connection_request(self, request: CreateConnectionRequest) -> ResultPayload:  # noqa: PLR0911, PLR0912, PLR0915, C901 TODO(griptape): resolve
        # Vet the two nodes first.
        source_node = None
        try:
            source_node = GriptapeNodes.NodeManager().get_node_by_name(request.source_node_name)
        except ValueError as err:
            details = f'Connection failed: "{request.source_node_name}" does not exist. Error: {err}.'
            logger.exception(details)

            result = CreateConnectionResultFailure()
            return result

        target_node = None
        try:
            target_node = GriptapeNodes.NodeManager().get_node_by_name(request.target_node_name)
        except ValueError as err:
            details = f'Connection failed: "{request.target_node_name}" does not exist. Error: {err}.'
            logger.exception(details)
            result = CreateConnectionResultFailure()
            return result

        # The two nodes exist.
        # Get the parent flows.
        source_flow_name = None
        source_flow = None
        try:
            source_flow_name = GriptapeNodes.NodeManager().get_node_parent_flow_by_name(request.source_node_name)
            source_flow = GriptapeNodes.FlowManager().get_flow_by_name(flow_name=source_flow_name)
        except KeyError as err:
            details = f'Connection "{request.source_node_name}.{request.source_parameter_name}" to "{request.target_node_name}.{request.target_parameter_name}" failed: {err}.'
            logger.exception(details)

            result = CreateConnectionResultFailure()
            return result

        target_flow_name = None
        try:
            target_flow_name = GriptapeNodes.NodeManager().get_node_parent_flow_by_name(request.target_node_name)
            GriptapeNodes.FlowManager().get_flow_by_name(flow_name=target_flow_name)
        except KeyError as err:
            details = f'Connection "{request.source_node_name}.{request.source_parameter_name}" to "{request.target_node_name}.{request.target_parameter_name}" failed: {err}.'
            logger.exception(details)

            result = CreateConnectionResultFailure()
            return result

        # CURRENT RESTRICTION: Now vet the parents are in the same Flow (yes this sucks)
        if target_flow_name != source_flow_name:
            details = f'Connection "{request.source_node_name}.{request.source_parameter_name}" to "{request.target_node_name}.{request.target_parameter_name}" failed: Different flows.'
            logger.error(details)

            result = CreateConnectionResultFailure()
            return result

        # Now validate the parameters.
        source_param = source_node.get_parameter_by_name(request.source_parameter_name)
        if source_param is None:
            details = f'Connection failed: "{request.source_node_name}.{request.source_parameter_name}" not found'
            logger.error(details)

            result = CreateConnectionResultFailure()
            return result

        target_param = target_node.get_parameter_by_name(request.target_parameter_name)
        if target_param is None:
            # TODO(griptape): We may make this a special type of failure, or attempt to handle it gracefully.
            details = f'Connection failed: "{request.target_node_name}.{request.target_parameter_name}" not found'
            logger.error(details)

            result = CreateConnectionResultFailure()
            return result
        # Validate parameter modes accept this type of connection.
        source_modes_allowed = source_param.allowed_modes
        if ParameterMode.OUTPUT not in source_modes_allowed:
            details = f'Connection failed: "{request.source_node_name}.{request.source_parameter_name}" is not an allowed OUTPUT'
            logger.error(details)
            result = CreateConnectionResultFailure()
            return result

        target_modes_allowed = target_param.allowed_modes
        if ParameterMode.INPUT not in target_modes_allowed:
            details = f'Connection failed: "{request.target_node_name}.{request.target_parameter_name}" is not an allowed INPUT'
            logger.error(details)

            result = CreateConnectionResultFailure()
            return result

        # Validate that the data type from the source is allowed by the target.
        if not target_param.is_incoming_type_allowed(source_param.output_type):
            details = f'Connection failed on type mismatch "{request.source_node_name}.{request.source_parameter_name}" type({source_param.output_type}) to "{request.target_node_name}.{request.target_parameter_name}" types({target_param.input_types}) '
            logger.error(details)

            result = CreateConnectionResultFailure()
            return result

        # Ask each node involved to bless this union.
        if not source_node.allow_outgoing_connection(
            source_parameter=source_param,
            target_node=target_node,
            target_parameter=target_param,
        ):
            details = f'Connection failed : "{request.source_node_name}.{request.source_parameter_name}" rejected the connection '
            logger.error(details)

            result = CreateConnectionResultFailure()
            return result

        if not target_node.allow_incoming_connection(
            source_node=source_node,
            source_parameter=source_param,
            target_parameter=target_param,
        ):
            details = f'Connection failed : "{request.target_node_name}.{request.target_parameter_name}" rejected the connection '
            logger.error(details)

            result = CreateConnectionResultFailure()
            return result
        try:
            # Actually create the Connection.
            source_flow.add_connection(
                source_node=source_node,
                source_parameter=source_param,
                target_node=target_node,
                target_parameter=target_param,
            )
        except ValueError as e:
            details = f'Connection failed : "{e}"'
            logger.exception(details)
            return CreateConnectionResultFailure()

        # Let the source make any internal handling decisions now that the Connection has been made.
        source_node.after_outgoing_connection(
            source_parameter=source_param,
            target_node=target_node,
            target_parameter=target_param,
        )

        # And target.
        target_node.after_incoming_connection(
            source_node=source_node,
            source_parameter=source_param,
            target_parameter=target_param,
        )

        details = f'Connected "{request.source_node_name}.{request.source_parameter_name}" to "{request.target_node_name}.{request.target_parameter_name}"'
        logger.debug(details)

        # Now update the parameter values if it exists.
        # check if it's been resolved/has a value in parameter_output_values
        if source_param.name in source_node.parameter_output_values:
            value = source_node.parameter_output_values[source_param.name]
        # if it doesn't let's use the one in parameter_values! that's the most updated.
        elif source_param.name in source_node.parameter_values:
            value = source_node.get_parameter_value(source_param.name)
        # if not even that.. then does it have a default value?
        elif source_param.default_value:
            value = source_param.default_value
        else:
            value = None
        # if it existed somewhere and actually has a value - Set the parameter!
        if value:
            GriptapeNodes.handle_request(
                SetParameterValueRequest(
                    parameter_name=target_param.name,
                    node_name=target_node.name,
                    value=value,
                    data_type=source_param.type,
                )
            )

        result = CreateConnectionResultSuccess()

        return result

    def on_delete_connection_request(self, request: DeleteConnectionRequest) -> ResultPayload:  # noqa: PLR0911, PLR0915 TODO(griptape): resolve
        # Vet the two nodes first.
        source_node = None
        try:
            source_node = GriptapeNodes.NodeManager().get_node_by_name(request.source_node_name)
        except ValueError as err:
            details = f'Connection not deleted "{request.source_node_name}.{request.source_parameter_name}" to "{request.target_node_name}.{request.target_parameter_name}". Error: {err}'
            logger.exception(details)

            result = DeleteConnectionResultFailure()
            return result

        target_node = None
        try:
            target_node = GriptapeNodes.NodeManager().get_node_by_name(request.target_node_name)
        except ValueError as err:
            details = f'Connection not deleted "{request.source_node_name}.{request.source_parameter_name}" to "{request.target_node_name}.{request.target_parameter_name}". Error: {err}'
            logger.exception(details)

            result = DeleteConnectionResultFailure()
            return result

        # The two nodes exist.
        # Get the parent flows.
        source_flow_name = None
        source_flow = None
        try:
            source_flow_name = GriptapeNodes.NodeManager().get_node_parent_flow_by_name(request.source_node_name)
            source_flow = GriptapeNodes.FlowManager().get_flow_by_name(flow_name=source_flow_name)
        except KeyError as err:
            details = f'Connection not deleted "{request.source_node_name}.{request.source_parameter_name}" to "{request.target_node_name}.{request.target_parameter_name}". Error: {err}'
            logger.exception(details)

            result = DeleteConnectionResultFailure()
            return result

        target_flow_name = None
        try:
            target_flow_name = GriptapeNodes.NodeManager().get_node_parent_flow_by_name(request.target_node_name)
            GriptapeNodes.FlowManager().get_flow_by_name(flow_name=target_flow_name)
        except KeyError as err:
            details = f'Connection not deleted "{request.source_node_name}.{request.source_parameter_name}" to "{request.target_node_name}.{request.target_parameter_name}". Error: {err}'
            logger.exception(details)

            result = DeleteConnectionResultFailure()
            return result

        # CURRENT RESTRICTION: Now vet the parents are in the same Flow (yes this sucks)
        if target_flow_name != source_flow_name:
            details = f'Connection not deleted "{request.source_node_name}.{request.source_parameter_name}" to "{request.target_node_name}.{request.target_parameter_name}". They are in different Flows (TEMPORARY RESTRICTION).'
            logger.error(details)

            result = DeleteConnectionResultFailure()
            return result

        # Now validate the parameters.
        source_param = source_node.get_parameter_by_name(request.source_parameter_name)
        if source_param is None:
            details = f'Connection not deleted "{request.source_node_name}.{request.source_parameter_name}" Not found.'
            logger.error(details)

            result = DeleteConnectionResultFailure()
            return result

        target_param = target_node.get_parameter_by_name(request.target_parameter_name)
        if target_param is None:
            details = f'Connection not deleted "{request.target_node_name}.{request.target_parameter_name}" Not found.'
            logger.error(details)

            result = DeleteConnectionResultFailure()
            return result

        # Vet that a Connection actually exists between them already.
        if not source_flow.has_connection(
            source_node=source_node,
            source_parameter=source_param,
            target_node=target_node,
            target_parameter=target_param,
        ):
            details = f'Connection does not exist: "{request.source_node_name}.{request.source_parameter_name}" to "{request.target_node_name}.{request.target_parameter_name}"'
            logger.error(details)

            result = DeleteConnectionResultFailure()
            return result

        # Remove the connection.
        if not source_flow.remove_connection(
            source_node=source_node,
            source_parameter=source_param,
            target_node=target_node,
            target_parameter=target_param,
        ):
            details = f'Connection not deleted "{request.source_node_name}.{request.source_parameter_name}" to "{request.target_node_name}.{request.target_parameter_name}". Unknown failure.'
            logger.error(details)

            result = DeleteConnectionResultFailure()
            return result

        # Let the source make any internal handling decisions now that the Connection has been REMOVED.
        source_node.after_outgoing_connection_removed(
            source_parameter=source_param,
            target_node=target_node,
            target_parameter=target_param,
        )

        # And target.
        target_node.after_incoming_connection_removed(
            source_node=source_node,
            source_parameter=source_param,
            target_parameter=target_param,
        )

        details = f'Connection "{request.source_node_name}.{request.source_parameter_name}" to "{request.target_node_name}.{request.target_parameter_name}" deleted.'
        logger.debug(details)

        result = DeleteConnectionResultSuccess()
        return result

    def on_start_flow_request(self, request: StartFlowRequest) -> ResultPayload:  # noqa: C901, PLR0911, PLR0912
        # which flow
        flow_name = request.flow_name
        debug_mode = request.debug_mode
        if not flow_name:
            details = "Must provide flow name to start a flow."
            logger.error(details)

            return StartFlowResultFailure(validation_exceptions=[])
        # get the flow by ID
        try:
            flow = self.get_flow_by_name(flow_name)
        except KeyError as err:
            details = f"Cannot start flow. Error: {err}"
            logger.exception(details)
            return StartFlowResultFailure(validation_exceptions=[])
        # A node has been provided to either start or to run up to.
        if request.flow_node_name:
            flow_node_name = request.flow_node_name
            flow_node = GriptapeNodes.get_instance()._object_manager.attempt_get_object_by_name_as_type(
                flow_node_name, BaseNode
            )
            if not flow_node:
                details = f"Provided node with name {flow_node_name} does not exist"
                logger.error(details)
                return StartFlowResultFailure(validation_exceptions=[])
            # lets get the first control node in the flow!
            start_node = flow.get_start_node_from_node(flow_node)
            # if the start is not the node provided, set a breakpoint at the stop (we're running up until there)
            if not start_node:
                details = f"Start node for node with name {flow_node_name} does not exist"
                logger.error(details)
                return StartFlowResultFailure(validation_exceptions=[])
            if start_node != flow_node:
                flow_node.stop_flow = True
        else:
            # we wont hit this if we dont have a request id, our requests always have nodes
            # If there is a request, reinitialize the queue
            flow.get_start_node_queue()  # initialize the start flow queue!
            start_node = None
        # Run Validation before starting a flow
        result = self.on_validate_flow_dependencies_request(
            ValidateFlowDependenciesRequest(flow_name=flow_name, flow_node_name=start_node.name if start_node else None)
        )
        try:
            if not result.succeeded():
                details = f"Couldn't start flow with name {flow_name}. Flow Validation Failed"
                logger.error(details)
                return StartFlowResultFailure(validation_exceptions=[])
            result = cast("ValidateFlowDependenciesResultSuccess", result)

            if not result.validation_succeeded:
                details = f"Couldn't start flow with name {flow_name}. Flow Validation Failed."
                if len(result.exceptions) > 0:
                    for exception in result.exceptions:
                        details = f"{details}\n\t{exception}"
                logger.error(details)
                return StartFlowResultFailure(validation_exceptions=result.exceptions)
        except Exception:
            details = f"Couldn't start flow with name {flow_name}. Flow Validation Failed"
            logger.exception(details)
            return StartFlowResultFailure(validation_exceptions=[])
        # By now, it has been validated with no exceptions.
        try:
            flow.start_flow(start_node, debug_mode)
        except Exception as e:
            details = f"Failed to kick off flow with name {flow_name}. Exception occurred: {e} "
            logger.exception(details)

            # Cancel the flow run.
            cancel_request = CancelFlowRequest(flow_name=flow_name)
            GriptapeNodes.handle_request(cancel_request)

            return StartFlowResultFailure(validation_exceptions=[])

        details = f"Successfully kicked off flow with name {flow_name}"
        logger.debug(details)

        return StartFlowResultSuccess()

    def on_get_flow_state_request(self, event: GetFlowStateRequest) -> ResultPayload:
        flow_name = event.flow_name
        if not flow_name:
            details = "Could not get flow state. No flow name was provided."
            logger.error(details)
            return GetFlowStateResultFailure()
        try:
            flow = self.get_flow_by_name(flow_name)
        except KeyError as err:
            details = f"Could not get flow state. Error: {err}"
            logger.exception(details)
            return GetFlowStateResultFailure()
        try:
            control_node, resolving_node = flow.flow_state()
        except Exception as e:
            details = f"Failed to get flow state of flow with name {flow_name}. Exception occurred: {e} "
            logger.exception(details)
            return GetFlowStateResultFailure()
        details = f"Successfully got flow state for flow with name {flow_name}."
        logger.debug(details)
        return GetFlowStateResultSuccess(control_node=control_node, resolving_node=resolving_node)

    def on_cancel_flow_request(self, request: CancelFlowRequest) -> ResultPayload:
        flow_name = request.flow_name
        if not flow_name:
            details = "Could not cancel flow execution. No flow name was provided."
            logger.error(details)

            return CancelFlowResultFailure()
        try:
            flow = self.get_flow_by_name(flow_name)
        except KeyError as err:
            details = f"Could not cancel flow execution. Error: {err}"
            logger.exception(details)

            return CancelFlowResultFailure()
        try:
            flow.cancel_flow_run()
        except Exception as e:
            details = f"Could not cancel flow execution. Exception: {e}"
            logger.exception(details)

            return CancelFlowResultFailure()
        details = f"Successfully cancelled flow execution with name {flow_name}"
        logger.debug(details)

        return CancelFlowResultSuccess()

    def on_single_node_step_request(self, request: SingleNodeStepRequest) -> ResultPayload:
        flow_name = request.flow_name
        if not flow_name:
            details = "Could not step flow. No flow name was provided."
            logger.error(details)

            return SingleNodeStepResultFailure(validation_exceptions=[])
        try:
            flow = self.get_flow_by_name(flow_name)
        except KeyError as err:
            details = f"Could not step flow. No flow with name {flow_name} exists. Error: {err}"
            logger.exception(details)

            return SingleNodeStepResultFailure(validation_exceptions=[])
        try:
            flow.single_node_step()
        except Exception as e:
            details = f"Could not step flow. Exception: {e}"
            logger.exception(details)
            cancel_request = CancelFlowRequest(flow_name=flow_name)
            GriptapeNodes.handle_request(cancel_request)
            return SingleNodeStepResultFailure(validation_exceptions=[])

        # All completed happily
        details = f"Successfully stepped flow with name {flow_name}"
        logger.debug(details)

        return SingleNodeStepResultSuccess()

    def on_single_execution_step_request(self, request: SingleExecutionStepRequest) -> ResultPayload:
        flow_name = request.flow_name
        if not flow_name:
            details = "Could not single step flow. No flow name was provided."
            logger.error(details)

            return SingleExecutionStepResultFailure()
        try:
            flow = self.get_flow_by_name(flow_name)
        except KeyError as err:
            details = f"Could not single step flow. Error: {err}."
            logger.exception(details)

            return SingleExecutionStepResultFailure()
        try:
            flow.single_execution_step()
        except Exception as e:
            details = f"Could not step flow. Exception: {e}"
            logger.exception(details)
            cancel_request = CancelFlowRequest(flow_name=flow_name)
            GriptapeNodes.handle_request(cancel_request)
            return SingleNodeStepResultFailure(validation_exceptions=[])
        details = f"Successfully granularly stepped flow with name {flow_name}"
        logger.debug(details)

        return SingleExecutionStepResultSuccess()

    def on_continue_execution_step_request(self, request: ContinueExecutionStepRequest) -> ResultPayload:
        flow_name = request.flow_name
        if not flow_name:
            details = "Failed to continue execution step because no flow name was provided"
            logger.error(details)

            return ContinueExecutionStepResultFailure()
        try:
            flow = self.get_flow_by_name(flow_name)
        except KeyError as err:
            details = f"Failed to continue execution step. Error: {err}"
            logger.exception(details)

            return ContinueExecutionStepResultFailure()
        try:
            flow.continue_executing()
        except Exception as e:
            details = f"Failed to continue execution step. An exception occurred: {e}."
            logger.exception(details)
            cancel_request = CancelFlowRequest(flow_name=flow_name)
            GriptapeNodes.handle_request(cancel_request)
            return ContinueExecutionStepResultFailure()
        details = f"Successfully continued flow with name {flow_name}"
        logger.debug(details)
        return ContinueExecutionStepResultSuccess()

    def on_unresolve_flow_request(self, request: UnresolveFlowRequest) -> ResultPayload:
        flow_name = request.flow_name
        if not flow_name:
            details = "Failed to unresolve flow because no flow name was provided"
            logger.error(details)
            return UnresolveFlowResultFailure()
        try:
            flow = self.get_flow_by_name(flow_name)
        except KeyError as err:
            details = f"Failed to unresolve flow. Error: {err}"
            logger.exception(details)
            return UnresolveFlowResultFailure()
        try:
            flow.unresolve_whole_flow()
        except Exception as e:
            details = f"Failed to unresolve flow. An exception occurred: {e}."
            logger.exception(details)
            return UnresolveFlowResultFailure()
        details = f"Unresolved flow with name {flow_name}"
        logger.debug(details)
        return UnresolveFlowResultSuccess()

    def on_validate_flow_dependencies_request(self, request: ValidateFlowDependenciesRequest) -> ResultPayload:
        flow_name = request.flow_name
        # get the flow name
        try:
            flow = self.get_flow_by_name(flow_name)
        except KeyError as err:
            details = f"Failed to validate flow. Error: {err}"
            logger.exception(details)
            return ValidateFlowDependenciesResultFailure()
        if request.flow_node_name:
            flow_node_name = request.flow_node_name
            flow_node = GriptapeNodes.get_instance()._object_manager.attempt_get_object_by_name_as_type(
                flow_node_name, BaseNode
            )
            if not flow_node:
                details = f"Provided node with name {flow_node_name} does not exist"
                logger.error(details)
                return ValidateFlowDependenciesResultFailure()
            # Gets all nodes in that connected group to be ran
            nodes = flow.get_all_connected_nodes(flow_node)
        else:
            nodes = flow.nodes.values()
        # If we're just running the whole flow
        all_exceptions = []
        for node in nodes:
            exceptions = node.validate_node()
            if exceptions:
                all_exceptions = all_exceptions + exceptions
        return ValidateFlowDependenciesResultSuccess(
            validation_succeeded=len(all_exceptions) == 0, exceptions=all_exceptions
        )


class NodeManager:
    _name_to_parent_flow_name: dict[str, str]

    def __init__(self, event_manager: EventManager) -> None:
        self._name_to_parent_flow_name = {}

        event_manager.assign_manager_to_request_type(CreateNodeRequest, self.on_create_node_request)
        event_manager.assign_manager_to_request_type(DeleteNodeRequest, self.on_delete_node_request)
        event_manager.assign_manager_to_request_type(
            GetNodeResolutionStateRequest, self.on_get_node_resolution_state_request
        )
        event_manager.assign_manager_to_request_type(GetNodeMetadataRequest, self.on_get_node_metadata_request)
        event_manager.assign_manager_to_request_type(SetNodeMetadataRequest, self.on_set_node_metadata_request)
        event_manager.assign_manager_to_request_type(
            ListConnectionsForNodeRequest, self.on_list_connections_for_node_request
        )
        event_manager.assign_manager_to_request_type(
            ListParametersOnNodeRequest, self.on_list_parameters_on_node_request
        )
        event_manager.assign_manager_to_request_type(AddParameterToNodeRequest, self.on_add_parameter_to_node_request)
        event_manager.assign_manager_to_request_type(
            RemoveParameterFromNodeRequest, self.on_remove_parameter_from_node_request
        )
        event_manager.assign_manager_to_request_type(GetParameterDetailsRequest, self.on_get_parameter_details_request)
        event_manager.assign_manager_to_request_type(
            AlterParameterDetailsRequest, self.on_alter_parameter_details_request
        )
        event_manager.assign_manager_to_request_type(GetParameterValueRequest, self.on_get_parameter_value_request)
        event_manager.assign_manager_to_request_type(SetParameterValueRequest, self.on_set_parameter_value_request)
        event_manager.assign_manager_to_request_type(ResolveNodeRequest, self.on_resolve_from_node_request)
        event_manager.assign_manager_to_request_type(GetAllNodeInfoRequest, self.on_get_all_node_info_request)
        event_manager.assign_manager_to_request_type(
            GetCompatibleParametersRequest, self.on_get_compatible_parameters_request
        )
        event_manager.assign_manager_to_request_type(
            ValidateNodeDependenciesRequest, self.on_validate_node_dependencies_request
        )
        event_manager.assign_manager_to_request_type(
            GetNodeElementDetailsRequest, self.on_get_node_element_details_request
        )

    def handle_node_rename(self, old_name: str, new_name: str) -> None:
        # Replace the old node name and its parent.
        parent = self._name_to_parent_flow_name[old_name]
        self._name_to_parent_flow_name[new_name] = parent
        del self._name_to_parent_flow_name[old_name]

    def handle_flow_rename(self, old_name: str, new_name: str) -> None:
        # Find all instances where a node had the old parent and update it to the new one.
        for node_name, parent_flow_name in self._name_to_parent_flow_name.items():
            if parent_flow_name == old_name:
                self._name_to_parent_flow_name[node_name] = new_name

    def on_create_node_request(self, request: CreateNodeRequest) -> ResultPayload:
        # Validate as much as possible before we actually create one.
        parent_flow_name = request.override_parent_flow_name
        if parent_flow_name is None:
            details = f"Could not create Node of type '{request.node_type}'. No value for parent flow was supplied. This will one day come from the Current Context but we are poor and broken people. Please try your call again later."
            logger.error(details)

            result = CreateNodeResultFailure()
            return result
        # Does this flow actually exist?
        flow_mgr = GriptapeNodes.FlowManager()
        try:
            flow = flow_mgr.get_flow_by_name(parent_flow_name)
        except KeyError as err:
            details = f"Could not create Node of type '{request.node_type}'. Error: {err}"
            logger.exception(details)

            result = CreateNodeResultFailure()
            return result

        # Now ensure that we're giving a valid name.
        obj_mgr = GriptapeNodes().get_instance().ObjectManager()
        final_node_name = obj_mgr.generate_name_for_object(
            type_name=request.node_type, requested_name=request.node_name
        )
        remapped_requested_node_name = (request.node_name is not None) and (request.node_name != final_node_name)

        # OK, let's try and create the Node.
        node = None
        try:
            node = LibraryRegistry.create_node(
                name=final_node_name,
                node_type=request.node_type,
                specific_library_name=request.specific_library_name,
                metadata=request.metadata,
            )
        # modifying to exception to try to catch all possible issues with node creation.
        except Exception as err:
            import traceback

            traceback.print_exc()
            details = f"Could not create Node '{final_node_name}' of type '{request.node_type}': {err}"
            logger.exception(details)

            result = CreateNodeResultFailure()
            return result

        # Add it to the Flow.
        flow.add_node(node)

        # Record keeping.
        obj_mgr.add_object_by_name(node.name, node)
        self._name_to_parent_flow_name[node.name] = parent_flow_name

        # Phew.
        details = f"Successfully created Node '{final_node_name}' of type '{request.node_type}'."
        log_level = logging.DEBUG
        if remapped_requested_node_name:
            log_level = logging.WARNING
            details = f"{details} WARNING: Had to rename from original node name requested '{request.node_name}' as an object with this name already existed."

        logger.log(level=log_level, msg=details)

        result = CreateNodeResultSuccess(
            node_name=node.name,
        )
        return result

    def on_delete_node_request(self, request: DeleteNodeRequest) -> ResultPayload:
        # Does this node exist?
        obj_mgr = GriptapeNodes().get_instance().ObjectManager()

        node = obj_mgr.attempt_get_object_by_name_as_type(request.node_name, BaseNode)
        if node is None:
            details = f"Attempted to delete a Node '{request.node_name}', but no such Node was found."
            logger.error(details)

            result = DeleteNodeResultFailure()
            return result

        parent_flow_name = self._name_to_parent_flow_name[request.node_name]
        try:
            parent_flow = GriptapeNodes().FlowManager().get_flow_by_name(parent_flow_name)
        except KeyError as err:
            details = f"Attempted to delete a Node '{request.node_name}'. Error: {err}"
            logger.exception(details)

            result = DeleteNodeResultFailure()
            return result

        # Remove all connections from this Node.
        list_node_connections_request = ListConnectionsForNodeRequest(node_name=request.node_name)
        list_connections_result = GriptapeNodes().handle_request(request=list_node_connections_request)
        if isinstance(list_connections_result, ResultPayloadFailure):
            details = f"Attempted to delete a Node '{request.node_name}'. Failed because it could not gather Connections to the Node."
            logger.error(details)

            result = DeleteNodeResultFailure()
            return result
        # Destroy all the incoming Connections
        for incoming_connection in list_connections_result.incoming_connections:
            delete_request = DeleteConnectionRequest(
                source_node_name=incoming_connection.source_node_name,
                source_parameter_name=incoming_connection.source_parameter_name,
                target_node_name=request.node_name,
                target_parameter_name=incoming_connection.target_parameter_name,
            )
            delete_result = GriptapeNodes.handle_request(delete_request)
            if isinstance(delete_result, ResultPayloadFailure):
                details = (
                    f"Attempted to delete a Node '{request.node_name}'. Failed when attempting to delete Connection."
                )
                logger.error(details)

                result = DeleteNodeResultFailure()
                return result

        # Destroy all the outgoing Connections
        for outgoing_connection in list_connections_result.outgoing_connections:
            delete_request = DeleteConnectionRequest(
                source_node_name=request.node_name,
                source_parameter_name=outgoing_connection.source_parameter_name,
                target_node_name=outgoing_connection.target_node_name,
                target_parameter_name=outgoing_connection.target_parameter_name,
            )
            delete_result = GriptapeNodes.handle_request(delete_request)
            if isinstance(delete_result, ResultPayloadFailure):
                details = (
                    f"Attempted to delete a Node '{request.node_name}'. Failed when attempting to delete Connection."
                )
                logger.error(details)

                result = DeleteNodeResultFailure()
                return result

        # Remove from the owning Flow
        parent_flow.remove_node(node.name)

        # Now remove the record keeping
        obj_mgr.del_obj_by_name(request.node_name)
        del self._name_to_parent_flow_name[request.node_name]

        details = f"Successfully deleted Node '{request.node_name}'."
        logger.debug(details)

        result = DeleteNodeResultSuccess()
        return result

    def on_get_node_resolution_state_request(self, event: GetNodeResolutionStateRequest) -> ResultPayload:
        # Does this node exist?
        obj_mgr = GriptapeNodes().get_instance().ObjectManager()

        node = obj_mgr.attempt_get_object_by_name_as_type(event.node_name, BaseNode)
        if node is None:
            details = f"Attempted to get resolution state for a Node '{event.node_name}', but no such Node was found."
            logger.error(details)
            result = GetNodeResolutionStateResultFailure()
            return result

        node_state = node.state

        details = f"Successfully got resolution state for Node '{event.node_name}'."
        logger.debug(details)

        result = GetNodeResolutionStateResultSuccess(
            state=node_state.name,
        )
        return result

    def on_get_node_metadata_request(self, request: GetNodeMetadataRequest) -> ResultPayload:
        # Does this node exist?
        obj_mgr = GriptapeNodes().get_instance().ObjectManager()

        node = obj_mgr.attempt_get_object_by_name_as_type(request.node_name, BaseNode)
        if node is None:
            details = f"Attempted to get metadata for a Node '{request.node_name}', but no such Node was found."
            logger.error(details)

            result = GetNodeMetadataResultFailure()
            return result

        metadata = node.metadata
        details = f"Successfully retrieved metadata for a Node '{request.node_name}'."
        logger.debug(details)

        result = GetNodeMetadataResultSuccess(
            metadata=metadata,
        )
        return result

    def on_set_node_metadata_request(self, request: SetNodeMetadataRequest) -> ResultPayload:
        # Does this node exist?
        obj_mgr = GriptapeNodes().get_instance().ObjectManager()

        node = obj_mgr.attempt_get_object_by_name_as_type(request.node_name, BaseNode)
        if node is None:
            details = f"Attempted to set metadata for a Node '{request.node_name}', but no such Node was found."
            logger.error(details)

            result = SetNodeMetadataResultFailure()
            return result
        # We can't completely overwrite metadata.
        for key, value in request.metadata.items():
            node.metadata[key] = value
        details = f"Successfully set metadata for a Node '{request.node_name}'."
        logger.debug(details)

        result = SetNodeMetadataResultSuccess()
        return result

    def on_list_connections_for_node_request(self, request: ListConnectionsForNodeRequest) -> ResultPayload:
        # Does this node exist?
        obj_mgr = GriptapeNodes().get_instance().ObjectManager()

        node = obj_mgr.attempt_get_object_by_name_as_type(request.node_name, BaseNode)
        if node is None:
            details = f"Attempted to list Connections for a Node '{request.node_name}', but no such Node was found."
            logger.error(details)

            result = ListConnectionsForNodeResultFailure()
            return result

        parent_flow_name = self._name_to_parent_flow_name[request.node_name]
        try:
            parent_flow = GriptapeNodes().FlowManager().get_flow_by_name(parent_flow_name)
        except KeyError as err:
            details = f"Attempted to list Connections for a Node '{request.node_name}'. Error: {err}"
            logger.exception(details)

            result = ListConnectionsForNodeResultFailure()
            return result

        # Kinda gross, but let's do it
        connection_mgr = parent_flow.connections
        # get outgoing connections
        outgoing_connections_list = []
        if request.node_name in connection_mgr.outgoing_index:
            outgoing_connections_list = [
                OutgoingConnection(
                    source_parameter_name=connection.source_parameter.name,
                    target_node_name=connection.target_node.name,
                    target_parameter_name=connection.target_parameter.name,
                )
                for connection_lists in connection_mgr.outgoing_index[request.node_name].values()
                for connection_id in connection_lists
                for connection in [connection_mgr.connections[connection_id]]
            ]
        # get incoming connections
        incoming_connections_list = []
        if request.node_name in connection_mgr.incoming_index:
            incoming_connections_list = [
                IncomingConnection(
                    source_node_name=connection.source_node.name,
                    source_parameter_name=connection.source_parameter.name,
                    target_parameter_name=connection.target_parameter.name,
                )
                for connection_lists in connection_mgr.incoming_index[request.node_name].values()
                for connection_id in connection_lists
                for connection in [
                    connection_mgr.connections[connection_id]
                ]  # This creates a temporary one-item list with the connection
            ]

        details = f"Successfully listed all Connections to and from Node '{node.name}'."
        logger.debug(details)

        result = ListConnectionsForNodeResultSuccess(
            incoming_connections=incoming_connections_list,
            outgoing_connections=outgoing_connections_list,
        )
        return result

    def on_list_parameters_on_node_request(self, request: ListParametersOnNodeRequest) -> ResultPayload:
        # Does this node exist?
        obj_mgr = GriptapeNodes().get_instance().ObjectManager()

        node = obj_mgr.attempt_get_object_by_name_as_type(request.node_name, BaseNode)
        if node is None:
            details = f"Attempted to list Parameters for a Node '{request.node_name}', but no such Node was found."
            logger.error(details)

            result = ListParametersOnNodeResultFailure()
            return result

        ret_list = [param.name for param in node.parameters]

        details = f"Successfully listed Parameters for Node '{request.node_name}'."
        logger.debug(details)

        result = ListParametersOnNodeResultSuccess(
            parameter_names=ret_list,
        )
        return result

    def on_add_parameter_to_node_request(self, request: AddParameterToNodeRequest) -> ResultPayload:  # noqa: C901, PLR0912
        # Does this node exist?
        obj_mgr = GriptapeNodes().get_instance().ObjectManager()

        node = obj_mgr.attempt_get_object_by_name_as_type(request.node_name, BaseNode)
        if node is None:
            details = f"Attempted to add Parameter '{request.parameter_name}' to a Node '{request.node_name}', but no such Node was found."
            logger.error(details)

            result = AddParameterToNodeResultFailure()
            return result

        # Does the Node already have a parameter by this name?
        if node.get_parameter_by_name(request.parameter_name) is not None:
            details = f"Attempted to add Parameter '{request.parameter_name}' to Node '{request.node_name}'. Failed because it already had a Parameter with that name on it. Parameter names must be unique within the Node."
            logger.error(details)

            result = AddParameterToNodeResultFailure()
            return result

        # Let's see if the Parameter is properly formed.
        # If a Parameter is intended for Control, it needs to have that be the exclusive type.
        # The 'type', 'types', and 'output_type' are a little weird to handle (see Parameter definition for details)
        has_control_type = False
        has_non_control_types = False
        if request.type is not None:
            if request.type.lower() == ParameterTypeBuiltin.CONTROL_TYPE.value.lower():
                has_control_type = True
            else:
                has_non_control_types = True
        if request.input_types is not None:
            for test_type in request.input_types:
                if test_type.lower == ParameterTypeBuiltin.CONTROL_TYPE.value.lower():
                    has_control_type = True
                else:
                    has_non_control_types = True
        if request.output_type is not None:
            if request.output_type.lower() == ParameterTypeBuiltin.CONTROL_TYPE.value.lower():
                has_control_type = True
            else:
                has_non_control_types = True

        if has_control_type and has_non_control_types:
            details = f"Attempted to add Parameter '{request.parameter_name}' to Node '{request.node_name}'. Failed because it had 'ParameterControlType' AND at least one other non-control type. If a Parameter is intended for control, it must only accept that type."
            logger.error(details)

            result = AddParameterToNodeResultFailure()
            return result

        allowed_modes = set()
        if request.mode_allowed_input:
            allowed_modes.add(ParameterMode.INPUT)
        if request.mode_allowed_property:
            allowed_modes.add(ParameterMode.PROPERTY)
        if request.mode_allowed_output:
            allowed_modes.add(ParameterMode.OUTPUT)

        # Let's roll, I guess.
        new_param = Parameter(
            name=request.parameter_name,
            type=request.type,
            input_types=request.input_types,
            output_type=request.output_type,
            default_value=request.default_value,
            user_defined=True,
            tooltip=request.tooltip,
            tooltip_as_input=request.tooltip_as_input,
            tooltip_as_property=request.tooltip_as_property,
            tooltip_as_output=request.tooltip_as_output,
            allowed_modes=allowed_modes,
            ui_options=request.ui_options,
        )
        try:
            node.add_parameter(new_param)
        except Exception as e:
            details = f"Couldn't add parameter with name {request.parameter_name} to node. Error: {e}"
            logger.exception(details)
            return AddParameterToNodeResultFailure()

        details = f"Successfully added Parameter '{request.parameter_name}' to Node '{request.node_name}'."
        logger.debug(details)

        result = AddParameterToNodeResultSuccess()
        return result

    def on_remove_parameter_from_node_request(self, request: RemoveParameterFromNodeRequest) -> ResultPayload:  # noqa: C901
        # Does this node exist?
        obj_mgr = GriptapeNodes().get_instance().ObjectManager()

        node = obj_mgr.attempt_get_object_by_name_as_type(request.node_name, BaseNode)
        if node is None:
            details = f"Attempted to remove Parameter '{request.parameter_name}' from a Node '{request.node_name}', but no such Node was found."
            logger.error(details)

            result = RemoveParameterFromNodeResultFailure()
            return result

        # Does the Parameter actually exist on the Node?
        parameter = node.get_parameter_by_name(request.parameter_name)
        if parameter is None:
            details = f"Attempted to remove Parameter '{request.parameter_name}' from Node '{request.node_name}'. Failed because it didn't have a Parameter with that name on it."
            logger.error(details)

            result = RemoveParameterFromNodeResultFailure()
            return result

        # No tricky stuff, users!
        if parameter.user_defined is False:
            details = f"Attempted to remove Parameter '{request.parameter_name}' from Node '{request.node_name}'. Failed because the Parameter was not user-defined (i.e., critical to the Node implementation). Only user-defined Parameters can be removed from a Node."
            logger.error(details)

            result = RemoveParameterFromNodeResultFailure()
            return result

        # Get all the connections to/from this Parameter.
        list_node_connections_request = ListConnectionsForNodeRequest(node_name=request.node_name)
        list_connections_result = GriptapeNodes().handle_request(request=list_node_connections_request)
        if isinstance(list_connections_result, ListConnectionsForNodeResultFailure):
            details = f"Attempted to remove Parameter '{request.parameter_name}' from Node '{request.node_name}'. Failed because we were unable to get a list of Connections for the Parameter's Node."
            logger.error(details)

            result = RemoveParameterFromNodeResultFailure()
            return result

        # We have a list of all connections to the NODE. Sift down to just those that are about this PARAMETER.

        # Destroy all the incoming Connections to this PARAMETER
        for incoming_connection in list_connections_result.incoming_connections:
            if incoming_connection.target_parameter_name == request.parameter_name:
                delete_request = DeleteConnectionRequest(
                    source_node_name=incoming_connection.source_node_name,
                    source_parameter_name=incoming_connection.source_parameter_name,
                    target_node_name=request.node_name,
                    target_parameter_name=incoming_connection.target_parameter_name,
                )
                delete_result = GriptapeNodes.handle_request(delete_request)
                if isinstance(delete_result, DeleteConnectionResultFailure):
                    details = f"Attempted to remove Parameter '{request.parameter_name}' from Node '{request.node_name}'. Failed because we were unable to delete a Connection for that Parameter."
                    logger.error(details)

                    result = RemoveParameterFromNodeResultFailure()

        # Destroy all the outgoing Connections from this PARAMETER
        for outgoing_connection in list_connections_result.outgoing_connections:
            if outgoing_connection.source_parameter_name == request.parameter_name:
                delete_request = DeleteConnectionRequest(
                    source_node_name=request.node_name,
                    source_parameter_name=outgoing_connection.source_parameter_name,
                    target_node_name=outgoing_connection.target_node_name,
                    target_parameter_name=outgoing_connection.target_parameter_name,
                )
                delete_result = GriptapeNodes.handle_request(delete_request)
                if isinstance(delete_result, DeleteConnectionResultFailure):
                    details = f"Attempted to remove Parameter '{request.parameter_name}' from Node '{request.node_name}'. Failed because we were unable to delete a Connection for that Parameter."
                    logger.error(details)

                    result = RemoveParameterFromNodeResultFailure()

        # Delete the Parameter itself.
        node.remove_parameter(parameter)

        details = f"Successfully removed Parameter '{request.parameter_name}' from Node '{request.node_name}'."
        logger.debug(details)

        result = RemoveParameterFromNodeResultSuccess()
        return result

    def on_get_parameter_details_request(self, request: GetParameterDetailsRequest) -> ResultPayload:
        # Does this node exist?
        obj_mgr = GriptapeNodes().get_instance().ObjectManager()

        node = obj_mgr.attempt_get_object_by_name_as_type(request.node_name, BaseNode)
        if node is None:
            details = f"Attempted to get details for Parameter '{request.parameter_name}' from a Node '{request.node_name}', but no such Node was found."
            logger.error(details)

            result = GetParameterDetailsResultFailure()
            return result

        # Does the Parameter actually exist on the Node?
        parameter = node.get_parameter_by_name(request.parameter_name)
        if parameter is None:
            details = f"Attempted to get details for Parameter '{request.parameter_name}' from Node '{request.node_name}'. Failed because it didn't have a Parameter with that name on it."
            logger.error(details)

            result = GetParameterDetailsResultFailure()
            return result

        # Let's bundle up the details.
        modes_allowed = parameter.allowed_modes
        allows_input = ParameterMode.INPUT in modes_allowed
        allows_property = ParameterMode.PROPERTY in modes_allowed
        allows_output = ParameterMode.OUTPUT in modes_allowed

        details = f"Successfully got details for Parameter '{request.parameter_name}' from Node '{request.node_name}'."
        logger.debug(details)

        result = GetParameterDetailsResultSuccess(
            element_id=parameter.element_id,
            type=parameter.type,
            input_types=parameter.input_types,
            output_type=parameter.output_type,
            default_value=parameter.default_value,
            tooltip=parameter.tooltip,
            tooltip_as_input=parameter.tooltip_as_input,
            tooltip_as_property=parameter.tooltip_as_property,
            tooltip_as_output=parameter.tooltip_as_output,
            mode_allowed_input=allows_input,
            mode_allowed_property=allows_property,
            mode_allowed_output=allows_output,
            is_user_defined=parameter.user_defined,
            ui_options=parameter.ui_options,
        )
        return result

    def on_get_node_element_details_request(self, request: GetNodeElementDetailsRequest) -> ResultPayload:
        # Does this node exist?
        obj_mgr = GriptapeNodes().get_instance().ObjectManager()

        node = obj_mgr.attempt_get_object_by_name_as_type(request.node_name, BaseNode)
        if node is None:
            details = f"Attempted to get element details for Node '{request.node_name}', but no such Node was found."
            GriptapeNodes.get_logger().error(details)

            result = GetNodeElementDetailsResultFailure()
            return result

        # Did they ask for a specific element ID?
        if request.specific_element_id is None:
            # No? Use the node's root element to search from.
            element = node.root_ui_element
        else:
            element = node.findroot_ui_element.find_element_by_id(request.specific_element_id)
            if element is None:
                details = f"Attempted to get element details for element '{request.specific_element_id}' from Node '{request.node_name}'. Failed because it didn't have an element with that ID on it."
                GriptapeNodes.get_logger().error(details)

                result = GetNodeElementDetailsResultFailure()
                return result

        element_details = element.to_dict()
        # We need to get parameter values from here
        param_to_value = {}
        for parameter in element.find_elements_by_type(Parameter):
            # How to do for grouping?
            value = node.get_parameter_value(parameter.name)
            if value:
                element_id = parameter.element_id
                param_to_value[element_id] = value
        if param_to_value:
            element_details["element_id_to_value"] = param_to_value
        details = f"Successfully got element details for Node '{request.node_name}'."
        GriptapeNodes.get_logger().debug(details)
        result = GetNodeElementDetailsResultSuccess(element_details=element_details)
        return result

    def on_alter_parameter_details_request(self, request: AlterParameterDetailsRequest) -> ResultPayload:  # noqa: C901, PLR0912, PLR0915
        # Does this node exist?
        obj_mgr = GriptapeNodes().get_instance().ObjectManager()

        node = obj_mgr.attempt_get_object_by_name_as_type(request.node_name, BaseNode)
        if node is None:
            details = f"Attempted to alter details for Parameter '{request.parameter_name}' from Node '{request.node_name}', but no such Node was found."
            logger.error(details)

            result = AlterParameterDetailsResultFailure()
            return result

        # Does the Parameter actually exist on the Node?
        parameter = node.get_parameter_by_name(request.parameter_name)
        if parameter is None:
            details = f"Attempted to alter details for Parameter '{request.parameter_name}' from Node '{request.node_name}'. Failed because it didn't have a Parameter with that name on it."
            logger.error(details)

            result = AlterParameterDetailsResultFailure()
            return result

        # No tricky stuff, users!
        if parameter.user_defined is False and request.request_id:
            # TODO(griptape): there may be SOME properties on a non-user-defined Parameter that can be changed
            details = f"Attempted to alter details for Parameter '{request.parameter_name}' from Node '{request.node_name}'. Failed because the Parameter was not user-defined (i.e., critical to the Node implementation). Only user-defined Parameters can be removed from a Node."
            logger.error(details)

            result = AlterParameterDetailsResultFailure()
            return result

        # TODO(griptape): Verify that we can get through all the OTHER tricky stuff before we proceed to actually making changes.
        # Now change all the values on the Parameter.
        if request.type is not None:
            parameter.type = request.type
        if request.input_types is not None:
            parameter.input_types = request.input_types
        if request.output_type is not None:
            parameter.output_type = request.output_type
        if request.default_value is not None:
            # TODO(griptape): vet that default value matches types allowed
            node.parameter_values[request.parameter_name] = request.default_value
        if request.mode_allowed_input is not None:
            # TODO(griptape): may alter existing connections
            if request.mode_allowed_input is True:
                parameter.allowed_modes.add(ParameterMode.INPUT)
            else:
                parameter.allowed_modes.discard(ParameterMode.INPUT)
        if request.mode_allowed_property is not None:
            # TODO(griptape): may alter existing connections
            if request.mode_allowed_property is True:
                parameter.allowed_modes.add(ParameterMode.PROPERTY)
            else:
                parameter.allowed_modes.discard(ParameterMode.PROPERTY)
        if request.mode_allowed_output is not None:
            # TODO(griptape): may alter existing connections
            if request.mode_allowed_output is True:
                parameter.allowed_modes.add(ParameterMode.OUTPUT)
            else:
                parameter.allowed_modes.discard(ParameterMode.OUTPUT)
        if request.tooltip is not None:
            parameter.tooltip = request.tooltip
        if request.tooltip_as_input is not None:
            parameter.tooltip_as_input = request.tooltip_as_input
        if request.tooltip_as_property is not None:
            parameter.tooltip_as_property = request.tooltip_as_property
        if request.tooltip_as_output is not None:
            parameter.tooltip_as_output = request.tooltip_as_output
        if request.ui_options is not None:
            parameter.ui_options = request.ui_options

        details = (
            f"Successfully altered details for Parameter '{request.parameter_name}' from Node '{request.node_name}'."
        )
        logger.debug(details)

        result = AlterParameterDetailsResultSuccess()
        return result

    # For C901 (too complex): Need to give customers explicit reasons for failure on each case.
    def on_get_parameter_value_request(self, request: GetParameterValueRequest) -> ResultPayload:
        # Does this node exist?
        obj_mgr = GriptapeNodes().get_instance().ObjectManager()

        # Parse the parameter name to check for list indexing
        param_name = request.parameter_name

        # Get the node
        node = obj_mgr.attempt_get_object_by_name_as_type(request.node_name, BaseNode)
        if node is None:
            details = f'"{request.node_name}" not found'
            logger.error(details)
            return GetParameterValueResultFailure()

        # Does the Parameter actually exist on the Node?
        parameter = node.get_parameter_by_name(param_name)
        if parameter is None:
            details = f'"{request.node_name}.{param_name}" not found'
            logger.error(details)
            return GetParameterValueResultFailure()

        # Values are actually stored on the NODE, so let's ask them.
        if param_name not in node.parameter_values:
            # Check if it might be in output values (for output parameters)
            if param_name in node.parameter_output_values:
                data_value = node.parameter_output_values[param_name]
            else:
                # Use the default if not found in either place
                data_value = parameter.default_value
        else:
            data_value = node.parameter_values[param_name]

        # Cool.
        details = f"{request.node_name}.{request.parameter_name} = {data_value}"
        logger.debug(details)

        result = GetParameterValueResultSuccess(
            input_types=parameter.input_types,
            type=parameter.type,
            output_type=parameter.output_type,
            value=TypeValidator.safe_serialize(data_value),
        )
        return result

    # added ignoring C901 since this method is overly long because of granular error checking, not actual complexity.
    def on_set_parameter_value_request(self, request: SetParameterValueRequest) -> ResultPayload:  # noqa: PLR0911 C901 TODO(griptape): resolve
        # Does this node exist?
        obj_mgr = GriptapeNodes().get_instance().ObjectManager()

        # Parse the parameter name to check for list indexing
        param_name = request.parameter_name

        # Get the node
        node = obj_mgr.attempt_get_object_by_name_as_type(request.node_name, BaseNode)
        if node is None:
            details = f'"{request.node_name}" not found'
            logger.error(details)
            return SetParameterValueResultFailure()

        # Does the Parameter actually exist on the Node?
        parameter = node.get_parameter_by_name(param_name)
        if parameter is None:
            details = f'"{request.node_name}.{param_name}" not found'
            logger.error(details)

            result = SetParameterValueResultFailure()
            return result

        # Validate that parameters can be set at all
        if not parameter.settable:
            details = f'"{request.node_name}.{request.parameter_name}" is not settable'
            logger.error(details)
            result = SetParameterValueResultFailure()
            return result

        object_created = request.value
        # Well this seems kind of stupid
        object_type = request.data_type if request.data_type else parameter.type
        # Is this value kosher for the types allowed?
        if not parameter.is_incoming_type_allowed(object_type):
            details = f'set_value for "{request.node_name}.{request.parameter_name}" failed.  type "{object_created.__class__.__name__}" not in allowed types:{parameter.input_types}'
            logger.error(details)

            result = SetParameterValueResultFailure()
            return result

        try:
            parent_flow_name = self.get_node_parent_flow_by_name(node.name)
        except KeyError:
            details = f'set_value for "{request.node_name}.{request.parameter_name}" failed. Parent flow does not exist. Could not unresolve future nodes.'
            logger.exception(details)
            return SetParameterValueResultFailure()
        parent_flow = obj_mgr.attempt_get_object_by_name_as_type(parent_flow_name, ControlFlow)
        if not parent_flow:
            details = f'set_value for "{request.node_name}.{request.parameter_name}" failed. Parent flow does not exist. Could not unresolve future nodes.'
            logger.error(details)
            return SetParameterValueResultFailure()
        try:
            parent_flow.connections.unresolve_future_nodes(node)
        except Exception as e:
            details = f'set_value for "{request.node_name}.{request.parameter_name}" failed. Exception: {e}'
            logger.exception(details)
            return SetParameterValueResultFailure()

        # Values are actually stored on the NODE.
        try:
            modified_parameters = node.set_parameter_value(request.parameter_name, object_created)
            finalized_value = node.get_parameter_value(request.parameter_name)
        except Exception as err:
            details = f'set_value for "{request.node_name}.{request.parameter_name}" failed. Exception: {err}'
            logger.exception(details)
            return SetParameterValueResultFailure()

        if modified_parameters:
            for modified_parameter_name in modified_parameters:
                modified_request = GetParameterDetailsRequest(
                    parameter_name=modified_parameter_name, node_name=node.name
                )
                GriptapeNodes.handle_request(modified_request)
        # Mark node as unresolved
        node.state = NodeResolutionState.UNRESOLVED
        # Get the flow
        # Pass the value through!
        # Optional data_type parameter for internal handling!
        conn_output_nodes = parent_flow.get_connected_output_parameters(node, parameter)
        for target_node, target_parameter in conn_output_nodes:
            GriptapeNodes.get_instance().handle_request(
                SetParameterValueRequest(
                    parameter_name=target_parameter.name,
                    node_name=target_node.name,
                    value=finalized_value,
                    data_type=object_type,  # Do type instead of output type, because it hasn't been processed.
                )
            )

        # Cool.
        details = f"Successfully set value on Node '{request.node_name}' Parameter '{request.parameter_name}'."
        logger.debug(details)

        result = SetParameterValueResultSuccess(finalized_value=finalized_value, data_type=parameter.type)
        return result

    # For C901 (too complex): Need to give customers explicit reasons for failure on each case.
    # For PLR0911 (too many return statements): don't want to do a ton of nested chains of success,
    # want to give clear reasoning for each failure.
    # For PLR0915 (too many statements): very little reusable code here, want to be explicit and
    # make debugger use friendly.
    def on_get_all_node_info_request(self, request: GetAllNodeInfoRequest) -> ResultPayload:  # noqa: PLR0911, PLR0915
        # Does this node exist?
        obj_mgr = GriptapeNodes().get_instance().ObjectManager()

        node = obj_mgr.attempt_get_object_by_name_as_type(request.node_name, BaseNode)
        if node is None:
            details = f"Attempted to get all info for Node named '{request.node_name}', but no such Node was found."
            logger.error(details)

            result = GetAllNodeInfoResultFailure()
            return result

        get_metadata_request = GetNodeMetadataRequest(node_name=request.node_name)
        get_metadata_result = GriptapeNodes.NodeManager().on_get_node_metadata_request(get_metadata_request)
        if not get_metadata_result.succeeded():
            details = (
                f"Attempted to get all info for Node named '{request.node_name}', but failed getting the metadata."
            )
            logger.error(details)

            result = GetAllNodeInfoResultFailure()
            return result

        get_resolution_state_request = GetNodeResolutionStateRequest(node_name=request.node_name)
        get_resolution_state_result = GriptapeNodes.NodeManager().on_get_node_resolution_state_request(
            get_resolution_state_request
        )
        if not get_resolution_state_result.succeeded():
            details = f"Attempted to get all info for Node named '{request.node_name}', but failed getting the resolution state."
            logger.error(details)

            result = GetAllNodeInfoResultFailure()
            return result

        list_connections_request = ListConnectionsForNodeRequest(node_name=request.node_name)
        list_connections_result = GriptapeNodes.NodeManager().on_list_connections_for_node_request(
            list_connections_request
        )
        if not list_connections_result.succeeded():
            details = f"Attempted to get all info for Node named '{request.node_name}', but failed listing all connections for it."
            logger.error(details)

            result = GetAllNodeInfoResultFailure()
            return result
<<<<<<< HEAD
=======

        list_parameters_request = ListParametersOnNodeRequest(node_name=request.node_name)
        list_parameters_result = GriptapeNodes.NodeManager().on_list_parameters_on_node_request(list_parameters_request)
        if not list_parameters_result.succeeded():
            details = f"Attempted to get all info for Node named '{request.node_name}', but failed listing all Parameters on it."
            logger.error(details)

            result = GetAllNodeInfoResultFailure()
            return result

>>>>>>> 8cc38943
        # Cast everything to get the linter off our back.
        try:
            get_metadata_success = cast("GetNodeMetadataResultSuccess", get_metadata_result)
            get_resolution_state_success = cast("GetNodeResolutionStateResultSuccess", get_resolution_state_result)
            list_connections_success = cast("ListConnectionsForNodeResultSuccess", list_connections_result)
        except Exception as err:
            details = f"Attempted to get all info for Node named '{request.node_name}'. Failed due to error: {err}."
            logger.exception(details)

            result = GetAllNodeInfoResultFailure()
            return result
        get_node_elements_request = GetNodeElementDetailsRequest(node_name=request.node_name)
        get_node_elements_result = GriptapeNodes.NodeManager().on_get_node_element_details_request(
            get_node_elements_request
        )
        if not get_node_elements_result.succeeded():
            details = f"Attempted to get all info for Node named '{request.node_name}', but failed getting details for elements."
            GriptapeNodes.get_logger().error(details)
            result = GetAllNodeInfoResultFailure()
            return result
        try:
            get_element_details_successs = cast("GetNodeElementDetailsResultSuccess", get_node_elements_result)
        except Exception as err:
            details = f"Attempted to get all info for Node named '{request.node_name}'. Failed due to error: {err}."
            GriptapeNodes.get_logger().error(details)
            result = GetAllNodeInfoResultFailure()
            return result

<<<<<<< HEAD
        # this will return the node element and the value
        element_details = get_element_details_successs.element_details
        if "element_id_to_value" in element_details:
            element_id_to_value = element_details["element_id_to_value"].copy()
            del element_details["element_id_to_value"]
        else:
            element_id_to_value = {}
=======
        # Now go through all the Parameters.
        parameter_name_to_info = {}

        for param_name in list_parameters_success.parameter_names:
            # Parameter details up first.
            get_parameter_details_request = GetParameterDetailsRequest(
                parameter_name=param_name, node_name=request.node_name
            )
            get_parameter_details_result = GriptapeNodes.NodeManager().on_get_parameter_details_request(
                get_parameter_details_request
            )

            if not get_parameter_details_result.succeeded():
                details = f"Attempted to get all info for Node named '{request.node_name}', but failed getting details for Parameter '{param_name}'."
                logger.error(details)

                result = GetAllNodeInfoResultFailure()
                return result

            # Now the...gulp...value.
            get_parameter_value_request = GetParameterValueRequest(
                parameter_name=param_name, node_name=request.node_name
            )
            get_parameter_value_result = GriptapeNodes.NodeManager().on_get_parameter_value_request(
                get_parameter_value_request
            )

            if not get_parameter_value_result.succeeded():
                details = f"Attempted to get all info for Node named '{request.node_name}', but failed getting value for Parameter '{param_name}'."
                logger.error(details)

                result = GetAllNodeInfoResultFailure()
                return result

            # They may have succeeded, but are they OUR type of succeeded?
            try:
                get_parameter_details_success = cast("GetParameterDetailsResultSuccess", get_parameter_details_result)
                get_parameter_value_success = cast("GetParameterValueResultSuccess", get_parameter_value_result)
            except Exception as err:
                details = f"Attempted to get all info for Node named '{request.node_name}'. Failed due to error: {err}."
                logger.exception(details)

                result = GetAllNodeInfoResultFailure()
                return result

            # OK, add it to the parameter dictionary.
            parameter_name_to_info[param_name] = ParameterInfoValue(
                details=get_parameter_details_success, value=get_parameter_value_success
            )

>>>>>>> 8cc38943
        details = f"Successfully got all node info for node '{request.node_name}'."
        logger.debug(details)
        result = GetAllNodeInfoResultSuccess(
            metadata=get_metadata_success.metadata,
            node_resolution_state=get_resolution_state_success.state,
            connections=list_connections_success,
            element_id_to_value=element_id_to_value,
            root_node_element=element_details,
        )
        return result

    def on_get_compatible_parameters_request(self, request: GetCompatibleParametersRequest) -> ResultPayload:  # noqa: C901, PLR0911, PLR0912, PLR0915
        # Vet the node
        try:
            node = GriptapeNodes.NodeManager().get_node_by_name(request.node_name)
        except ValueError as err:
            details = f"Attempted to get compatible parameters for node '{request.node_name}', but that node does not exist. Error: {err}."
            logger.exception(details)
            return GetCompatibleParametersResultFailure()

        # Vet the parameter.
        request_param = node.get_parameter_by_name(request.parameter_name)
        if request_param is None:
            details = f"Attempted to get compatible parameters for '{request.node_name}.{request.parameter_name}', but that no Parameter with that name could not be found."
            logger.error(details)
            return GetCompatibleParametersResultFailure()

        # Figure out the mode we're going for, and if this parameter supports the mode.
        request_mode = ParameterMode.OUTPUT if request.is_output else ParameterMode.INPUT
        # Does this parameter support that?
        if request_mode not in request_param.allowed_modes:
            details = f"Attempted to get compatible parameters for '{request.node_name}.{request.parameter_name}' as '{request_mode}', but the Parameter didn't support that type of input/output."
            logger.error(details)
            return GetCompatibleParametersResultFailure()

        # Get the parent flows.
        try:
            flow_name = GriptapeNodes.NodeManager().get_node_parent_flow_by_name(request.node_name)
        except KeyError as err:
            details = f"Attempted to get compatible parameters for '{request.node_name}.{request.parameter_name}', but the node's parent flow could not be found: {err}"
            logger.exception(details)
            return GetCompatibleParametersResultFailure()

        # Iterate through all nodes in this Flow (yes, this restriction still sucks)
        list_nodes_in_flow_request = ListNodesInFlowRequest(flow_name=flow_name)
        list_nodes_in_flow_result = GriptapeNodes.FlowManager().on_list_nodes_in_flow_request(
            list_nodes_in_flow_request
        )
        if not list_nodes_in_flow_result.succeeded():
            details = f"Attempted to get compatible parameters for '{request.node_name}.{request.parameter_name}'. Failed due to inability to list nodes in parent flow '{flow_name}'."
            logger.error(details)
            return GetCompatibleParametersResultFailure()

        try:
            list_nodes_in_flow_success = cast("ListNodesInFlowResultSuccess", list_nodes_in_flow_result)
        except Exception as err:
            details = f"Attempted to get compatible parameters for '{request.node_name}.{request.parameter_name}'. Failed due to {err}"
            logger.exception(details)
            return GetCompatibleParametersResultFailure()

        # Walk through all nodes that are NOT us to find compatible Parameters.
        valid_parameters_by_node = {}
        for test_node_name in list_nodes_in_flow_success.node_names:
            if test_node_name != request.node_name:
                # Get node by name
                try:
                    test_node = GriptapeNodes.NodeManager().get_node_by_name(test_node_name)
                except ValueError as err:
                    details = f"Attempted to get compatible parameters for node '{request.node_name}', and sought to test against {test_node_name}, but that node does not exist. Error: {err}."
                    logger.exception(details)
                    return GetCompatibleParametersResultFailure()

                # Get Parameters from Node
                for test_param in test_node.parameters:
                    # Are we compatible from an input/output perspective?
                    fits_mode = False
                    if request_mode == ParameterMode.INPUT:
                        fits_mode = ParameterMode.OUTPUT in test_param.allowed_modes
                    else:
                        fits_mode = ParameterMode.INPUT in test_param.allowed_modes

                    if fits_mode:
                        # Compare types for compatibility
                        types_compatible = False
                        if request_mode == ParameterMode.INPUT:
                            # See if THEIR inputs would accept MY output
                            types_compatible = test_param.is_incoming_type_allowed(request_param.output_type)
                        else:
                            # See if MY inputs would accept THEIR output
                            types_compatible = request_param.is_incoming_type_allowed(test_param.output_type)

                        if types_compatible:
                            param_and_mode = ParameterAndMode(
                                parameter_name=test_param.name, is_output=not request.is_output
                            )
                            # Add the test param to our dictionary.
                            if test_node_name in valid_parameters_by_node:
                                # Append this parameter to the list
                                compatible_list = valid_parameters_by_node[test_node_name]
                                compatible_list.append(param_and_mode)
                            else:
                                # Create new
                                compatible_list = [param_and_mode]
                                valid_parameters_by_node[test_node_name] = compatible_list

        details = f"Successfully got compatible parameters for '{request.node_name}.{request.parameter_name}'."
        logger.debug(details)
        return GetCompatibleParametersResultSuccess(valid_parameters_by_node=valid_parameters_by_node)

    def get_node_by_name(self, name: str) -> BaseNode:
        obj_mgr = GriptapeNodes().get_instance().ObjectManager()

        node = obj_mgr.attempt_get_object_by_name_as_type(name, BaseNode)
        if node is None:
            msg = f"Node '{name}' not found."
            raise ValueError(msg)

        return node

    def get_node_parent_flow_by_name(self, node_name: str) -> str:
        if node_name not in self._name_to_parent_flow_name:
            msg = f"Node '{node_name}' could not be found."
            raise KeyError(msg)
        return self._name_to_parent_flow_name[node_name]

    def on_resolve_from_node_request(self, request: ResolveNodeRequest) -> ResultPayload:  # noqa: C901, PLR0911, PLR0915
        node_name = request.node_name
        debug_mode = request.debug_mode

        if not node_name:
            details = "No Node name was provided. Failed to resolve node."
            logger.error(details)

            return ResolveNodeResultFailure(validation_exceptions=[])
        try:
            node = GriptapeNodes.NodeManager().get_node_by_name(node_name)
        except ValueError:
            details = f'Resolve failure. "{node_name}" does not exist.'
            logger.exception(details)

            return ResolveNodeResultFailure(validation_exceptions=[])
        # try to get the flow parent of this node
        try:
            flow_name = self._name_to_parent_flow_name[node_name]
        except KeyError:
            details = f'Failed to fetch parent flow for "{node_name}"'
            logger.exception(details)

            return ResolveNodeResultFailure(validation_exceptions=[])
        try:
            obj_mgr = GriptapeNodes()._object_manager
            flow = obj_mgr.attempt_get_object_by_name_as_type(flow_name, ControlFlow)
        except KeyError:
            details = f'Failed to fetch parent flow for "{node_name}"'
            logger.exception(details)

            return ResolveNodeResultFailure(validation_exceptions=[])

        if flow is None:
            details = f'Failed to fetch parent flow for "{node_name}"'
            logger.error(details)
            return ResolveNodeResultFailure(validation_exceptions=[])
        try:
            flow.connections.unresolve_future_nodes(node)
        except Exception:
            details = f'Failed to mark future nodes dirty. Unable to kick off flow from "{node_name}"'
            logger.exception(details)
            return ResolveNodeResultFailure(validation_exceptions=[])
        # Validate here.
        result = self.on_validate_node_dependencies_request(ValidateNodeDependenciesRequest(node_name=node_name))
        try:
            if not result.succeeded():
                details = f"Failed to resolve node '{node_name}'. Flow Validation Failed"
                logger.error(details)
                return StartFlowResultFailure(validation_exceptions=[])
            result = cast("ValidateNodeDependenciesResultSuccess", result)

            if not result.validation_succeeded:
                details = f"Failed to resolve node '{node_name}'. Flow Validation Failed."
                if len(result.exceptions) > 0:
                    for exception in result.exceptions:
                        details = f"{details}\n\t{exception}"
                logger.error(details)
                return StartFlowResultFailure(validation_exceptions=result.exceptions)
        except Exception as e:
            details = f"Failed to resolve node '{node_name}'. Flow Validation Failed. Error: {e}"
            logger.exception(details)
            return StartFlowResultFailure(validation_exceptions=[])
        try:
            flow.resolve_singular_node(node, debug_mode)
        except Exception as e:
            details = f'Failed to resolve "{node_name}".  Error: {e}'
            logger.exception(details)
            cancel_request = CancelFlowRequest(flow_name=flow_name)
            GriptapeNodes.handle_request(cancel_request)
            return ResolveNodeResultFailure(validation_exceptions=[])
        details = f'Starting to resolve "{node_name}" in "{flow_name}"'
        logger.debug(details)
        return ResolveNodeResultSuccess()

    def on_validate_node_dependencies_request(self, request: ValidateNodeDependenciesRequest) -> ResultPayload:
        node_name = request.node_name
        obj_manager = GriptapeNodes.get_instance()._object_manager
        node = obj_manager.attempt_get_object_by_name_as_type(node_name, BaseNode)
        if not node:
            details = f'Failed to validate node dependencies. Node with "{node_name}" does not exist.'
            logger.error(details)
            return ValidateNodeDependenciesResultFailure()
        try:
            flow_name = self.get_node_parent_flow_by_name(node_name)
        except Exception as e:
            details = f'Failed to validate node dependencies. Node with "{node_name}" has no parent flow. Error: {e}'
            logger.exception(details)
            return ValidateNodeDependenciesResultFailure()
        flow = GriptapeNodes.get_instance()._object_manager.attempt_get_object_by_name_as_type(flow_name, ControlFlow)
        if not flow:
            details = f'Failed to validate node dependencies. Flow with "{flow_name}" does not exist.'
            logger.error(details)
            return ValidateNodeDependenciesResultFailure()
        # Gets all dependent nodes
        nodes = flow.get_node_dependencies(node)
        all_exceptions = []
        for dependent_node in nodes:
            exceptions = dependent_node.validate_node()
            if exceptions:
                all_exceptions = all_exceptions + exceptions
        return ValidateNodeDependenciesResultSuccess(
            validation_succeeded=(len(all_exceptions) == 0), exceptions=all_exceptions
        )


class ScriptManager:
    SCRIPT_METADATA_HEADER: ClassVar[str] = "script"

    def __init__(self, event_manager: EventManager) -> None:
        event_manager.assign_manager_to_request_type(
            RunScriptFromScratchRequest, self.on_run_script_from_scratch_request
        )
        event_manager.assign_manager_to_request_type(
            RunScriptWithCurrentStateRequest,
            self.on_run_script_with_current_state_request,
        )
        event_manager.assign_manager_to_request_type(
            RunScriptFromRegistryRequest,
            self.on_run_script_from_registry_request,
        )
        event_manager.assign_manager_to_request_type(
            RegisterScriptRequest,
            self.on_register_script_request,
        )
        event_manager.assign_manager_to_request_type(
            ListAllScriptsRequest,
            self.on_list_all_scripts_request,
        )
        event_manager.assign_manager_to_request_type(
            DeleteScriptRequest,
            self.on_delete_scripts_request,
        )
        event_manager.assign_manager_to_request_type(
            RenameScriptRequest,
            self.on_rename_script_request,
        )

        event_manager.assign_manager_to_request_type(
            SaveSceneRequest,
            self.on_save_scene_request,
        )
        event_manager.assign_manager_to_request_type(LoadScriptMetadata, self.on_load_script_metadata_request)

    def run_script(self, relative_file_path: str) -> tuple[bool, str]:
        relative_file_path_obj = Path(relative_file_path)
        if relative_file_path_obj.is_absolute():
            complete_file_path = relative_file_path_obj
        else:
            complete_file_path = ScriptRegistry.get_complete_file_path(relative_file_path=relative_file_path)
        try:
            with Path(complete_file_path).open() as file:
                script_content = file.read()
            exec(script_content)  # noqa: S102
        except Exception as e:
            return (
                False,
                f"Failed to run script on path '{complete_file_path}'. Exception: {e}",
            )
        return True, f"Succeeded in running script on path '{complete_file_path}'."

    def on_run_script_from_scratch_request(self, request: RunScriptFromScratchRequest) -> ResultPayload:
        # Check if file path exists

        relative_file_path = request.file_path
        complete_file_path = ScriptRegistry.get_complete_file_path(relative_file_path=relative_file_path)
        if not Path(complete_file_path).is_file():
            details = f"Failed to find file. Path '{complete_file_path}' doesn't exist."
            logger.error(details)
            return RunScriptFromScratchResultFailure()

        try:
            # Clear the existing flows
            GriptapeNodes.clear_data()
        except Exception as e:
            details = f"Failed to clear the existing context when trying to run '{complete_file_path}'. Exception: {e}"
            logger.exception(details)
            return RunScriptFromScratchResultFailure()

        # Run the file, goddamn it
        success, details = self.run_script(relative_file_path=relative_file_path)
        if success:
            logger.debug(details)
            return RunScriptFromScratchResultSuccess()

        logger.error(details)
        return RunScriptFromScratchResultFailure()

    def on_run_script_with_current_state_request(self, request: RunScriptWithCurrentStateRequest) -> ResultPayload:
        relative_file_path = request.file_path
        complete_file_path = ScriptRegistry.get_complete_file_path(relative_file_path=relative_file_path)
        if not Path(complete_file_path).is_file():
            details = f"Failed to find file. Path '{complete_file_path}' doesn't exist."
            logger.error(details)
            return RunScriptWithCurrentStateResultFailure()
        success, details = self.run_script(relative_file_path=relative_file_path)

        if success:
            logger.debug(details)
            return RunScriptWithCurrentStateResultSuccess()
        logger.error(details)
        return RunScriptWithCurrentStateResultFailure()

    def on_run_script_from_registry_request(self, request: RunScriptFromRegistryRequest) -> ResultPayload:
        # get script from registry
        try:
            script = ScriptRegistry.get_script_by_name(request.script_name)
        except KeyError:
            logger.exception("Failed to get script from registry.")
            return RunScriptFromRegistryResultFailure()
        # get file_path from script
        relative_file_path = script.file_path
        # run file
        success, details = self.run_script(relative_file_path=relative_file_path)

        if success:
            logger.debug(details)
            return RunScriptFromRegistryResultSuccess()

        logger.error(details)
        return RunScriptFromRegistryResultFailure()

    def on_register_script_request(self, request: RegisterScriptRequest) -> ResultPayload:
        try:
            script = ScriptRegistry.generate_new_script(metadata=request.metadata, file_path=request.file_name)
        except Exception as e:
            details = f"Failed to register script with name '{request.metadata.name}'. Error: {e}"
            logger.exception(details)
            return RegisterScriptResultFailure()
        return RegisterScriptResultSuccess(script_name=script.metadata.name)

    def on_list_all_scripts_request(self, _request: ListAllScriptsRequest) -> ResultPayload:
        try:
            scripts = ScriptRegistry.list_scripts()
        except Exception:
            details = "Failed to list all scripts."
            logger.exception(details)
            return ListAllScriptsResultFailure()
        return ListAllScriptsResultSuccess(scripts=scripts)

    def on_delete_scripts_request(self, request: DeleteScriptRequest) -> ResultPayload:
        try:
            script = ScriptRegistry.delete_script_by_name(request.name)
        except Exception as e:
            details = f"Failed to remove script from registry with name '{request.name}'. Exception: {e}"
            logger.exception(details)
            return DeleteScriptResultFailure()
        config_manager = GriptapeNodes.get_instance()._config_manager
        try:
            config_manager.delete_user_script(script.__dict__)
        except Exception as e:
            details = f"Failed to remove script from user config with name '{request.name}'. Exception: {e}"
            logger.exception(details)
            return DeleteScriptResultFailure()
        # delete the actual file
        full_path = config_manager.workspace_path.joinpath(script.file_path)
        try:
            full_path.unlink()
        except Exception as e:
            details = f"Failed to delete script file with path '{script.file_path}'. Exception: {e}"
            logger.exception(details)
            return DeleteScriptResultFailure()
        return DeleteScriptResultSuccess()

    def on_rename_script_request(self, request: RenameScriptRequest) -> ResultPayload:
        save_scene_request = GriptapeNodes.handle_request(SaveSceneRequest(file_name=request.requested_name))

        if isinstance(save_scene_request, SaveSceneResultFailure):
            details = f"Attempted to rename script '{request.script_name}' to '{request.requested_name}'. Failed while attempting to save."
            logger.error(details)
            return RenameScriptResultFailure()

        delete_script_result = GriptapeNodes.handle_request(DeleteScriptRequest(name=request.script_name))
        if isinstance(delete_script_result, DeleteScriptResultFailure):
            details = f"Attempted to rename script '{request.script_name}' to '{request.requested_name}'. Failed while attempting to remove the original file name from the registry."
            logger.error(details)
            return RenameScriptResultFailure()

        return RenameScriptResultSuccess()

    def on_load_script_metadata_request(self, request: LoadScriptMetadata) -> ResultPayload:
        # Let us go into the darkness.
        complete_file_path = GriptapeNodes.ConfigManager().workspace_path.joinpath(request.file_name)
        if not Path(complete_file_path).is_file():
            details = f"Attempted to load script metadata for a file at '{complete_file_path}. Failed because no file could be found at that path."
            logger.error(details)
            return LoadScriptMetadataResultFailure()

        # Open 'er up.
        with complete_file_path.open("r") as file:
            script_content = file.read()

        # Find the metadata block.
        regex = r"(?m)^# /// (?P<type>[a-zA-Z0-9-]+)$\s(?P<content>(^#(| .*)$\s)+)^# ///$"
        block_name = "script"
        matches = list(filter(lambda m: m.group("type") == block_name, re.finditer(regex, script_content)))
        if len(matches) != 1:
            details = f"Attempted to load script metadata for a file at '{complete_file_path}'. Failed as it had {len(matches)} sections titled '{block_name}', and we expect exactly 1 such section."
            logger.error(details)
            return LoadScriptMetadataResultFailure()

        # Now attempt to parse out the metadata section, stripped of comment prefixes.
        metadata_content_toml = "".join(
            line[2:] if line.startswith("# ") else line[1:]
            for line in matches[0].group("content").splitlines(keepends=True)
        )

        try:
            toml_doc = tomlkit.parse(metadata_content_toml)
        except Exception as err:
            details = f"Attempted to load script metadata for a file at '{complete_file_path}'. Failed because the metadata was not valid TOML: {err}"
            logger.exception(details)
            return LoadScriptMetadataResultFailure()

        try:
            griptape_nodes_tool_section = toml_doc["tool"]["griptape-nodes"]  # type: ignore (this is the only way I could find to get tomlkit to do the dotted notation correctly)
        except Exception as err:
            details = f"Attempted to load script metadata for a file at '{complete_file_path}'. Failed because the '[tools.griptape-nodes]' section could not be found: {err}"
            logger.exception(details)
            return LoadScriptMetadataResultFailure()

        try:
            # Is it kosher?
            script_metadata = ScriptMetadata.model_validate(griptape_nodes_tool_section)
        except Exception as err:
            # No, it is haram.
            details = f"Attempted to load script metadata for a file at '{complete_file_path}'. Failed because the metadata did not match the requisite schema with error: {err}"
            logger.exception(details)
            return LoadScriptMetadataResultFailure()

        return LoadScriptMetadataResultSuccess(metadata=script_metadata)

    def on_save_scene_request(self, request: SaveSceneRequest) -> ResultPayload:  # noqa: C901, PLR0911, PLR0912, PLR0915 (need lots of branches to cover negative cases)
        obj_manager = GriptapeNodes.get_instance()._object_manager
        node_manager = GriptapeNodes.get_instance()._node_manager
        config_manager = GriptapeNodes.get_instance()._config_manager

        # open my file
        if request.file_name:
            file_name = request.file_name
        else:
            local_tz = datetime.now().astimezone().tzinfo
            file_name = datetime.now(tz=local_tz).strftime("%d.%m_%H.%M")
        relative_file_path = f"{file_name}.py"
        file_path = config_manager.workspace_path.joinpath(relative_file_path)
        created_flows = []
        node_libraries_used = set()

        file_path.parent.mkdir(parents=True, exist_ok=True)

        # Get the engine version.
        engine_version_request = GetEngineVersionRequest()
        engine_version_result = GriptapeNodes.handle_request(request=engine_version_request)
        if not engine_version_result.succeeded():
            details = f"Attempted to save scene '{relative_file_path}', but failed getting the engine version."
            logger.error(details)
            return SaveSceneResultFailure()
        try:
            engine_version_success = cast("GetEngineVersionResultSuccess", engine_version_result)
            engine_version = (
                f"{engine_version_success.major}.{engine_version_success.minor}.{engine_version_success.patch}"
            )
        except Exception as err:
            details = f"Attempted to save scene '{relative_file_path}', but failed getting the engine version: {err}"
            logger.exception(details)
            return SaveSceneResultFailure()

        try:
            with file_path.open("w") as file:
                # Now the critical import.
                file.write("from griptape_nodes.retained_mode.griptape_nodes import GriptapeNodes\n")
                # Write all flows to a file, get back the strings for connections
                connection_request_scripts = handle_flow_saving(file, obj_manager, created_flows)
                # Now all of the flows have been created.
                for node in obj_manager.get_filtered_subset(type=BaseNode).values():
                    flow_name = node_manager.get_node_parent_flow_by_name(node.name)
                    creation_request = CreateNodeRequest(
                        node_type=node.__class__.__name__,
                        node_name=node.name,
                        metadata=node.metadata,
                        override_parent_flow_name=flow_name,
                    )
                    code_string = f"GriptapeNodes().handle_request({creation_request})"
                    file.write(code_string + "\n")
                    # Save the parameters
                    try:
                        handle_parameter_creation_saving(file, node, flow_name)
                    except Exception as e:
                        details = f"Failed to save scene because failed to save parameter creation for node '{node.name}'. Error: {e}"
                        logger.exception(details)
                        return SaveSceneResultFailure()

                    # See if this node uses a library we need to know about.
                    library_used = node.metadata["library"]
                    # Get the library metadata so we can get the version.
                    library_metadata_request = GetLibraryMetadataRequest(library=library_used)
                    library_metadata_result = GriptapeNodes.LibraryManager().get_library_metadata_request(
                        library_metadata_request
                    )
                    if not library_metadata_result.succeeded():
                        details = f"Attempted to save scene '{relative_file_path}', but failed to get library metadata for library '{library_used}'."
                        logger.error(details)
                        return SaveSceneResultFailure()
                    try:
                        library_metadata_success = cast("GetLibraryMetadataResultSuccess", library_metadata_result)
                        library_version = library_metadata_success.metadata["library_version"]
                    except Exception as err:
                        details = f"Attempted to save scene '{relative_file_path}', but failed to get library version from metadata for library '{library_used}': {err}."
                        logger.exception(details)
                        return SaveSceneResultFailure()
                    library_and_version = LibraryNameAndVersion(
                        library_name=library_used, library_version=library_version
                    )
                    node_libraries_used.add(library_and_version)
                # Now all nodes AND parameters have been created
                file.write(connection_request_scripts)

                # Now that we have the info about what's actually being used, save out the script metadata.
                script_metadata = ScriptMetadata(
                    name=str(file_name),
                    schema_version=ScriptMetadata.LATEST_SCHEMA_VERSION,
                    engine_version_created_with=engine_version,
                    node_libraries_referenced=list(node_libraries_used),
                )

                try:
                    toml_doc = tomlkit.document()
                    toml_doc.add("dependencies", tomlkit.item([]))
                    griptape_tool_table = tomlkit.table()
                    metadata_dict = script_metadata.model_dump()
                    for key, value in metadata_dict.items():
                        # Strip out the Nones since TOML doesn't like those.
                        if value is not None:
                            griptape_tool_table.add(key=key, value=value)
                    toml_doc["tool"] = tomlkit.table()
                    toml_doc["tool"]["griptape-nodes"] = griptape_tool_table  # type: ignore (this is the only way I could find to get tomlkit to do the dotted notation correctly)
                except Exception as err:
                    details = f"Attempted to save scene '{relative_file_path}', but failed to get metadata into TOML format: {err}."
                    logger.exception(details)
                    return SaveSceneResultFailure()

                # Format the metadata block with comment markers for each line
                toml_lines = tomlkit.dumps(toml_doc).split("\n")
                commented_toml_lines = ["# " + line for line in toml_lines]

                # Create the complete metadata block
                header = f"# /// {ScriptManager.SCRIPT_METADATA_HEADER}"
                metadata_lines = [header]
                metadata_lines.extend(commented_toml_lines)
                metadata_lines.append("# ///")
                metadata_lines.append("\n\n")
                metadata_block = "\n".join(metadata_lines)

                file.write(metadata_block)
        except Exception as e:
            details = f"Failed to save scene, exception: {e}"
            logger.exception(details)
            return SaveSceneResultFailure()

        # save the created scene to a personal json file
        registered_scripts = ScriptRegistry.list_scripts()
        if file_name not in registered_scripts:
            config_manager.save_user_script_json(relative_file_path)
            ScriptRegistry.generate_new_script(metadata=script_metadata, file_path=relative_file_path)
        return SaveSceneResultSuccess(file_path=str(file_path))


def create_flows_in_order(flow_name, flow_manager, created_flows, file) -> list | None:
    # If this flow is already created, we can return
    if flow_name in created_flows:
        return None

    # Get the parent of this flow
    parent = flow_manager.get_parent_flow(flow_name)

    # If there's a parent, create it first
    if parent:
        create_flows_in_order(parent, flow_manager, created_flows, file)

    # Now create this flow (only if not already created)
    if flow_name not in created_flows:
        # Here you would actually send the request and handle response
        creation_request = CreateFlowRequest(flow_name=flow_name, parent_flow_name=parent)
        code_string = f"GriptapeNodes().handle_request({creation_request})"
        file.write(code_string + "\n")
        created_flows.append(flow_name)

    return created_flows


def handle_flow_saving(file: TextIO, obj_manager: ObjectManager, created_flows: list) -> str:
    flow_manager = GriptapeNodes.get_instance()._flow_manager
    connection_request_scripts = ""
    for flow_name, flow in obj_manager.get_filtered_subset(type=ControlFlow).items():
        create_flows_in_order(flow_name, flow_manager, created_flows, file)
        # While creating flows - let's create all of our connections
        for connection in flow.connections.connections.values():
            creation_request = CreateConnectionRequest(
                source_node_name=connection.source_node.name,
                source_parameter_name=connection.source_parameter.name,
                target_node_name=connection.target_node.name,
                target_parameter_name=connection.target_parameter.name,
            )
            code_string = f"GriptapeNodes().handle_request({creation_request})"
            connection_request_scripts += code_string + "\n"
    return connection_request_scripts


def handle_parameter_creation_saving(file: TextIO, node: BaseNode, flow_name: str) -> None:
    for parameter in node.parameters:
        param_dict = vars(parameter)
        # Create the parameter, or alter it on the existing node
        if parameter.user_defined:
            param_dict["node_name"] = node.name
            creation_request = AddParameterToNodeRequest.create(**param_dict)
            code_string = f"GriptapeNodes().handle_request({creation_request})"
            file.write(code_string + "\n")
        else:
            diff = manage_alter_details(parameter, type(node))
            if diff:
                diff["node_name"] = node.name
                diff["parameter_name"] = parameter.name
                creation_request = AlterParameterDetailsRequest.create(**diff)
                code_string = f"GriptapeNodes().handle_request({creation_request})"
                file.write(code_string + "\n")
        if parameter.name in node.parameter_values and parameter.name not in node.parameter_output_values:
            # SetParameterValueRequest event
            code_string = handle_parameter_value_saving(parameter, node, flow_name)
            if code_string:
                file.write(code_string + "\n")


def handle_parameter_value_saving(parameter: Parameter, node: BaseNode, flow_name: str) -> str | None:
    flow_manager = GriptapeNodes()._flow_manager
    parent_flow = flow_manager.get_flow_by_name(flow_name)
    if not (
        node.name in parent_flow.connections.incoming_index
        and parameter.name in parent_flow.connections.incoming_index[node.name]
    ):
        value = node.get_parameter_value(parameter.name)
        safe_conversion = False
        if hasattr(value, "__str__") and value.__class__.__str__ is not object.__str__:
            value = str(value)
            safe_conversion = True
        # If it doesn't have a custom __str__, convert to dict if possible
        elif hasattr(value, "__dict__"):
            value = str(value.__dict__)
            safe_conversion = True
        if safe_conversion:
            creation_request = SetParameterValueRequest(
                parameter_name=parameter.name,
                node_name=node.name,
                value=value,
            )
            return f"GriptapeNodes().handle_request({creation_request})"
    return None


def manage_alter_details(parameter: Parameter, base_node: type) -> dict:
    base_node_obj = base_node(name="test")
    base_param = base_node_obj.get_parameter_by_name(parameter.name)
    if base_param:
        diff = base_param.equals(parameter)
    else:
        return vars(parameter)
    return diff


class ArbitraryCodeExecManager:
    def __init__(self, event_manager: EventManager) -> None:
        event_manager.assign_manager_to_request_type(
            RunArbitraryPythonStringRequest, self.on_run_arbitrary_python_string_request
        )

    def on_run_arbitrary_python_string_request(self, request: RunArbitraryPythonStringRequest) -> ResultPayload:
        try:
            string_buffer = io.StringIO()
            with redirect_stdout(string_buffer):
                python_output = exec(request.python_string)  # noqa: S102

            captured_output = string_buffer.getvalue()
            result = RunArbitraryPythonStringResultSuccess(python_output=captured_output)
        except Exception as e:
            python_output = f"ERROR: {e}"
            result = RunArbitraryPythonStringResultFailure(python_output=python_output)

        return result


class LibraryManager:
    def __init__(self, event_manager: EventManager) -> None:
        event_manager.assign_manager_to_request_type(
            ListRegisteredLibrariesRequest, self.on_list_registered_libraries_request
        )
        event_manager.assign_manager_to_request_type(
            ListNodeTypesInLibraryRequest, self.on_list_node_types_in_library_request
        )
        event_manager.assign_manager_to_request_type(
            GetNodeMetadataFromLibraryRequest,
            self.get_node_metadata_from_library_request,
        )
        event_manager.assign_manager_to_request_type(
            RegisterLibraryFromFileRequest,
            self.register_library_from_file_request,
        )
        event_manager.assign_manager_to_request_type(
            ListCategoriesInLibraryRequest,
            self.list_categories_in_library_request,
        )
        event_manager.assign_manager_to_request_type(
            GetLibraryMetadataRequest,
            self.get_library_metadata_request,
        )
        event_manager.assign_manager_to_request_type(GetAllInfoForLibraryRequest, self.get_all_info_for_library_request)
        event_manager.assign_manager_to_request_type(
            GetAllInfoForAllLibrariesRequest, self.get_all_info_for_all_libraries_request
        )

        event_manager.add_listener_to_app_event(
            AppInitializationComplete,
            self.on_app_initialization_complete,
        )

    def on_list_registered_libraries_request(self, _request: ListRegisteredLibrariesRequest) -> ResultPayload:
        # Make a COPY of the list
        snapshot_list = LibraryRegistry.list_libraries()
        event_copy = snapshot_list.copy()

        details = "Successfully retrieved the list of registered libraries."
        logger.debug(details)

        result = ListRegisteredLibrariesResultSuccess(
            libraries=event_copy,
        )
        return result

    def on_list_node_types_in_library_request(self, request: ListNodeTypesInLibraryRequest) -> ResultPayload:
        # Does this library exist?
        try:
            library = LibraryRegistry.get_library(name=request.library)
        except KeyError:
            details = f"Attempted to list node types in a Library named '{request.library}'. Failed because no Library with that name was registered."
            logger.exception(details)

            result = ListNodeTypesInLibraryResultFailure()
            return result

        # Cool, get a copy of the list.
        snapshot_list = library.get_registered_nodes()
        event_copy = snapshot_list.copy()

        details = f"Successfully retrieved the list of node types in the Library named '{request.library}'."
        logger.debug(details)

        result = ListNodeTypesInLibraryResultSuccess(
            node_types=event_copy,
        )
        return result

    def get_library_metadata_request(self, request: GetLibraryMetadataRequest) -> ResultPayload:
        # Does this library exist?
        try:
            library = LibraryRegistry.get_library(name=request.library)
        except KeyError:
            details = f"Attempted to get metadata for Library '{request.library}'. Failed because no Library with that name was registered."
            logger.exception(details)

            result = GetLibraryMetadataResultFailure()
            return result

        # Get the metadata off of it.
        metadata = library.get_metadata()
        details = f"Successfully retrieved metadata for Library '{request.library}'."
        logger.debug(details)

        result = GetLibraryMetadataResultSuccess(metadata=metadata)
        return result

    def get_node_metadata_from_library_request(self, request: GetNodeMetadataFromLibraryRequest) -> ResultPayload:
        # Does this library exist?
        try:
            library = LibraryRegistry.get_library(name=request.library)
        except KeyError:
            details = f"Attempted to get node metadata for a node type '{request.node_type}' in a Library named '{request.library}'. Failed because no Library with that name was registered."
            logger.exception(details)

            result = GetNodeMetadataFromLibraryResultFailure()
            return result

        # Does the node type exist within the library?
        try:
            metadata = library.get_node_metadata(node_type=request.node_type)
        except KeyError:
            details = f"Attempted to get node metadata for a node type '{request.node_type}' in a Library named '{request.library}'. Failed because no node type of that name could be found in the Library."
            logger.exception(details)

            result = GetNodeMetadataFromLibraryResultFailure()
            return result

        details = f"Successfully retrieved node metadata for a node type '{request.node_type}' in a Library named '{request.library}'."
        logger.debug(details)

        result = GetNodeMetadataFromLibraryResultSuccess(
            metadata=metadata,
        )
        return result

    def list_categories_in_library_request(self, request: ListCategoriesInLibraryRequest) -> ResultPayload:
        # Does this library exist?
        try:
            library = LibraryRegistry.get_library(name=request.library)
        except KeyError:
            details = f"Attempted to get categories in a Library named '{request.library}'. Failed because no Library with that name was registered."
            logger.exception(details)
            result = ListCategoriesInLibraryResultFailure()
            return result

        categories = library.get_categories()
        result = ListCategoriesInLibraryResultSuccess(categories=categories)
        return result

    def register_library_from_file_request(self, request: RegisterLibraryFromFileRequest) -> ResultPayload:
        file_path = request.file_path

        # Convert to Path object if it's a string
        json_path = Path(file_path)

        # Check if the file exists
        if not json_path.exists():
            details = f"Attempted to load Library JSON file. Failed because no file could be found at the specified path: {json_path}"
            logger.error(details)
            return RegisterLibraryFromFileResultFailure()

        # Load the JSON
        try:
            with json_path.open("r") as f:
                library_data = json.load(f)
        except json.JSONDecodeError:
            details = f"Attempted to load Library JSON file. Failed because the file at path {json_path} was improperly formatted."
            logger.exception(details)
            return RegisterLibraryFromFileResultFailure()
        # Extract library information
        try:
            library_name = library_data["name"]
            library_metadata = library_data.get("metadata", {})
            nodes_metadata = library_data.get("nodes", [])
        except KeyError as e:
            details = f"Attempted to load Library JSON file from '{file_path}'. Failed because it was missing required field in library metadata: {e}"
            logger.exception(details)
            return RegisterLibraryFromFileResultFailure()

        categories = library_data.get("categories", None)

        # Get the directory containing the JSON file to resolve relative paths
        base_dir = json_path.parent.absolute()
        # Add the directory to the Python path to allow for relative imports
        sys.path.insert(0, str(base_dir))

        # Create or get the library
        try:
            # Try to create a new library
            library = LibraryRegistry.generate_new_library(
                name=library_name,
                mark_as_default_library=request.load_as_default_library,
                categories=categories,
            )
        except KeyError as err:
            # Library already exists
            details = f"Attempted to load Library JSON file from '{file_path}'. Failed because a Library '{library_name}' already exists. Error: {err}."
            logger.exception(details)
            return RegisterLibraryFromFileResultFailure()

        # Update library metadata
        library._metadata = library_metadata

        # Process each node in the metadata
        for node_meta in nodes_metadata:
            try:
                class_name = node_meta["class_name"]
                node_file_path = node_meta["file_path"]
                node_metadata = node_meta.get("metadata", {})

                # Resolve relative path to absolute path
                node_file_path = Path(node_file_path)
                if not node_file_path.is_absolute():
                    node_file_path = base_dir / node_file_path

                # Dynamically load the module containing the node class
                node_class = self._load_class_from_file(node_file_path, class_name)

                # Register the node type with the library
                library.register_new_node_type(node_class, metadata=node_metadata)

            except (KeyError, ImportError, AttributeError) as e:
                details = f"Attempted to load Library JSON file from '{file_path}'. Failed due to an error loading node {node_meta.get('class_name', 'unknown')}: {e}"
                logger.exception(details)
                return RegisterLibraryFromFileResultFailure()

        # Success!
        details = f"Successfully loaded Library '{library_name}' from JSON file at {file_path}"
        logger.info(details)
        return RegisterLibraryFromFileResultSuccess(library_name=library_name)

    def get_all_info_for_all_libraries_request(self, request: GetAllInfoForAllLibrariesRequest) -> ResultPayload:  # noqa: ARG002
        list_libraries_request = ListRegisteredLibrariesRequest()
        list_libraries_result = self.on_list_registered_libraries_request(list_libraries_request)

        if not list_libraries_result.succeeded():
            details = "Attempted to get all info for all libraries, but listing the registered libraries failed."
            logger.error(details)
            return GetAllInfoForAllLibrariesResultFailure()

        try:
            list_libraries_success = cast("ListRegisteredLibrariesResultSuccess", list_libraries_result)

            # Create a mapping of library name to all its info.
            library_name_to_all_info = {}

            for library_name in list_libraries_success.libraries:
                library_all_info_request = GetAllInfoForLibraryRequest(library=library_name)
                library_all_info_result = self.get_all_info_for_library_request(library_all_info_request)

                if not library_all_info_result.succeeded():
                    details = f"Attempted to get all info for all libraries, but failed when getting all info for library named '{library_name}'."
                    logger.error(details)
                    return GetAllInfoForAllLibrariesResultFailure()

                library_all_info_success = cast("GetAllInfoForLibraryResultSuccess", library_all_info_result)

                library_name_to_all_info[library_name] = library_all_info_success
        except Exception as err:
            details = f"Attempted to get all info for all libraries. Encountered error {err}."
            logger.exception(details)
            return GetAllInfoForAllLibrariesResultFailure()

        # We're home free now
        details = "Successfully retrieved all info for all libraries."
        logger.debug(details)
        result = GetAllInfoForAllLibrariesResultSuccess(library_name_to_library_info=library_name_to_all_info)
        return result

    def get_all_info_for_library_request(self, request: GetAllInfoForLibraryRequest) -> ResultPayload:  # noqa: PLR0911
        # Does this library exist?
        try:
            LibraryRegistry.get_library(name=request.library)
        except KeyError:
            details = f"Attempted to get all library info for a Library named '{request.library}'. Failed because no Library with that name was registered."
            logger.exception(details)
            result = GetAllInfoForLibraryResultFailure()
            return result

        library_metadata_request = GetLibraryMetadataRequest(library=request.library)
        library_metadata_result = self.get_library_metadata_request(library_metadata_request)

        if not library_metadata_result.succeeded():
            details = f"Attempted to get all library info for a Library named '{request.library}'. Failed attempting to get the library's metadata."
            logger.error(details)
            return GetAllInfoForLibraryResultFailure()

        list_categories_request = ListCategoriesInLibraryRequest(library=request.library)
        list_categories_result = self.list_categories_in_library_request(list_categories_request)

        if not list_categories_result.succeeded():
            details = f"Attempted to get all library info for a Library named '{request.library}'. Failed attempting to get the list of categories in the library."
            logger.error(details)
            return GetAllInfoForLibraryResultFailure()

        node_type_list_request = ListNodeTypesInLibraryRequest(library=request.library)
        node_type_list_result = self.on_list_node_types_in_library_request(node_type_list_request)

        if not node_type_list_result.succeeded():
            details = f"Attempted to get all library info for a Library named '{request.library}'. Failed attempting to get the list of node types in the library."
            logger.error(details)
            return GetAllInfoForLibraryResultFailure()

        # Cast everyone to their success counterparts.
        try:
            library_metadata_result_success = cast("GetLibraryMetadataResultSuccess", library_metadata_result)
            list_categories_result_success = cast("ListCategoriesInLibraryResultSuccess", list_categories_result)
            node_type_list_result_success = cast("ListNodeTypesInLibraryResultSuccess", node_type_list_result)
        except Exception as err:
            details = (
                f"Attempted to get all library info for a Library named '{request.library}'. Encountered error: {err}."
            )
            logger.exception(details)
            return GetAllInfoForLibraryResultFailure()

        # Now build the map of node types to metadata.
        node_type_name_to_node_metadata_details = {}
        for node_type_name in node_type_list_result_success.node_types:
            node_metadata_request = GetNodeMetadataFromLibraryRequest(library=request.library, node_type=node_type_name)
            node_metadata_result = self.get_node_metadata_from_library_request(node_metadata_request)

            if not node_metadata_result.succeeded():
                details = f"Attempted to get all library info for a Library named '{request.library}'. Failed attempting to get the metadata for a node type called '{node_type_name}'."
                logger.error(details)
                return GetAllInfoForLibraryResultFailure()

            try:
                node_metadata_result_success = cast("GetNodeMetadataFromLibraryResultSuccess", node_metadata_result)
            except Exception as err:
                details = f"Attempted to get all library info for a Library named '{request.library}'. Encountered error: {err}."
                logger.exception(details)
                return GetAllInfoForLibraryResultFailure()

            # Put it into the map.
            node_type_name_to_node_metadata_details[node_type_name] = node_metadata_result_success

        details = f"Successfully got all library info for a Library named '{request.library}'."
        logger.debug(details)
        result = GetAllInfoForLibraryResultSuccess(
            library_metadata_details=library_metadata_result_success,
            category_details=list_categories_result_success,
            node_type_name_to_node_metadata_details=node_type_name_to_node_metadata_details,
        )
        return result

    def _load_class_from_file(self, file_path: Path | str, class_name: str) -> type[BaseNode]:
        """Dynamically load a class from a Python file.

        Args:
            file_path: Path to the Python file
            class_name: Name of the class to load

        Returns:
            The loaded class

        Raises:
            ImportError: If the module cannot be imported
            AttributeError: If the class doesn't exist in the module
        """
        # Ensure file_path is a Path object
        file_path = Path(file_path)

        # Generate a unique module name
        module_name = f"dynamic_module_{file_path.name.replace('.', '_')}_{hash(str(file_path))}"

        # Load the module specification
        spec = importlib.util.spec_from_file_location(module_name, file_path)
        if spec is None or spec.loader is None:
            msg = f"Could not load module specification from {file_path}"
            raise ImportError(msg)

        # Create the module
        module = importlib.util.module_from_spec(spec)

        # Add to sys.modules to handle recursive imports
        sys.modules[module_name] = module

        # Execute the module
        spec.loader.exec_module(module)

        # Get the class
        try:
            node_class = getattr(module, class_name)
        except AttributeError as e:
            msg = f"Class '{class_name}' not found in module {file_path}"
            raise AttributeError(msg) from e

        # Verify it's a BaseNode subclass
        if not issubclass(node_class, BaseNode):
            msg = f"{class_name} must inherit from BaseNode"
            raise TypeError(msg)

        return node_class

    def on_app_initialization_complete(self, _payload: AppInitializationComplete) -> None:
        # App just got init'd. See if there are library JSONs to load!
        user_libraries_section = "app_events.on_app_initialization_complete.libraries_to_register"
        self._load_libraries_from_config_category(config_category=user_libraries_section, load_as_default_library=False)

        # See if there are script JSONs to load!
        default_script_section = "app_events.on_app_initialization_complete.scripts_to_register"
        self._register_scripts_from_config(config_section=default_script_section)

    def _load_libraries_from_config_category(self, config_category: str, load_as_default_library: bool) -> None:  # noqa: FBT001
        config_mgr = GriptapeNodes().ConfigManager()
        libraries_to_register_category = config_mgr.get_config_value(config_category)

        if libraries_to_register_category is not None:
            for library_to_register in libraries_to_register_category:
                library_load_request = RegisterLibraryFromFileRequest(
                    file_path=library_to_register,
                    load_as_default_library=load_as_default_library,
                )
                GriptapeNodes().handle_request(library_load_request)

    # TODO(griptape): Move to ScriptManager
    def _register_scripts_from_config(self, config_section: str) -> None:  # noqa: C901, PLR0912 (need lots of branches for error checking)
        config_mgr = GriptapeNodes().ConfigManager()
        scripts_to_register = config_mgr.get_config_value(config_section)
        successful_registrations = []
        failed_registrations = []
        if scripts_to_register is not None:
            for script_to_register in scripts_to_register:
                try:
                    script_detail = ScriptSettingsDetail(
                        file_name=script_to_register["file_name"],
                        is_griptape_provided=script_to_register["is_griptape_provided"],
                    )
                except Exception as err:
                    err_str = f"Error attempting to get info about script to register '{script_to_register}': {err}. SKIPPING IT."
                    failed_registrations.append(script_to_register)
                    logger.exception(err_str)
                    continue

                # Adjust path depending on if it's a Griptape-provided script or a user one.
                if script_detail.is_griptape_provided:
                    final_file_path = xdg_data_home().joinpath(script_detail.file_name)
                else:
                    final_file_path = config_mgr.workspace_path.joinpath(script_detail.file_name)

                # Attempt to extract the metadata out of the script.
                load_metadata_request = LoadScriptMetadata(file_name=str(final_file_path))
                load_metadata_result = GriptapeNodes.ScriptManager().on_load_script_metadata_request(
                    load_metadata_request
                )
                if not load_metadata_result.succeeded():
                    failed_registrations.append(final_file_path)
                    # SKIP IT
                    continue

                try:
                    successful_metadata_result = cast("LoadScriptMetadataResultSuccess", load_metadata_result)
                except Exception as err:
                    err_str = f"Error attempting to get info about script to register '{final_file_path}': {err}. SKIPPING IT."
                    failed_registrations.append(final_file_path)
                    logger.exception(err_str)
                    continue

                script_metadata = successful_metadata_result.metadata

                # Register it as a success.
                script_register_request = RegisterScriptRequest(
                    metadata=script_metadata, file_name=str(final_file_path)
                )
                register_result = GriptapeNodes().handle_request(script_register_request)

                details = f"'{script_metadata.name}' ({final_file_path!s})"

                if register_result.succeeded():
                    # put this in the good pile
                    successful_registrations.append(details)
                else:
                    # not-so-good pile
                    failed_registrations.append(details)

        if len(successful_registrations) == 0 and len(failed_registrations) == 0:
            logger.info("No scripts were registered.")
        if len(successful_registrations) > 0:
            details = "Scripts successfully registered:"
            for successful_registration in successful_registrations:
                details = f"{details}\n\t{successful_registration}"
            logger.info(details)
        if len(failed_registrations) > 0:
            details = "Scripts that FAILED to register:"
            for failed_registration in failed_registrations:
                details = f"{details}\n\t{failed_registration}"
            logger.error(details)


def __getattr__(name) -> logging.Logger:
    """Convenience function so that node authors only need to write 'logger.debug()'."""
    if name == "logger":
        return logger
    msg = f"module '{__name__}' has no attribute '{name}'"
    raise AttributeError(msg)<|MERGE_RESOLUTION|>--- conflicted
+++ resolved
@@ -2209,19 +2209,6 @@
 
             result = GetAllNodeInfoResultFailure()
             return result
-<<<<<<< HEAD
-=======
-
-        list_parameters_request = ListParametersOnNodeRequest(node_name=request.node_name)
-        list_parameters_result = GriptapeNodes.NodeManager().on_list_parameters_on_node_request(list_parameters_request)
-        if not list_parameters_result.succeeded():
-            details = f"Attempted to get all info for Node named '{request.node_name}', but failed listing all Parameters on it."
-            logger.error(details)
-
-            result = GetAllNodeInfoResultFailure()
-            return result
-
->>>>>>> 8cc38943
         # Cast everything to get the linter off our back.
         try:
             get_metadata_success = cast("GetNodeMetadataResultSuccess", get_metadata_result)
@@ -2239,18 +2226,17 @@
         )
         if not get_node_elements_result.succeeded():
             details = f"Attempted to get all info for Node named '{request.node_name}', but failed getting details for elements."
-            GriptapeNodes.get_logger().error(details)
+            logger.error(details)
             result = GetAllNodeInfoResultFailure()
             return result
         try:
             get_element_details_successs = cast("GetNodeElementDetailsResultSuccess", get_node_elements_result)
         except Exception as err:
             details = f"Attempted to get all info for Node named '{request.node_name}'. Failed due to error: {err}."
-            GriptapeNodes.get_logger().error(details)
+            logger.exception(details)
             result = GetAllNodeInfoResultFailure()
             return result
 
-<<<<<<< HEAD
         # this will return the node element and the value
         element_details = get_element_details_successs.element_details
         if "element_id_to_value" in element_details:
@@ -2258,58 +2244,6 @@
             del element_details["element_id_to_value"]
         else:
             element_id_to_value = {}
-=======
-        # Now go through all the Parameters.
-        parameter_name_to_info = {}
-
-        for param_name in list_parameters_success.parameter_names:
-            # Parameter details up first.
-            get_parameter_details_request = GetParameterDetailsRequest(
-                parameter_name=param_name, node_name=request.node_name
-            )
-            get_parameter_details_result = GriptapeNodes.NodeManager().on_get_parameter_details_request(
-                get_parameter_details_request
-            )
-
-            if not get_parameter_details_result.succeeded():
-                details = f"Attempted to get all info for Node named '{request.node_name}', but failed getting details for Parameter '{param_name}'."
-                logger.error(details)
-
-                result = GetAllNodeInfoResultFailure()
-                return result
-
-            # Now the...gulp...value.
-            get_parameter_value_request = GetParameterValueRequest(
-                parameter_name=param_name, node_name=request.node_name
-            )
-            get_parameter_value_result = GriptapeNodes.NodeManager().on_get_parameter_value_request(
-                get_parameter_value_request
-            )
-
-            if not get_parameter_value_result.succeeded():
-                details = f"Attempted to get all info for Node named '{request.node_name}', but failed getting value for Parameter '{param_name}'."
-                logger.error(details)
-
-                result = GetAllNodeInfoResultFailure()
-                return result
-
-            # They may have succeeded, but are they OUR type of succeeded?
-            try:
-                get_parameter_details_success = cast("GetParameterDetailsResultSuccess", get_parameter_details_result)
-                get_parameter_value_success = cast("GetParameterValueResultSuccess", get_parameter_value_result)
-            except Exception as err:
-                details = f"Attempted to get all info for Node named '{request.node_name}'. Failed due to error: {err}."
-                logger.exception(details)
-
-                result = GetAllNodeInfoResultFailure()
-                return result
-
-            # OK, add it to the parameter dictionary.
-            parameter_name_to_info[param_name] = ParameterInfoValue(
-                details=get_parameter_details_success, value=get_parameter_value_success
-            )
-
->>>>>>> 8cc38943
         details = f"Successfully got all node info for node '{request.node_name}'."
         logger.debug(details)
         result = GetAllNodeInfoResultSuccess(
