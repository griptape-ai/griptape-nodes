import importlib.util
import io
import json
import logging
import re
import sys
from contextlib import redirect_stdout
from datetime import datetime
from pathlib import Path
from re import Pattern
from typing import Any, TextIO, TypeVar, cast

from dotenv import load_dotenv
from xdg_base_dirs import xdg_data_home

from griptape_nodes.exe_types.core_types import Parameter, ParameterControlType, ParameterMode
from griptape_nodes.exe_types.flow import ControlFlow
from griptape_nodes.exe_types.node_types import NodeBase, NodeResolutionState
from griptape_nodes.exe_types.type_validator import TypeValidationError, TypeValidator
from griptape_nodes.node_library.library_registry import LibraryRegistry
from griptape_nodes.node_library.script_registry import LibraryNameAndVersion, ScriptRegistry
from griptape_nodes.retained_mode.events.app_events import (
    AppExecutionEvent,
    AppInitializationComplete,
    GetEngineVersion_Request,
    GetEngineVersionResult_Failure,
    GetEngineVersionResult_Success,
)
from griptape_nodes.retained_mode.events.arbitrary_python_events import (
    RunArbitraryPythonStringRequest,
    RunArbitraryPythonStringResult_Failure,
    RunArbitraryPythonStringResult_Success,
)
from griptape_nodes.retained_mode.events.base_events import (
    AppPayload,
    RequestPayload,
    ResultPayload,
    ResultPayload_Failure,
)
from griptape_nodes.retained_mode.events.connection_events import (
    CreateConnectionRequest,
    CreateConnectionResult_Failure,
    CreateConnectionResult_Success,
    DeleteConnectionRequest,
    DeleteConnectionResult_Failure,
    DeleteConnectionResult_Success,
    IncomingConnection,
    ListConnectionsForNodeRequest,
    ListConnectionsForNodeResult_Failure,
    ListConnectionsForNodeResult_Success,
    OutgoingConnection,
)
from griptape_nodes.retained_mode.events.execution_events import (
    CancelFlowRequest,
    CancelFlowResult_Failure,
    CancelFlowResult_Success,
    ContinueExecutionStepRequest,
    ContinueExecutionStepResult_Failure,
    ContinueExecutionStepResult_Success,
    GetFlowStateRequest,
    GetFlowStateResult_Failure,
    GetFlowStateResult_Success,
    GetIsFlowRunningRequest,
    GetIsFlowRunningResult_Failure,
    GetIsFlowRunningResult_Success,
    ResolveNodeRequest,
    ResolveNodeResult_Failure,
    ResolveNodeResult_Success,
    SingleExecutionStepRequest,
    SingleExecutionStepResult_Failure,
    SingleExecutionStepResult_Success,
    SingleNodeStepRequest,
    SingleNodeStepResult_Failure,
    SingleNodeStepResult_Success,
    StartFlowRequest,
    StartFlowResult_Failure,
    StartFlowResult_Success,
    UnresolveFlowRequest,
    UnresolveFlowResult_Failure,
    UnresolveFlowResult_Success,
)
from griptape_nodes.retained_mode.events.flow_events import (
    CreateFlowRequest,
    CreateFlowResult_Failure,
    CreateFlowResult_Success,
    DeleteFlowRequest,
    DeleteFlowResult_Failure,
    DeleteFlowResult_Success,
    ListFlowsInFlowRequest,
    ListFlowsInFlowResult_Failure,
    ListFlowsInFlowResult_Success,
    ListNodesInFlowRequest,
    ListNodesInFlowResult_Failure,
    ListNodesInFlowResult_Success,
)
from griptape_nodes.retained_mode.events.library_events import (
    GetAllInfoForAllLibrariesRequest,
    GetAllInfoForAllLibrariesResult_Failure,
    GetAllInfoForAllLibrariesResult_Success,
    GetAllInfoForLibraryRequest,
    GetAllInfoForLibraryResult_Failure,
    GetAllInfoForLibraryResult_Success,
    GetLibraryMetadataRequest,
    GetLibraryMetadataResult_Failure,
    GetLibraryMetadataResult_Success,
    GetNodeMetadataFromLibraryRequest,
    GetNodeMetadataFromLibraryResult_Failure,
    GetNodeMetadataFromLibraryResult_Success,
    ListCategoriesInLibraryRequest,
    ListCategoriesInLibraryResult_Failure,
    ListCategoriesInLibraryResult_Success,
    ListNodeTypesInLibraryRequest,
    ListNodeTypesInLibraryResult_Failure,
    ListNodeTypesInLibraryResult_Success,
    ListRegisteredLibrariesRequest,
    ListRegisteredLibrariesResult_Success,
    RegisterLibraryFromFileRequest,
    RegisterLibraryFromFileResult_Failure,
    RegisterLibraryFromFileResult_Success,
)
from griptape_nodes.retained_mode.events.node_events import (
    CreateNodeRequest,
    CreateNodeResult_Failure,
    CreateNodeResult_Success,
    DeleteNodeRequest,
    DeleteNodeResult_Failure,
    DeleteNodeResult_Success,
    GetAllNodeInfoRequest,
    GetAllNodeInfoResult_Failure,
    GetAllNodeInfoResult_Success,
    GetNodeMetadataRequest,
    GetNodeMetadataResult_Failure,
    GetNodeMetadataResult_Success,
    GetNodeResolutionStateRequest,
    GetNodeResolutionStateResult_Failure,
    GetNodeResolutionStateResult_Success,
    ListParametersOnNodeRequest,
    ListParametersOnNodeResult_Failure,
    ListParametersOnNodeResult_Success,
    ParameterInfoValue,
    SetNodeMetadataRequest,
    SetNodeMetadataResult_Failure,
    SetNodeMetadataResult_Success,
)
from griptape_nodes.retained_mode.events.object_events import (
    RenameObjectRequest,
    RenameObjectResult_Failure,
    RenameObjectResult_Success,
)
from griptape_nodes.retained_mode.events.parameter_events import (
    AddParameterToNodeRequest,
    AddParameterToNodeResult_Failure,
    AddParameterToNodeResult_Success,
    AlterParameterDetailsRequest,
    AlterParameterDetailsResult_Failure,
    AlterParameterDetailsResult_Success,
    GetCompatibleParametersRequest,
    GetCompatibleParametersResult_Failure,
    GetCompatibleParametersResult_Success,
    GetParameterDetailsRequest,
    GetParameterDetailsResult_Failure,
    GetParameterDetailsResult_Success,
    GetParameterValueRequest,
    GetParameterValueResult_Failure,
    GetParameterValueResult_Success,
    ParameterAndMode,
    RemoveParameterFromNodeRequest,
    RemoveParameterFromNodeResult_Failure,
    RemoveParameterFromNodeResult_Success,
    SetParameterValueRequest,
    SetParameterValueResult_Failure,
    SetParameterValueResult_Success,
)
from griptape_nodes.retained_mode.events.script_events import (
    DeleteScriptRequest,
    DeleteScriptResult_Failure,
    DeleteScriptResult_Success,
    ListAllScriptsRequest,
    ListAllScriptsResult_Failure,
    ListAllScriptsResult_Success,
    RegisterScriptRequest,
    RegisterScriptResult_Failure,
    RegisterScriptResult_Success,
    RunScriptFromRegistryRequest,
    RunScriptFromRegistryResult_Failure,
    RunScriptFromRegistryResult_Success,
    RunScriptFromScratchRequest,
    RunScriptFromScratchResult_Failure,
    RunScriptFromScratchResult_Success,
    RunScriptWithCurrentStateRequest,
    RunScriptWithCurrentStateResult_Failure,
    RunScriptWithCurrentStateResult_Success,
    SaveSceneRequest,
    SaveSceneResult_Failure,
    SaveSceneResult_Success,
)
from griptape_nodes.retained_mode.events.validation_events import (
    ValidateFlowDependenciesRequest,
    ValidateFlowDependenciesResult_Failure,
    ValidateFlowDependenciesResult_Success,
    ValidateNodeDependenciesRequest,
    ValidateNodeDependenciesResult_Failure,
    ValidateNodeDependenciesResult_Success,
)
from griptape_nodes.retained_mode.managers.config_manager import ConfigManager
from griptape_nodes.retained_mode.managers.event_manager import EventManager
from griptape_nodes.retained_mode.managers.log_manager import LogManager
from griptape_nodes.retained_mode.managers.operation_manager import OperationDepthManager
from griptape_nodes.retained_mode.managers.os_manager import OSManager

load_dotenv()

T = TypeVar("T")


class SingletonMeta(type):
    _instances = {}

    def __call__(cls, *args, **kwargs) -> Any:
        if cls not in cls._instances:
            cls._instances[cls] = super().__call__(*args, **kwargs)
        return cls._instances[cls]


class GriptapeNodes(metaclass=SingletonMeta):
    def __init__(self) -> None:
        # Initialize only if our managers haven't been created yet
        if not hasattr(self, "_event_manager"):
            self._log_manager = LogManager()
            self._event_manager = EventManager()
            self._os_manager = OSManager(self._event_manager)
            self._config_manager = ConfigManager(self._event_manager)
            self._object_manager = ObjectManager(self._event_manager)
            self._node_manager = NodeManager(self._event_manager)
            self._flow_manager = FlowManager(self._event_manager)
            self._library_manager = LibraryManager(self._event_manager)
            self._script_manager = ScriptManager(self._event_manager)
            self._arbitrary_code_exec_manager = ArbitraryCodeExecManager(self._event_manager)
            self._operation_depth_manager = OperationDepthManager(self._config_manager)

            # Assign handlers now that these are created.
            self._event_manager.assign_manager_to_request_type(
                GetEngineVersion_Request, self.handle_engine_version_request
            )

    @classmethod
    def get_instance(cls) -> "GriptapeNodes":
        """Helper method to get the singleton instance."""
        return cls()

    @classmethod
    def handle_request(cls, request: RequestPayload) -> ResultPayload:
        griptape_nodes_instance = GriptapeNodes.get_instance()
        event_mgr = griptape_nodes_instance._event_manager
        obj_depth_mgr = griptape_nodes_instance._operation_depth_manager
        return event_mgr.handle_request(request=request, operation_depth_mgr=obj_depth_mgr)

    @classmethod
    def broadcast_app_event(cls, app_event: AppPayload) -> None:
        event_mgr = GriptapeNodes.get_instance()._event_manager
        return event_mgr.broadcast_app_event(app_event)

    @classmethod
    def LogManager(cls) -> LogManager:
        return GriptapeNodes.get_instance()._log_manager

    @classmethod
    def get_logger(cls) -> logging.Logger:
        return GriptapeNodes.LogManager().get_logger()

    @classmethod
    def EventManager(cls) -> EventManager:
        return GriptapeNodes.get_instance()._event_manager

    @classmethod
    def LibraryManager(cls) -> "LibraryManager":
        return GriptapeNodes.get_instance()._library_manager

    @classmethod
    def ObjectManager(cls) -> "ObjectManager":
        return GriptapeNodes.get_instance()._object_manager

    @classmethod
    def FlowManager(cls) -> "FlowManager":
        return GriptapeNodes.get_instance()._flow_manager

    @classmethod
    def NodeManager(cls) -> "NodeManager":
        return GriptapeNodes.get_instance()._node_manager

    @classmethod
    def ScriptManager(cls) -> "ScriptManager":
        return GriptapeNodes.get_instance()._script_manager

    @classmethod
    def ArbitraryCodeExecManager(cls) -> "ArbitraryCodeExecManager":
        return GriptapeNodes.get_instance()._arbitrary_code_exec_manager

    @classmethod
    def ConfigManager(cls) -> "ConfigManager":
        return GriptapeNodes.get_instance()._config_manager

    @classmethod
    def OperationDepthManager(cls) -> "OperationDepthManager":
        return GriptapeNodes.get_instance()._operation_depth_manager

    @classmethod
    def clear_data(cls) -> None:
        # Get canvas
        more_flows = True
        while more_flows:
            flows = GriptapeNodes.ObjectManager().get_filtered_subset(type=ControlFlow)
            found_orphan = False
            for flow_name in flows:
                try:
                    parent = GriptapeNodes.FlowManager().get_parent_flow(flow_name)
                except Exception as e:
                    raise Exception(e) from e
                if not parent:
                    event = DeleteFlowRequest(flow_name=flow_name)
                    GriptapeNodes.handle_request(event)
                    found_orphan = True
                    break
            if not flows or not found_orphan:
                more_flows = False
        if GriptapeNodes.ObjectManager()._name_to_objects:
            msg = "Failed to successfully delete all objects"
            raise ValueError(msg)

    def handle_engine_version_request(self, request: GetEngineVersion_Request) -> ResultPayload:  # noqa: ARG002
        import importlib.metadata

        try:
            engine_version_str = importlib.metadata.version("griptape_nodes")

            match = re.match(r"(\d+)\.(\d+)\.(\d+)", engine_version_str)
            if match:
                major, minor, patch = map(int, match.groups())
                return GetEngineVersionResult_Success(major=major, minor=minor, patch=patch)
            details = f"Attempted to get engine version. Failed because version string '{engine_version_str}' wasn't in expected major.minor.patch format."
            GriptapeNodes.get_logger().error(details)
            return GetEngineVersionResult_Failure()
        except Exception as err:
            details = f"Attempted to get engine version. Failed due to '{err}'."
            GriptapeNodes.get_logger().error(details)
            return GetEngineVersionResult_Failure()


OBJ_TYPE = TypeVar("OBJ_TYPE")


class ObjectManager:
    _name_to_objects: dict[str, object]

    def __init__(self, _event_manager: EventManager) -> None:
        self._name_to_objects = {}
        _event_manager.assign_manager_to_request_type(
            request_type=RenameObjectRequest, callback=self.on_rename_object_request
        )

    def on_rename_object_request(self, request: RenameObjectRequest) -> ResultPayload:
        # Does the source object exist?
        source_obj = self.attempt_get_object_by_name(request.object_name)
        if source_obj is None:
            details = f"Attempted to rename object '{request.object_name}', but no object of that name could be found."
            GriptapeNodes.get_logger().error(details)
            return RenameObjectResult_Failure(next_available_name=None)

        # Is there a collision?
        requested_name_obj = self.attempt_get_object_by_name(request.requested_name)
        if requested_name_obj is None:
            final_name = request.requested_name
        else:
            # Collision. Decide what to do.
            next_name = self.generate_name_for_object(
                type_name=source_obj.__class__.__name__, requested_name=request.requested_name
            )

            # Will the requester allow us to use the next closest name available?
            if not request.allow_next_closest_name_available:
                # Not allowed to use it :(
                # Fail it but be nice and offer the next name that WOULD HAVE been available.
                details = f"Attempted to rename object '{request.object_name}' to '{request.requested_name}'. Failed because another object of that name exists. Next available name would have been '{next_name}'."
                GriptapeNodes.get_logger().error(details)
                return RenameObjectResult_Failure(next_available_name=next_name)
            # We'll use the next available name.
            final_name = next_name

        # Let the object's manager know. TODO(griptape): find a better way than a bunch of special cases.
        match source_obj:
            case ControlFlow():
                GriptapeNodes.FlowManager().handle_flow_rename(old_name=request.object_name, new_name=final_name)
            case NodeBase():
                GriptapeNodes.NodeManager().handle_node_rename(old_name=request.object_name, new_name=final_name)
            case _:
                details = f"Attempted to rename an object named '{request.object_name}', but that object wasn't of a type supported for rename."
                GriptapeNodes.get_logger().error(details)
                return RenameObjectResult_Failure(next_available_name=None)

        # Update the object table.
        self._name_to_objects[final_name] = source_obj
        del self._name_to_objects[request.object_name]

        details = f"Successfully renamed object '{request.object_name}' to '{final_name}`."
        log_level = logging.INFO
        if final_name != request.requested_name:
            details += " WARNING: Originally requested the name '{request.requested_name}', but that was taken."
            log_level = logging.WARNING
        GriptapeNodes.get_logger().log(level=log_level, msg=details)
        return RenameObjectResult_Success(final_name=final_name)

    def get_filtered_subset(
        self,
        name: str | Pattern | None = None,
        type: type[OBJ_TYPE] | None = None,  # noqa: A002
    ) -> dict[str, OBJ_TYPE]:
        """Filter a dictionary by key pattern and/or value type.

        Args:
            name: A regex pattern string or compiled pattern to match keys
            type: A type to match values

        Returns:
            A new filtered dictionary containing only matching key-value pairs
        """
        result = {}

        # Compile pattern if it's a string
        if name and isinstance(name, str):
            name = re.compile(name)

        for key, value in self._name_to_objects.items():
            # Check key pattern if provided
            key_match = True
            if name:
                key_match = bool(name.search(key))

            # Check value type if provided
            value_match = True
            if type:
                value_match = isinstance(value, type)

            # Add to result if both conditions match
            if key_match and value_match:
                result[key] = value

        return result

    def generate_name_for_object(self, type_name: str, requested_name: str | None = None) -> str:
        # Now ensure that we're giving a valid unique name. Here are the rules:
        # 1. If no name was requested, use the type name + first free integer.
        # 2. If a name was requested and no collision, use it as-is.
        # 3. If a name was requested and there IS a collision, check:
        #    a. If name ends in a number, find the FIRST prefix + integer value that isn't a collision.
        #    b. If name does NOT end in a number, use the name + first free integer.

        # We are going in with eyes open that the collision testing is inefficient.
        name_to_return = None
        incremental_prefix = ""

        if requested_name is None:
            # 1. If no name was requested, use the type name + first free integer.
            incremental_prefix = f"{type_name}_"
        elif requested_name not in self._name_to_objects:
            # 2. If a name was requested and no collision, use it as-is.
            name_to_return = requested_name
        else:
            # 3. If a name was requested and there IS a collision, check:
            pattern_match = re.search(r"\d+$", requested_name)
            if pattern_match is not None:
                #    a. If name ends in a number, find the FIRST prefix + integer value that isn't a collision.
                # Ends in a number. Find the FIRST prefix + integer value that isn't a collision.
                start = pattern_match.start()
                incremental_prefix = requested_name[:start]
            else:
                #    b. If name does NOT end in a number, use the name + first free integer.
                incremental_prefix = f"{requested_name}_"

        if name_to_return is None:
            # Do the incremental walk.
            curr_idx = 1
            done = False
            while not done:
                test_name = f"{incremental_prefix}{curr_idx}"
                if test_name not in self._name_to_objects:
                    # Found it.
                    name_to_return = test_name
                    done = True
                else:
                    # Keep going.
                    curr_idx += 1

        if name_to_return is None:
            msg = "Failed to generate a unique name for the object."
            raise ValueError(msg)

        return name_to_return

    def add_object_by_name(self, name: str, obj: object) -> None:
        if name in self._name_to_objects:
            msg = f"Attempted to add an object with name '{name}' but an object with that name already exists. The Object Manager is sacrosanct in this regard."
            raise ValueError(msg)
        self._name_to_objects[name] = obj

    def get_object_by_name(self, name: str) -> object:
        return self._name_to_objects[name]

    def has_object_with_name(self, name: str) -> bool:
        has_it = name in self._name_to_objects
        return has_it

    def attempt_get_object_by_name(self, name: str) -> Any | None:
        return self._name_to_objects.get(name)

    def attempt_get_object_by_name_as_type(self, name: str, cast_type: type[T]) -> T | None:
        obj = self.attempt_get_object_by_name(name)
        if obj is not None and isinstance(obj, cast_type):
            return obj
        return None

    def del_obj_by_name(self, name: str) -> None:
        del self._name_to_objects[name]


class FlowManager:
    _name_to_parent_name: dict[str, str | None]

    def __init__(self, event_manager: EventManager) -> None:
        event_manager.assign_manager_to_request_type(CreateFlowRequest, self.on_create_flow_request)
        event_manager.assign_manager_to_request_type(DeleteFlowRequest, self.on_delete_flow_request)
        event_manager.assign_manager_to_request_type(ListNodesInFlowRequest, self.on_list_nodes_in_flow_request)
        event_manager.assign_manager_to_request_type(ListFlowsInFlowRequest, self.on_list_flows_in_flow_request)
        event_manager.assign_manager_to_request_type(CreateConnectionRequest, self.on_create_connection_request)
        event_manager.assign_manager_to_request_type(DeleteConnectionRequest, self.on_delete_connection_request)
        event_manager.assign_manager_to_request_type(StartFlowRequest, self.on_start_flow_request)
        event_manager.assign_manager_to_request_type(SingleNodeStepRequest, self.on_single_node_step_request)
        event_manager.assign_manager_to_request_type(SingleExecutionStepRequest, self.on_single_execution_step_request)
        event_manager.assign_manager_to_request_type(
            ContinueExecutionStepRequest, self.on_continue_execution_step_request
        )
        event_manager.assign_manager_to_request_type(CancelFlowRequest, self.on_cancel_flow_request)
        event_manager.assign_manager_to_request_type(UnresolveFlowRequest, self.on_unresolve_flow_request)

        event_manager.assign_manager_to_request_type(GetFlowStateRequest, self.on_get_flow_state_request)
        event_manager.assign_manager_to_request_type(GetIsFlowRunningRequest, self.on_get_is_flow_running_request)
        event_manager.assign_manager_to_request_type(
            ValidateFlowDependenciesRequest, self.on_validate_flow_dependencies_request
        )
        # events that happen after a flow is ran
        event_manager.add_listener_to_app_event(AppExecutionEvent, self.on_app_execution_event)

        self._name_to_parent_name = {}

    def get_parent_flow(self, flow_name: str) -> str | None:
        if flow_name in self._name_to_parent_name:
            return self._name_to_parent_name[flow_name]
        msg = f"Flow with name {flow_name} doesn't exist"
        raise ValueError(msg)

    def does_canvas_exist(self) -> bool:
        """Determines if there is already an existing flow with no parent flow.Returns True if there is an existing flow with no parent flow.Return False if there is no existing flow with no parent flow."""
        return any([parent is None for parent in self._name_to_parent_name.values()])  # noqa: C419

    def on_create_flow_request(self, request: CreateFlowRequest) -> ResultPayload:
        obj_mgr = GriptapeNodes().get_instance().ObjectManager()

        # Who is the parent?
        parent_name = request.parent_flow_name

        parent = obj_mgr.attempt_get_object_by_name_as_type(parent_name, ControlFlow)
        if parent_name is None:
            # We're trying to create the canvas. Ensure that parent does NOT already exist.
            if self.does_canvas_exist():
                details = "Attempted to create a Flow as the Canvas (top-level Flow with no parents), but the Canvas already exists."
                GriptapeNodes.get_logger().error(details)
                result = CreateFlowResult_Failure()
                return result
        # That parent exists, right?
        elif parent is None:
            details = f"Attempted to create a Flow with a parent '{request.parent_flow_name}', but no parent with that name could be found."
            GriptapeNodes.get_logger().error(details)

            result = CreateFlowResult_Failure()

            return result

        # Create it.
        final_flow_name = obj_mgr.generate_name_for_object(type_name="ControlFlow", requested_name=request.flow_name)
        flow = ControlFlow()
        obj_mgr.add_object_by_name(name=final_flow_name, obj=flow)
        self._name_to_parent_name[final_flow_name] = parent_name

        # Success
        details = f"Successfully created Flow '{final_flow_name}'."
        log_level = logging.INFO
        if (request.flow_name is not None) and (final_flow_name != request.flow_name):
            details = f"{details} WARNING: Had to rename from original Flow requested '{request.flow_name}' as an object with this name already existed."
            log_level = logging.WARNING

        GriptapeNodes.get_logger().log(level=log_level, msg=details)
        result = CreateFlowResult_Success(flow_name=final_flow_name)
        return result

    def on_delete_flow_request(self, request: DeleteFlowRequest) -> ResultPayload:
        # Does this Flow even exist?
        obj_mgr = GriptapeNodes().get_instance().ObjectManager()
        flow = obj_mgr.attempt_get_object_by_name_as_type(request.flow_name, ControlFlow)
        if flow is None:
            details = f"Attempted to delete Flow '{request.flow_name}', but no Flow with that name could be found."
            GriptapeNodes.get_logger().error(details)
            result = DeleteFlowResult_Failure()
            return result

        # Delete all child nodes in this Flow.
        list_nodes_request = ListNodesInFlowRequest(flow_name=request.flow_name)
        list_nodes_result = GriptapeNodes().handle_request(list_nodes_request)
        if isinstance(list_nodes_result, ListNodesInFlowResult_Failure):
            details = f"Attempted to delete Flow '{request.flow_name}', but failed while attempting to get the list of Nodes owned by this Flow."
            GriptapeNodes.get_logger().error(details)
            result = DeleteFlowResult_Failure()
            return result
        node_names = list_nodes_result.node_names
        for node_name in node_names:
            delete_node_request = DeleteNodeRequest(node_name=node_name)
            delete_node_result = GriptapeNodes().handle_request(delete_node_request)
            if isinstance(delete_node_result, DeleteNodeResult_Failure):
                details = f"Attempted to delete Flow '{request.flow_name}', but failed while attempting to delete child Node '{node_name}'."
                GriptapeNodes.get_logger().error(details)
                result = DeleteFlowResult_Failure()
                return result

        # Delete all child Flows of this Flow.
        list_flows_request = ListFlowsInFlowRequest(parent_flow_name=request.flow_name)
        list_flows_result = GriptapeNodes().handle_request(list_flows_request)
        if isinstance(list_flows_result, ListFlowsInFlowResult_Failure):
            details = f"Attempted to delete Flow '{request.flow_name}', but failed while attempting to get the list of Flows owned by this Flow."
            GriptapeNodes.get_logger().error(details)
            result = DeleteFlowResult_Failure()
            return result
        flow_names = list_flows_result.flow_names
        for flow_name in flow_names:
            # Delete them.
            delete_flow_request = DeleteFlowRequest(flow_name=flow_name)
            delete_flow_result = GriptapeNodes().handle_request(delete_flow_request)
            if isinstance(delete_flow_result, DeleteFlowResult_Failure):
                details = f"Attempted to delete Flow '{request.flow_name}', but failed while attempting to delete child Flow '{flow_name}'."
                GriptapeNodes.get_logger().error(details)
                result = DeleteFlowResult_Failure()
                return result

        # If we've made it this far, we have deleted all the children Flows and their nodes.
        # Remove the flow from our map.
        obj_mgr.del_obj_by_name(request.flow_name)
        del self._name_to_parent_name[request.flow_name]

        details = f"Successfully deleted Flow '{request.flow_name}'."
        GriptapeNodes.get_logger().info(details)
        result = DeleteFlowResult_Success()
        return result

    def on_get_is_flow_running_request(self, request: GetIsFlowRunningRequest) -> ResultPayload:
        obj_mgr = GriptapeNodes().get_instance().ObjectManager()
        flow = obj_mgr.attempt_get_object_by_name_as_type(request.flow_name, ControlFlow)
        if flow is None:
            details = f"Attempted to get Flow '{request.flow_name}', but no Flow with that name could be found."
            GriptapeNodes.get_logger().error(details)
            result = GetIsFlowRunningResult_Failure()
            return result
        try:
            is_running = flow.check_for_existing_running_flow()
        except Exception:
            details = f"Error while trying to get status of '{request.flow_name}'."
            GriptapeNodes.get_logger().error(details)
            result = GetIsFlowRunningResult_Failure()
            return result
        return GetIsFlowRunningResult_Success(is_running=is_running)

    def on_list_nodes_in_flow_request(self, request: ListNodesInFlowRequest) -> ResultPayload:
        # Does this Flow even exist?
        obj_mgr = GriptapeNodes().get_instance().ObjectManager()
        flow = obj_mgr.attempt_get_object_by_name_as_type(request.flow_name, ControlFlow)
        if flow is None:
            details = (
                f"Attempted to list Nodes in Flow '{request.flow_name}', but no Flow with that name could be found."
            )
            GriptapeNodes.get_logger().error(details)
            result = ListNodesInFlowResult_Failure()
            return result

        ret_list = list(flow.nodes.keys())
        details = f"Successfully got the list of Nodes within Flow '{request.flow_name}'."
        GriptapeNodes.get_logger().info(details)

        result = ListNodesInFlowResult_Success(node_names=ret_list)
        return result

    def on_list_flows_in_flow_request(self, request: ListFlowsInFlowRequest) -> ResultPayload:
        if request.parent_flow_name is not None:
            # Does this Flow even exist?
            obj_mgr = GriptapeNodes().get_instance().ObjectManager()
            flow = obj_mgr.attempt_get_object_by_name_as_type(request.parent_flow_name, ControlFlow)
            if flow is None:
                details = f"Attempted to list Flows that are children of Flow '{request.parent_flow_name}', but no Flow with that name could be found."
                GriptapeNodes.get_logger().error(details)
                result = ListFlowsInFlowResult_Failure()
                return result

        # Create a list of all child flow names that point DIRECTLY to us.
        ret_list = []
        for flow_name, parent_name in self._name_to_parent_name.items():
            if parent_name == request.parent_flow_name:
                ret_list.append(flow_name)

        details = f"Successfully got the list of Flows that are direct children of Flow '{request.parent_flow_name}'."
        GriptapeNodes.get_logger().info(details)

        result = ListFlowsInFlowResult_Success(flow_names=ret_list)
        return result

    def get_flow_by_name(self, flow_name: str) -> ControlFlow:
        obj_mgr = GriptapeNodes().get_instance().ObjectManager()
        flow = obj_mgr.attempt_get_object_by_name_as_type(flow_name, ControlFlow)
        if flow is None:
            msg = f"Flow with name {flow_name} doesn't exist"
            raise KeyError(msg)

        return flow

    def handle_flow_rename(self, old_name: str, new_name: str) -> None:
        # Replace the old flow name and its parent first.
        parent = self._name_to_parent_name[old_name]
        self._name_to_parent_name[new_name] = parent
        del self._name_to_parent_name[old_name]

        # Now iterate through everyone who pointed to the old one as a parent and update it.
        for flow_name, parent_name in self._name_to_parent_name.items():
            if parent_name == old_name:
                self._name_to_parent_name[flow_name] = new_name

        # Let the Node Manager know about the change, too.
        GriptapeNodes.NodeManager().handle_flow_rename(old_name=old_name, new_name=new_name)

    def on_create_connection_request(self, request: CreateConnectionRequest) -> ResultPayload:  # noqa: PLR0911, PLR0912, PLR0915, C901 TODO(griptape): resolve
        # Vet the two nodes first.
        source_node = None
        try:
            source_node = GriptapeNodes.NodeManager().get_node_by_name(request.source_node_name)
        except KeyError as err:
            details = f'Connection failed: "{request.source_node_name}" does not exist. Error: {err}.'
            GriptapeNodes.get_logger().error(details)

            result = CreateConnectionResult_Failure()
            return result

        target_node = None
        try:
            target_node = GriptapeNodes.NodeManager().get_node_by_name(request.target_node_name)
        except KeyError as err:
            details = f'Connection failed: "{request.target_node_name}" does not exist. Error: {err}.'
            GriptapeNodes.get_logger().error(details)
            result = CreateConnectionResult_Failure()
            return result

        # The two nodes exist.
        # Get the parent flows.
        source_flow_name = None
        source_flow = None
        try:
            source_flow_name = GriptapeNodes.NodeManager().get_node_parent_flow_by_name(request.source_node_name)
            source_flow = GriptapeNodes.FlowManager().get_flow_by_name(flow_name=source_flow_name)
        except KeyError as err:
            details = f'Connection "{request.source_node_name}.{request.source_parameter_name}" to "{request.target_node_name}.{request.target_parameter_name}" failed: {err}.'
            GriptapeNodes.get_logger().error(details)

            result = CreateConnectionResult_Failure()
            return result

        target_flow_name = None
        try:
            target_flow_name = GriptapeNodes.NodeManager().get_node_parent_flow_by_name(request.target_node_name)
            GriptapeNodes.FlowManager().get_flow_by_name(flow_name=target_flow_name)
        except KeyError as err:
            details = f'Connection "{request.source_node_name}.{request.source_parameter_name}" to "{request.target_node_name}.{request.target_parameter_name}" failed: {err}.'
            GriptapeNodes.get_logger().error(details)

            result = CreateConnectionResult_Failure()
            return result

        # CURRENT RESTRICTION: Now vet the parents are in the same Flow (yes this sucks)
        if target_flow_name != source_flow_name:
            details = f'Connection "{request.source_node_name}.{request.source_parameter_name}" to "{request.target_node_name}.{request.target_parameter_name}" failed: Different flows.'
            GriptapeNodes.get_logger().error(details)

            result = CreateConnectionResult_Failure()
            return result

        # Now validate the parameters.
        source_param = source_node.get_parameter_by_name(request.source_parameter_name)
        if source_param is None:
            details = f'Connection failed: "{request.source_node_name}.{request.source_parameter_name}" not found'
            GriptapeNodes.get_logger().error(details)

            result = CreateConnectionResult_Failure()
            return result

        target_param = target_node.get_parameter_by_name(request.target_parameter_name)
        if target_param is None:
            # TODO(griptape): We may make this a special type of failure, or attempt to handle it gracefully.
            details = f'Connection failed: "{request.target_node_name}.{request.target_parameter_name}" not found'
            GriptapeNodes.get_logger().error(details)

            result = CreateConnectionResult_Failure()
            return result
        # Validate parameter modes accept this type of connection.
        source_modes_allowed = source_param.allowed_modes
        if ParameterMode.OUTPUT not in source_modes_allowed:
            details = f'Connection failed: "{request.source_node_name}.{request.source_parameter_name}" is not an allowed OUTPUT'
            GriptapeNodes.get_logger().error(details)
            result = CreateConnectionResult_Failure()
            return result

        target_modes_allowed = target_param.allowed_modes
        if ParameterMode.INPUT not in target_modes_allowed:
            details = f'Connection failed: "{request.target_node_name}.{request.target_parameter_name}" is not an allowed INPUT'
            GriptapeNodes.get_logger().error(details)

            result = CreateConnectionResult_Failure()
            return result

        # Validate that at least ONE data type from the source is allowed by the target.
        any_types_matched = False
        source_types_allowed = source_param.allowed_types
        for source_type_allowed in source_types_allowed:
            if target_param.is_type_allowed(source_type_allowed):
                any_types_matched = True
                break

        if not any_types_matched:
            details = f'Connection failed on type mismatch "{request.source_node_name}.{request.source_parameter_name}" types({source_param.allowed_types}) to "{request.target_node_name}.{request.target_parameter_name}" types({target_param.allowed_types}) '
            GriptapeNodes.get_logger().error(details)

            result = CreateConnectionResult_Failure()
            return result

        # Ask each node involved to bless this union.
        if not source_node.allow_outgoing_connection(
            source_parameter=source_param,
            target_node=target_node,
            target_parameter=target_param,
        ):
            details = f'Connection failed : "{request.source_node_name}.{request.source_parameter_name}" rejected the connection '
            GriptapeNodes.get_logger().error(details)

            result = CreateConnectionResult_Failure()
            return result

        if not target_node.allow_incoming_connection(
            source_node=source_node,
            source_parameter=source_param,
            target_parameter=target_param,
        ):
            details = f'Connection failed : "{request.target_node_name}.{request.target_parameter_name}" rejected the connection '
            GriptapeNodes.get_logger().error(details)

            result = CreateConnectionResult_Failure()
            return result
        try:
            # Actually create the Connection.
            source_flow.add_connection(
                source_node=source_node,
                source_parameter=source_param,
                target_node=target_node,
                target_parameter=target_param,
            )
        except ValueError as e:
            details = f'Connection failed : "{e}"'
            GriptapeNodes.get_logger().error(details)
            return CreateConnectionResult_Failure()

        # Let the source make any internal handling decisions now that the Connection has been made.
        source_node.after_outgoing_connection(
            source_parameter=source_param,
            target_node=target_node,
            target_parameter=target_param,
        )

        # And target.
        target_node.after_incoming_connection(
            source_node=source_node,
            source_parameter=source_param,
            target_parameter=target_param,
        )

        details = f'Connected "{request.source_node_name}.{request.source_parameter_name}" to "{request.target_node_name}.{request.target_parameter_name}"'
        GriptapeNodes.get_logger().info(details)

        # Now update the parameter values if it exists.
        # check if it's been resolved/has a value in parameter_output_values
        if source_param.name in source_node.parameter_output_values:
            value = source_node.parameter_output_values[source_param.name]
        # if it doesn't let's use the one in parameter_values! that's the most updated.
        elif source_param.name in source_node.parameter_values:
            value = source_node.get_parameter_value(source_param.name)
        # if not even that.. then does it have a default value?
        elif source_param.default_value:
            value = source_param.default_value
        else:
            value = None
        # if it existed somewhere and actually has a value - Set the parameter!
        if value:
            GriptapeNodes.handle_request(
                SetParameterValueRequest(
                    parameter_name=target_param.name,
                    node_name=target_node.name,
                    value=value,
                )
            )

        result = CreateConnectionResult_Success()

        return result

    def on_delete_connection_request(self, request: DeleteConnectionRequest) -> ResultPayload:  # noqa: PLR0911, PLR0915 TODO(griptape): resolve
        # Vet the two nodes first.
        source_node = None
        try:
            source_node = GriptapeNodes.NodeManager().get_node_by_name(request.source_node_name)
        except KeyError as err:
            details = f'Connection not deleted "{request.source_node_name}.{request.source_parameter_name}" to "{request.target_node_name}.{request.target_parameter_name}". Error: {err}'
            GriptapeNodes.get_logger().error(details)

            result = DeleteConnectionResult_Failure()
            return result

        target_node = None
        try:
            target_node = GriptapeNodes.NodeManager().get_node_by_name(request.target_node_name)
        except KeyError as err:
            details = f'Connection not deleted "{request.source_node_name}.{request.source_parameter_name}" to "{request.target_node_name}.{request.target_parameter_name}". Error: {err}'
            GriptapeNodes.get_logger().error(details)

            result = DeleteConnectionResult_Failure()
            return result

        # The two nodes exist.
        # Get the parent flows.
        source_flow_name = None
        source_flow = None
        try:
            source_flow_name = GriptapeNodes.NodeManager().get_node_parent_flow_by_name(request.source_node_name)
            source_flow = GriptapeNodes.FlowManager().get_flow_by_name(flow_name=source_flow_name)
        except KeyError as err:
            details = f'Connection not deleted "{request.source_node_name}.{request.source_parameter_name}" to "{request.target_node_name}.{request.target_parameter_name}". Error: {err}'
            GriptapeNodes.get_logger().error(details)

            result = DeleteConnectionResult_Failure()
            return result

        target_flow_name = None
        try:
            target_flow_name = GriptapeNodes.NodeManager().get_node_parent_flow_by_name(request.target_node_name)
            GriptapeNodes.FlowManager().get_flow_by_name(flow_name=target_flow_name)
        except KeyError as err:
            details = f'Connection not deleted "{request.source_node_name}.{request.source_parameter_name}" to "{request.target_node_name}.{request.target_parameter_name}". Error: {err}'
            GriptapeNodes.get_logger().error(details)

            result = DeleteConnectionResult_Failure()
            return result

        # CURRENT RESTRICTION: Now vet the parents are in the same Flow (yes this sucks)
        if target_flow_name != source_flow_name:
            details = f'Connection not deleted "{request.source_node_name}.{request.source_parameter_name}" to "{request.target_node_name}.{request.target_parameter_name}". They are in different Flows (TEMPORARY RESTRICTION).'
            GriptapeNodes.get_logger().error(details)

            result = DeleteConnectionResult_Failure()
            return result

        # Now validate the parameters.
        source_param = source_node.get_parameter_by_name(request.source_parameter_name)
        if source_param is None:
            details = f'Connection not deleted "{request.source_node_name}.{request.source_parameter_name}" Not found.'
            GriptapeNodes.get_logger().error(details)

            result = DeleteConnectionResult_Failure()
            return result

        target_param = target_node.get_parameter_by_name(request.target_parameter_name)
        if target_param is None:
            details = f'Connection not deleted "{request.target_node_name}.{request.target_parameter_name}" Not found.'
            GriptapeNodes.get_logger().error(details)

            result = DeleteConnectionResult_Failure()
            return result

        # Vet that a Connection actually exists between them already.
        if not source_flow.has_connection(
            source_node=source_node,
            source_parameter=source_param,
            target_node=target_node,
            target_parameter=target_param,
        ):
            details = f'Connection does not exist: "{request.source_node_name}.{request.source_parameter_name}" to "{request.target_node_name}.{request.target_parameter_name}"'
            GriptapeNodes.get_logger().error(details)

            result = DeleteConnectionResult_Failure()
            return result

        # Remove the connection.
        if not source_flow.remove_connection(
            source_node=source_node,
            source_parameter=source_param,
            target_node=target_node,
            target_parameter=target_param,
        ):
            details = f'Connection not deleted "{request.source_node_name}.{request.source_parameter_name}" to "{request.target_node_name}.{request.target_parameter_name}". Unknown failure.'
            GriptapeNodes.get_logger().error(details)

            result = DeleteConnectionResult_Failure()
            return result

        # Let the source make any internal handling decisions now that the Connection has been REMOVED.
        source_node.after_outgoing_connection_removed(
            source_parameter=source_param,
            target_node=target_node,
            target_parameter=target_param,
        )

        # And target.
        target_node.after_incoming_connection_removed(
            source_node=source_node,
            source_parameter=source_param,
            target_parameter=target_param,
        )

        details = f'Connection "{request.source_node_name}.{request.source_parameter_name}" to "{request.target_node_name}.{request.target_parameter_name}" deleted.'
        GriptapeNodes.get_logger().info(details)

        result = DeleteConnectionResult_Success()
        return result

    def on_start_flow_request(self, request: StartFlowRequest) -> ResultPayload:  # noqa: PLR0911 C901
        # which flow
        flow_name = request.flow_name
        debug_mode = request.debug_mode
        if not flow_name:
            details = "Must provide flow name to start a flow."
            GriptapeNodes.get_logger().error(details)

            return StartFlowResult_Failure(validation_exceptions=[])
        # get the flow by ID
        try:
            flow = self.get_flow_by_name(flow_name)
        except KeyError as err:
            details = f"Cannot start flow. Error: {err}"
            GriptapeNodes.get_logger().error(details)
<<<<<<< HEAD

            return StartFlowResult_Failure(validation_exceptions=[])
=======
            return StartFlowResult_Failure()
>>>>>>> d5522ee2
        # A node has been provided to either start or to run up to.
        if request.flow_node_name:
            flow_node_name = request.flow_node_name
            flow_node = GriptapeNodes.get_instance()._object_manager.attempt_get_object_by_name_as_type(
                flow_node_name, NodeBase
            )
            if not flow_node:
                details = f"Provided node with name {flow_node_name} does not exist"
                GriptapeNodes.get_logger().error(details)
                return StartFlowResult_Failure(validation_exceptions=[])
            # lets get the first control node in the flow!
            start_node = flow.get_start_node_from_node(flow_node)
            # if the start is not the node provided, set a breakpoint at the stop (we're running up until there)
            if not start_node:
                details = f"Start node for node with name {flow_node_name} does not exist"
                GriptapeNodes.get_logger().error(details)
                return StartFlowResult_Failure(validation_exceptions=[])
            if start_node != flow_node:
                flow_node.stop_flow = True
        else:
            # we wont hit this if we dont have a request id, our requests always have nodes
            # If there is a request, reinitialize the queue
            flow.get_start_node_queue()  # initialize the start flow queue!
            start_node = None
        # Run Validation before starting a flow
        result = self.on_validate_flow_dependencies_request(
            ValidateFlowDependenciesRequest(flow_name=flow_name, flow_node_name=start_node.name if start_node else None)
        )
        try:
            if not result.succeeded():
                details = f"Couldn't start flow with name {flow_name}. Flow Validation Failed"
                GriptapeNodes.get_logger().error(details)
                return StartFlowResult_Failure(validation_exceptions=[])
            result = cast("ValidateFlowDependenciesResult_Success", result)

            if not result.validation_succeeded:
                details = f"Couldn't start flow with name {flow_name}. Flow Validation Failed with {len(result.exceptions) if result.exceptions else 0} exceptions."
                GriptapeNodes.get_logger().error(details)
                return StartFlowResult_Failure(validation_exceptions=result.exceptions)
        except Exception:
            details = f"Couldn't start flow with name {flow_name}. Flow Validation Failed"
            GriptapeNodes.get_logger().error(details)
            return StartFlowResult_Failure(validation_exceptions=[])
        # By now, it has been validated with no exceptions.
        try:
            flow.start_flow(start_node, debug_mode)
        except Exception as e:
            details = f"Failed to kick off flow with name {flow_name}. Exception occurred: {e} "
            GriptapeNodes.get_logger().error(details)
            return StartFlowResult_Failure(validation_exceptions=[])

        details = f"Successfully kicked off flow with name {flow_name}"
        GriptapeNodes.get_logger().info(details)

        return StartFlowResult_Success()

    def on_get_flow_state_request(self, event: GetFlowStateRequest) -> ResultPayload:
        flow_name = event.flow_name
        if not flow_name:
            details = "Could not get flow state. No flow name was provided."
            GriptapeNodes.get_logger().error(details)
            return GetFlowStateResult_Failure()
        try:
            flow = self.get_flow_by_name(flow_name)
        except KeyError as err:
            details = f"Could not get flow state. Error: {err}"
            GriptapeNodes.get_logger().error(details)
            return GetFlowStateResult_Failure()
        try:
            control_node, resolving_node = flow.flow_state()
        except Exception as e:
            details = f"Failed to get flow state of flow with name {flow_name}. Exception occurred: {e} "
            GriptapeNodes.get_logger().error(details)
            return GetFlowStateResult_Failure()
        details = f"Successfully got flow state for flow with name {flow_name}."
        GriptapeNodes.get_logger().info(details)
        return GetFlowStateResult_Success(control_node=control_node, resolving_node=resolving_node)

    def on_cancel_flow_request(self, request: CancelFlowRequest) -> ResultPayload:
        flow_name = request.flow_name
        if not flow_name:
            details = "Could not cancel flow execution. No flow name was provided."
            GriptapeNodes.get_logger().error(details)

            return CancelFlowResult_Failure()
        try:
            flow = self.get_flow_by_name(flow_name)
        except KeyError as err:
            details = f"Could not cancel flow execution. Error: {err}"
            GriptapeNodes.get_logger().error(details)

            return CancelFlowResult_Failure()
        try:
            flow.cancel_flow_run()
        except Exception as e:
            details = f"Could not cancel flow execution. Exception: {e}"
            GriptapeNodes.get_logger().error(details)

            return CancelFlowResult_Failure()
        details = f"Successfully cancelled flow execution with name {flow_name}"
        GriptapeNodes.get_logger().info(details)

        return CancelFlowResult_Success()

    def on_single_node_step_request(self, request: SingleNodeStepRequest) -> ResultPayload:
        flow_name = request.flow_name
        if not flow_name:
            details = "Could not step flow. No flow name was provided."
            GriptapeNodes.get_logger().error(details)

<<<<<<< HEAD
            return SingleNodeStepResult_Failure(validation_exceptions=[])
        flow = self.get_flow_by_name(flow_name)
        if not flow:
            details = f"Could not step flow. No flow with name {flow_name} exists."
=======
            return SingleNodeStepResult_Failure()
        try:
            flow = self.get_flow_by_name(flow_name)
        except KeyError as err:
            details = f"Could not step flow. No flow with name {flow_name} exists. Error: {err}"
>>>>>>> d5522ee2
            GriptapeNodes.get_logger().error(details)

            return SingleNodeStepResult_Failure(validation_exceptions=[])
        try:
            flow.single_node_step()
        except Exception as e:
            details = f"Could not step flow. Exception: {e}"
            GriptapeNodes.get_logger().error(details)

            return SingleNodeStepResult_Failure(validation_exceptions=[])

        # All completed happily
        details = f"Successfully stepped flow with name {flow_name}"
        GriptapeNodes.get_logger().info(details)

        return SingleNodeStepResult_Success()

    def on_single_execution_step_request(self, request: SingleExecutionStepRequest) -> ResultPayload:
        flow_name = request.flow_name
        if not flow_name:
            details = "Could not single step flow. No flow name was provided."
            GriptapeNodes.get_logger().error(details)

            return SingleExecutionStepResult_Failure()
        try:
            flow = self.get_flow_by_name(flow_name)
        except KeyError as err:
            details = f"Could not single step flow. Error: {err}."
            GriptapeNodes.get_logger().error(details)

            return SingleExecutionStepResult_Failure()
        try:
            flow.single_execution_step()
        except Exception as e:
            details = f"Could not step flow. Exception: {e}"
            GriptapeNodes.get_logger().error(details)

            return SingleNodeStepResult_Failure(validation_exceptions=[])
        details = f"Successfully granularly stepped flow with name {flow_name}"
        GriptapeNodes.get_logger().info(details)

        return SingleExecutionStepResult_Success()

    def on_continue_execution_step_request(self, request: ContinueExecutionStepRequest) -> ResultPayload:
        flow_name = request.flow_name
        if not flow_name:
            details = "Failed to continue execution step because no flow name was provided"
            GriptapeNodes.get_logger().error(details)

            return ContinueExecutionStepResult_Failure()
        try:
            flow = self.get_flow_by_name(flow_name)
        except KeyError as err:
            details = f"Failed to continue execution step. Error: {err}"
            GriptapeNodes.get_logger().error(details)

            return ContinueExecutionStepResult_Failure()
        try:
            flow.continue_executing()
        except Exception as e:
            details = f"Failed to continue execution step. An exception occurred: {e}."
            GriptapeNodes.get_logger().error(details)
            return ContinueExecutionStepResult_Failure()
        details = f"Successfully continued flow with name {flow_name}"
        GriptapeNodes.get_logger().info(details)
        return ContinueExecutionStepResult_Success()

    def on_unresolve_flow_request(self, request: UnresolveFlowRequest) -> ResultPayload:
        flow_name = request.flow_name
        if not flow_name:
            details = "Failed to unresolve flow because no flow name was provided"
            GriptapeNodes.get_logger().error(details)
            return UnresolveFlowResult_Failure()
        try:
            flow = self.get_flow_by_name(flow_name)
        except KeyError as err:
            details = f"Failed to unresolve flow. Error: {err}"
            GriptapeNodes.get_logger().error(details)
            return UnresolveFlowResult_Failure()
        try:
            flow.unresolve_whole_flow()
        except Exception as e:
            details = f"Failed to unresolve flow. An exception occurred: {e}."
            GriptapeNodes.get_logger().error(details)
            return UnresolveFlowResult_Failure()
        details = f"Unresolved flow with name {flow_name}"
        GriptapeNodes.get_logger().info(details)
        return UnresolveFlowResult_Success()

    def on_app_execution_event(self, event: AppExecutionEvent) -> None:
        # Handle all events from the execution engine
        # TODO(kate): Should this somehow be modified to be specific events for the gui?
        GriptapeNodes.handle_request(event.request)

    def on_validate_flow_dependencies_request(self, request: ValidateFlowDependenciesRequest) -> ResultPayload:
        flow_name = request.flow_name
        # get the flow name
        try:
            flow = self.get_flow_by_name(flow_name)
        except KeyError as err:
            details = f"Failed to validate flow. Error: {err}"
            GriptapeNodes.get_logger().error(details)
            return ValidateFlowDependenciesResult_Failure()
        if request.flow_node_name:
            flow_node_name = request.flow_node_name
            flow_node = GriptapeNodes.get_instance()._object_manager.attempt_get_object_by_name_as_type(
                flow_node_name, NodeBase
            )
            if not flow_node:
                details = f"Provided node with name {flow_node_name} does not exist"
                GriptapeNodes.get_logger().error(details)
                return ValidateFlowDependenciesResult_Failure()
            # Gets all nodes in that connected group to be ran
            nodes = flow.get_all_connected_nodes(flow_node)
        else:
            nodes = flow.nodes.values()
        # If we're just running the whole flow
        all_exceptions = []
        for node in nodes:
            exceptions = node.validate_node()
            if exceptions:
                all_exceptions = all_exceptions + exceptions
        return ValidateFlowDependenciesResult_Success(
            validation_succeeded=len(all_exceptions) == 0, exceptions=all_exceptions
        )


class NodeManager:
    _name_to_parent_flow_name: dict[str, str]

    def __init__(self, event_manager: EventManager) -> None:
        self._name_to_parent_flow_name = {}

        event_manager.assign_manager_to_request_type(CreateNodeRequest, self.on_create_node_request)
        event_manager.assign_manager_to_request_type(DeleteNodeRequest, self.on_delete_node_request)
        event_manager.assign_manager_to_request_type(
            GetNodeResolutionStateRequest, self.on_get_node_resolution_state_request
        )
        event_manager.assign_manager_to_request_type(GetNodeMetadataRequest, self.on_get_node_metadata_request)
        event_manager.assign_manager_to_request_type(SetNodeMetadataRequest, self.on_set_node_metadata_request)
        event_manager.assign_manager_to_request_type(
            ListConnectionsForNodeRequest, self.on_list_connections_for_node_request
        )
        event_manager.assign_manager_to_request_type(
            ListParametersOnNodeRequest, self.on_list_parameters_on_node_request
        )
        event_manager.assign_manager_to_request_type(AddParameterToNodeRequest, self.on_add_parameter_to_node_request)
        event_manager.assign_manager_to_request_type(
            RemoveParameterFromNodeRequest, self.on_remove_parameter_from_node_request
        )
        event_manager.assign_manager_to_request_type(GetParameterDetailsRequest, self.on_get_parameter_details_request)
        event_manager.assign_manager_to_request_type(
            AlterParameterDetailsRequest, self.on_alter_parameter_details_request
        )
        event_manager.assign_manager_to_request_type(GetParameterValueRequest, self.on_get_parameter_value_request)
        event_manager.assign_manager_to_request_type(SetParameterValueRequest, self.on_set_parameter_value_request)
        event_manager.assign_manager_to_request_type(ResolveNodeRequest, self.on_resolve_from_node_request)
        event_manager.assign_manager_to_request_type(GetAllNodeInfoRequest, self.on_get_all_node_info_request)
        event_manager.assign_manager_to_request_type(
            GetCompatibleParametersRequest, self.on_get_compatible_parameters_request
        )
        event_manager.assign_manager_to_request_type(
            ValidateNodeDependenciesRequest, self.on_validate_node_dependencies_request
        )

    def handle_node_rename(self, old_name: str, new_name: str) -> None:
        # Replace the old node name and its parent.
        parent = self._name_to_parent_flow_name[old_name]
        self._name_to_parent_flow_name[new_name] = parent
        del self._name_to_parent_flow_name[old_name]

    def handle_flow_rename(self, old_name: str, new_name: str) -> None:
        # Find all instances where a node had the old parent and update it to the new one.
        for node_name, parent_flow_name in self._name_to_parent_flow_name.items():
            if parent_flow_name == old_name:
                self._name_to_parent_flow_name[node_name] = new_name

    def on_create_node_request(self, request: CreateNodeRequest) -> ResultPayload:
        # Validate as much as possible before we actually create one.
        parent_flow_name = request.override_parent_flow_name
        if parent_flow_name is None:
            details = f"Could not create Node of type '{request.node_type}'. No value for parent flow was supplied. This will one day come from the Current Context but we are poor and broken people. Please try your call again later."
            GriptapeNodes.get_logger().error(details)

            result = CreateNodeResult_Failure()
            return result
        # Does this flow actually exist?
        flow_mgr = GriptapeNodes.FlowManager()
        try:
            flow = flow_mgr.get_flow_by_name(parent_flow_name)
        except KeyError as err:
            details = f"Could not create Node of type '{request.node_type}'. Error: {err}"
            GriptapeNodes.get_logger().error(details)

            result = CreateNodeResult_Failure()
            return result

        # Now ensure that we're giving a valid name.
        obj_mgr = GriptapeNodes().get_instance().ObjectManager()
        final_node_name = obj_mgr.generate_name_for_object(
            type_name=request.node_type, requested_name=request.node_name
        )
        remapped_requested_node_name = (request.node_name is not None) and (request.node_name != final_node_name)

        # OK, let's try and create the Node.
        node = None
        try:
            node = LibraryRegistry.create_node(
                name=final_node_name,
                node_type=request.node_type,
                specific_library_name=request.specific_library_name,
                metadata=request.metadata,
            )
        # modifying to exception to try to catch all possible issues with node creation.
        except Exception as err:
            details = f"Could not create Node '{final_node_name}' of type '{request.node_type}': {err}"
            GriptapeNodes.get_logger().error(details)

            result = CreateNodeResult_Failure()
            return result

        # Add it to the Flow.
        flow.add_node(node)

        # Record keeping.
        obj_mgr.add_object_by_name(node.name, node)
        self._name_to_parent_flow_name[node.name] = parent_flow_name

        # Phew.
        details = f"Successfully created Node '{final_node_name}' of type '{request.node_type}'."
        log_level = logging.INFO
        if remapped_requested_node_name:
            log_level = logging.WARNING
            details = f"{details} WARNING: Had to rename from original node name requested '{request.node_name}' as an object with this name already existed."

        GriptapeNodes.get_logger().log(level=log_level, msg=details)

        result = CreateNodeResult_Success(
            node_name=node.name,
        )
        return result

    def on_delete_node_request(self, request: DeleteNodeRequest) -> ResultPayload:
        # Does this node exist?
        obj_mgr = GriptapeNodes().get_instance().ObjectManager()

        node = obj_mgr.attempt_get_object_by_name_as_type(request.node_name, NodeBase)
        if node is None:
            details = f"Attempted to delete a Node '{request.node_name}', but no such Node was found."
            GriptapeNodes.get_logger().error(details)

            result = DeleteNodeResult_Failure()
            return result

        parent_flow_name = self._name_to_parent_flow_name[request.node_name]
        try:
            parent_flow = GriptapeNodes().FlowManager().get_flow_by_name(parent_flow_name)
        except KeyError as err:
            details = f"Attempted to delete a Node '{request.node_name}'. Error: {err}"
            GriptapeNodes.get_logger().error(details)

            result = DeleteNodeResult_Failure()
            return result

        # Remove all connections from this Node.
        list_node_connections_request = ListConnectionsForNodeRequest(node_name=request.node_name)
        list_connections_result = GriptapeNodes().handle_request(request=list_node_connections_request)
        if isinstance(list_connections_result, ResultPayload_Failure):
            details = f"Attempted to delete a Node '{request.node_name}'. Failed because it could not gather Connections to the Node."
            GriptapeNodes.get_logger().error(details)

            result = DeleteNodeResult_Failure()
            return result
        # Destroy all the incoming Connections
        for incoming_connection in list_connections_result.incoming_connections:
            delete_request = DeleteConnectionRequest(
                source_node_name=incoming_connection.source_node_name,
                source_parameter_name=incoming_connection.source_parameter_name,
                target_node_name=request.node_name,
                target_parameter_name=incoming_connection.target_parameter_name,
            )
            delete_result = GriptapeNodes.handle_request(delete_request)
            if isinstance(delete_result, ResultPayload_Failure):
                details = (
                    f"Attempted to delete a Node '{request.node_name}'. Failed when attempting to delete Connection."
                )
                GriptapeNodes.get_logger().error(details)

                result = DeleteNodeResult_Failure()
                return result

        # Destroy all the outgoing Connections
        for outgoing_connection in list_connections_result.outgoing_connections:
            delete_request = DeleteConnectionRequest(
                source_node_name=request.node_name,
                source_parameter_name=outgoing_connection.source_parameter_name,
                target_node_name=outgoing_connection.target_node_name,
                target_parameter_name=outgoing_connection.target_parameter_name,
            )
            delete_result = GriptapeNodes.handle_request(delete_request)
            if isinstance(delete_result, ResultPayload_Failure):
                details = (
                    f"Attempted to delete a Node '{request.node_name}'. Failed when attempting to delete Connection."
                )
                GriptapeNodes.get_logger().error(details)

                result = DeleteNodeResult_Failure()
                return result

        # Remove from the owning Flow
        parent_flow.remove_node(node.name)

        # Now remove the record keeping
        obj_mgr.del_obj_by_name(request.node_name)
        del self._name_to_parent_flow_name[request.node_name]

        details = f"Successfully deleted Node '{request.node_name}'."
        GriptapeNodes.get_logger().info(details)

        result = DeleteNodeResult_Success()
        return result

    def on_get_node_resolution_state_request(self, event: GetNodeResolutionStateRequest) -> ResultPayload:
        # Does this node exist?
        obj_mgr = GriptapeNodes().get_instance().ObjectManager()

        node = obj_mgr.attempt_get_object_by_name_as_type(event.node_name, NodeBase)
        if node is None:
            details = f"Attempted to get resolution state for a Node '{event.node_name}', but no such Node was found."
            GriptapeNodes.get_logger().error(details)
            result = GetNodeResolutionStateResult_Failure()
            return result

        node_state = node.state

        details = f"Successfully got resolution state for Node '{event.node_name}'."
        GriptapeNodes.get_logger().info(details)

        result = GetNodeResolutionStateResult_Success(
            state=node_state.name,
        )
        return result

    def on_get_node_metadata_request(self, request: GetNodeMetadataRequest) -> ResultPayload:
        # Does this node exist?
        obj_mgr = GriptapeNodes().get_instance().ObjectManager()

        node = obj_mgr.attempt_get_object_by_name_as_type(request.node_name, NodeBase)
        if node is None:
            details = f"Attempted to get metadata for a Node '{request.node_name}', but no such Node was found."
            GriptapeNodes.get_logger().error(details)

            result = GetNodeMetadataResult_Failure()
            return result

        metadata = node.metadata
        details = f"Successfully retrieved metadata for a Node '{request.node_name}'."
        GriptapeNodes.get_logger().info(details)

        result = GetNodeMetadataResult_Success(
            metadata=metadata,
        )
        return result

    def on_set_node_metadata_request(self, request: SetNodeMetadataRequest) -> ResultPayload:
        # Does this node exist?
        obj_mgr = GriptapeNodes().get_instance().ObjectManager()

        node = obj_mgr.attempt_get_object_by_name_as_type(request.node_name, NodeBase)
        if node is None:
            details = f"Attempted to set metadata for a Node '{request.node_name}', but no such Node was found."
            GriptapeNodes.get_logger().error(details)

            result = SetNodeMetadataResult_Failure()
            return result

        node.metadata = request.metadata
        details = f"Successfully set metadata for a Node '{request.node_name}'."
        GriptapeNodes.get_logger().info(details)

        result = SetNodeMetadataResult_Success()
        return result

    def on_list_connections_for_node_request(self, request: ListConnectionsForNodeRequest) -> ResultPayload:
        # Does this node exist?
        obj_mgr = GriptapeNodes().get_instance().ObjectManager()

        node = obj_mgr.attempt_get_object_by_name_as_type(request.node_name, NodeBase)
        if node is None:
            details = f"Attempted to list Connections for a Node '{request.node_name}', but no such Node was found."
            GriptapeNodes.get_logger().error(details)

            result = ListConnectionsForNodeResult_Failure()
            return result

        parent_flow_name = self._name_to_parent_flow_name[request.node_name]
        try:
            parent_flow = GriptapeNodes().FlowManager().get_flow_by_name(parent_flow_name)
        except KeyError as err:
            details = f"Attempted to list Connections for a Node '{request.node_name}'. Error: {err}"
            GriptapeNodes.get_logger().error(details)

            result = ListConnectionsForNodeResult_Failure()
            return result

        # Kinda gross, but let's do it
        connection_mgr = parent_flow.connections
        # get outgoing connections
        outgoing_connections_list = []
        if request.node_name in connection_mgr.outgoing_index:
            outgoing_connections_list = [
                OutgoingConnection(
                    source_parameter_name=connection.source_parameter.name,
                    target_node_name=connection.target_node.name,
                    target_parameter_name=connection.target_parameter.name,
                )
                for connection_lists in connection_mgr.outgoing_index[request.node_name].values()
                for connection_id in connection_lists
                for connection in [connection_mgr.connections[connection_id]]
            ]
        # get incoming connections
        incoming_connections_list = []
        if request.node_name in connection_mgr.incoming_index:
            incoming_connections_list = [
                IncomingConnection(
                    source_node_name=connection.source_node.name,
                    source_parameter_name=connection.source_parameter.name,
                    target_parameter_name=connection.target_parameter.name,
                )
                for connection_lists in connection_mgr.incoming_index[request.node_name].values()
                for connection_id in connection_lists
                for connection in [
                    connection_mgr.connections[connection_id]
                ]  # This creates a temporary one-item list with the connection
            ]

        details = f"Successfully listed all Connections to and from Node '{node.name}'."
        GriptapeNodes.get_logger().info(details)

        result = ListConnectionsForNodeResult_Success(
            incoming_connections=incoming_connections_list,
            outgoing_connections=outgoing_connections_list,
        )
        return result

    def on_list_parameters_on_node_request(self, request: ListParametersOnNodeRequest) -> ResultPayload:
        # Does this node exist?
        obj_mgr = GriptapeNodes().get_instance().ObjectManager()

        node = obj_mgr.attempt_get_object_by_name_as_type(request.node_name, NodeBase)
        if node is None:
            details = f"Attempted to list Parameters for a Node '{request.node_name}', but no such Node was found."
            GriptapeNodes.get_logger().error(details)

            result = ListParametersOnNodeResult_Failure()
            return result

        ret_list = [param.name for param in node.parameters]

        details = f"Params on {node.name} = {ret_list}"
        GriptapeNodes.get_logger().info(details)

        result = ListParametersOnNodeResult_Success(
            parameter_names=ret_list,
        )
        return result

    def on_add_parameter_to_node_request(self, request: AddParameterToNodeRequest) -> ResultPayload:
        # Does this node exist?
        obj_mgr = GriptapeNodes().get_instance().ObjectManager()

        node = obj_mgr.attempt_get_object_by_name_as_type(request.node_name, NodeBase)
        if node is None:
            details = f"Attempted to add Parameter '{request.parameter_name}' to a Node '{request.node_name}', but no such Node was found."
            GriptapeNodes.get_logger().error(details)

            result = AddParameterToNodeResult_Failure()
            return result

        # Does the Node already have a parameter by this name?
        if node.get_parameter_by_name(request.parameter_name) is not None:
            details = f"Attempted to add Parameter '{request.parameter_name}' to Node '{request.node_name}'. Failed because it already had a Parameter with that name on it. Parameter names must be unique within the Node."
            GriptapeNodes.get_logger().error(details)

            result = AddParameterToNodeResult_Failure()
            return result

        # Let's see if the Parameter is properly formed.
        # If a Parameter is intended for Control, it needs to have that be the exclusive type.
        if ParameterControlType.__name__ in request.allowed_types and len(request.allowed_types) != 1:
            details = f"Attempted to add Parameter '{request.parameter_name}' to Node '{request.node_name}'. Failed because it had 'ParameterControlType' with other types allowed. If a Parameter is intended for control, it must only accept that type."
            GriptapeNodes.get_logger().error(details)

            result = AddParameterToNodeResult_Failure()
            return result
        # Make sure list of types are correct.
        invalid_type_list = [
            allowed_type for allowed_type in request.allowed_types if not TypeValidator.validate_type_spec(allowed_type)
        ]

        if len(invalid_type_list) > 0:
            details = f"Attempted to add Parameter '{request.parameter_name}' but the following allowed types were not valid: {invalid_type_list!s}."
            GriptapeNodes.get_logger().error(details)

            result = AddParameterToNodeResult_Failure()
            return result

        allowed_modes = set()
        if request.mode_allowed_input:
            allowed_modes.add(ParameterMode.INPUT)
        if request.mode_allowed_property:
            allowed_modes.add(ParameterMode.PROPERTY)
        if request.mode_allowed_output:
            allowed_modes.add(ParameterMode.OUTPUT)

        # Let's roll, I guess.
        new_param = Parameter(
            name=request.parameter_name,
            allowed_types=request.allowed_types,
            default_value=request.default_value,
            user_defined=True,
            tooltip=request.tooltip,
            tooltip_as_input=request.tooltip_as_input,
            tooltip_as_property=request.tooltip_as_property,
            tooltip_as_output=request.tooltip_as_output,
            allowed_modes=allowed_modes,
            ui_options=request.ui_options,
        )
        try:
            node.add_parameter(new_param)
        except Exception as e:
            details = f"Couldn't add parameter with name {request.parameter_name} to node. Error: {e}"
            GriptapeNodes.get_logger().error(details)
            return AddParameterToNodeResult_Failure()

        details = f"Successfully added Parameter '{request.parameter_name}' to Node '{request.node_name}'."
        GriptapeNodes.get_logger().info(details)

        result = AddParameterToNodeResult_Success()
        return result

    def on_remove_parameter_from_node_request(self, request: RemoveParameterFromNodeRequest) -> ResultPayload:  # noqa: C901
        # Does this node exist?
        obj_mgr = GriptapeNodes().get_instance().ObjectManager()

        node = obj_mgr.attempt_get_object_by_name_as_type(request.node_name, NodeBase)
        if node is None:
            details = f"Attempted to remove Parameter '{request.parameter_name}' from a Node '{request.node_name}', but no such Node was found."
            GriptapeNodes.get_logger().error(details)

            result = RemoveParameterFromNodeResult_Failure()
            return result

        # Does the Parameter actually exist on the Node?
        parameter = node.get_parameter_by_name(request.parameter_name)
        if parameter is None:
            details = f"Attempted to remove Parameter '{request.parameter_name}' from Node '{request.node_name}'. Failed because it didn't have a Parameter with that name on it."
            GriptapeNodes.get_logger().error(details)

            result = RemoveParameterFromNodeResult_Failure()
            return result

        # No tricky stuff, users!
        if parameter.user_defined is False:
            details = f"Attempted to remove Parameter '{request.parameter_name}' from Node '{request.node_name}'. Failed because the Parameter was not user-defined (i.e., critical to the Node implementation). Only user-defined Parameters can be removed from a Node."
            GriptapeNodes.get_logger().error(details)

            result = RemoveParameterFromNodeResult_Failure()
            return result

        # Get all the connections to/from this Parameter.
        list_node_connections_request = ListConnectionsForNodeRequest(node_name=request.node_name)
        list_connections_result = GriptapeNodes().handle_request(request=list_node_connections_request)
        if isinstance(list_connections_result, ListConnectionsForNodeResult_Failure):
            details = f"Attempted to remove Parameter '{request.parameter_name}' from Node '{request.node_name}'. Failed because we were unable to get a list of Connections for the Parameter's Node."
            GriptapeNodes.get_logger().error(details)

            result = RemoveParameterFromNodeResult_Failure()
            return result

        # We have a list of all connections to the NODE. Sift down to just those that are about this PARAMETER.

        # Destroy all the incoming Connections to this PARAMETER
        for incoming_connection in list_connections_result.incoming_connections:
            if incoming_connection.target_parameter_name == request.parameter_name:
                delete_request = DeleteConnectionRequest(
                    source_node_name=incoming_connection.source_node_name,
                    source_parameter_name=incoming_connection.source_parameter_name,
                    target_node_name=request.node_name,
                    target_parameter_name=incoming_connection.target_parameter_name,
                )
                delete_result = GriptapeNodes.handle_request(delete_request)
                if isinstance(delete_result, DeleteConnectionResult_Failure):
                    details = f"Attempted to remove Parameter '{request.parameter_name}' from Node '{request.node_name}'. Failed because we were unable to delete a Connection for that Parameter."
                    GriptapeNodes.get_logger().error(details)

                    result = RemoveParameterFromNodeResult_Failure()

        # Destroy all the outgoing Connections from this PARAMETER
        for outgoing_connection in list_connections_result.outgoing_connections:
            if outgoing_connection.source_parameter_name == request.parameter_name:
                delete_request = DeleteConnectionRequest(
                    source_node_name=request.node_name,
                    source_parameter_name=outgoing_connection.source_parameter_name,
                    target_node_name=outgoing_connection.target_node_name,
                    target_parameter_name=outgoing_connection.target_parameter_name,
                )
                delete_result = GriptapeNodes.handle_request(delete_request)
                if isinstance(delete_result, DeleteConnectionResult_Failure):
                    details = f"Attempted to remove Parameter '{request.parameter_name}' from Node '{request.node_name}'. Failed because we were unable to delete a Connection for that Parameter."
                    GriptapeNodes.get_logger().error(details)

                    result = RemoveParameterFromNodeResult_Failure()

        # Delete the Parameter itself.
        node.remove_parameter(parameter)

        details = f"Successfully removed Parameter '{request.parameter_name}' from Node '{request.node_name}'."
        GriptapeNodes.get_logger().info(details)

        result = RemoveParameterFromNodeResult_Success()
        return result

    def on_get_parameter_details_request(self, request: GetParameterDetailsRequest) -> ResultPayload:
        # Does this node exist?
        obj_mgr = GriptapeNodes().get_instance().ObjectManager()

        node = obj_mgr.attempt_get_object_by_name_as_type(request.node_name, NodeBase)
        if node is None:
            details = f"Attempted to get details for Parameter '{request.parameter_name}' from a Node '{request.node_name}', but no such Node was found."
            GriptapeNodes.get_logger().error(details)

            result = GetParameterDetailsResult_Failure()
            return result

        # Does the Parameter actually exist on the Node?
        parameter = node.get_parameter_by_name(request.parameter_name)
        if parameter is None:
            details = f"Attempted to get details for Parameter '{request.parameter_name}' from Node '{request.node_name}'. Failed because it didn't have a Parameter with that name on it."
            GriptapeNodes.get_logger().error(details)

            result = GetParameterDetailsResult_Failure()
            return result

        # Let's bundle up the details.
        modes_allowed = parameter.allowed_modes
        allows_input = ParameterMode.INPUT in modes_allowed
        allows_property = ParameterMode.PROPERTY in modes_allowed
        allows_output = ParameterMode.OUTPUT in modes_allowed

        details = f"Successfully got details for Parameter '{request.parameter_name}' from Node '{request.node_name}'."
        GriptapeNodes.get_logger().info(details)

        result = GetParameterDetailsResult_Success(
            allowed_types=parameter.allowed_types,
            default_value=parameter.default_value,
            tooltip=parameter.tooltip,
            tooltip_as_input=parameter.tooltip_as_input,
            tooltip_as_property=parameter.tooltip_as_property,
            tooltip_as_output=parameter.tooltip_as_output,
            mode_allowed_input=allows_input,
            mode_allowed_property=allows_property,
            mode_allowed_output=allows_output,
            is_user_defined=parameter.user_defined,
            ui_options=parameter.ui_options,
        )
        return result

    def on_alter_parameter_details_request(self, request: AlterParameterDetailsRequest) -> ResultPayload:  # noqa: C901, PLR0912, PLR0915
        # Does this node exist?
        obj_mgr = GriptapeNodes().get_instance().ObjectManager()

        node = obj_mgr.attempt_get_object_by_name_as_type(request.node_name, NodeBase)
        if node is None:
            details = f"Attempted to alter details for Parameter '{request.parameter_name}' from Node '{request.node_name}', but no such Node was found."
            GriptapeNodes.get_logger().error(details)

            result = AlterParameterDetailsResult_Failure()
            return result

        # Does the Parameter actually exist on the Node?
        parameter = node.get_parameter_by_name(request.parameter_name)
        if parameter is None:
            details = f"Attempted to alter details for Parameter '{request.parameter_name}' from Node '{request.node_name}'. Failed because it didn't have a Parameter with that name on it."
            GriptapeNodes.get_logger().error(details)

            result = AlterParameterDetailsResult_Failure()
            return result

        # No tricky stuff, users!
        if parameter.user_defined is False and request.request_id:
            # TODO(griptape): there may be SOME properties on a non-user-defined Parameter that can be changed
            details = f"Attempted to alter details for Parameter '{request.parameter_name}' from Node '{request.node_name}'. Failed because the Parameter was not user-defined (i.e., critical to the Node implementation). Only user-defined Parameters can be removed from a Node."
            GriptapeNodes.get_logger().error(details)

            result = AlterParameterDetailsResult_Failure()
            return result

        # TODO(griptape): Verify that we can get through all the OTHER tricky stuff before we proceed to actually making changes.
        # Now change all the values on the Parameter.
        if request.allowed_types is not None:
            # Convert from string to list of types.
            invalid_type_list = [
                allowed_type
                for allowed_type in request.allowed_types
                if not TypeValidator.validate_type_spec(allowed_type)
            ]

            if len(invalid_type_list) > 0:
                details = f"Attempted to alter Parameter '{request.parameter_name}' but the following allowed types were not valid: {invalid_type_list!s}."
                GriptapeNodes.get_logger().error(details)

                result = AddParameterToNodeResult_Failure()
                return result
            # TODO(griptape): reconcile current value with types allowed
            parameter.allowed_types = request.allowed_types
        if request.default_value is not None:
            # TODO(griptape): vet that default value matches types allowed
            node.parameter_values[request.parameter_name] = request.default_value
        if request.mode_allowed_input is not None:
            # TODO(griptape): may alter existing connections
            if request.mode_allowed_input is True:
                parameter.allowed_modes.add(ParameterMode.INPUT)
            else:
                parameter.allowed_modes.discard(ParameterMode.INPUT)
        if request.mode_allowed_property is not None:
            # TODO(griptape): may alter existing connections
            if request.mode_allowed_property is True:
                parameter.allowed_modes.add(ParameterMode.PROPERTY)
            else:
                parameter.allowed_modes.discard(ParameterMode.PROPERTY)
        if request.mode_allowed_output is not None:
            # TODO(griptape): may alter existing connections
            if request.mode_allowed_output is True:
                parameter.allowed_modes.add(ParameterMode.OUTPUT)
            else:
                parameter.allowed_modes.discard(ParameterMode.OUTPUT)
        if request.tooltip is not None:
            parameter.tooltip = request.tooltip
        if request.tooltip_as_input is not None:
            parameter.tooltip_as_input = request.tooltip_as_input
        if request.tooltip_as_property is not None:
            parameter.tooltip_as_property = request.tooltip_as_property
        if request.tooltip_as_output is not None:
            parameter.tooltip_as_output = request.tooltip_as_output
        if request.ui_options is not None:
            parameter.ui_options = request.ui_options

        details = (
            f"Successfully altered details for Parameter '{request.parameter_name}' from Node '{request.node_name}'."
        )
        GriptapeNodes.get_logger().info(details)

        result = AlterParameterDetailsResult_Success()
        return result

    # For C901 (too complex): Need to give customers explicit reasons for failure on each case.
    def on_get_parameter_value_request(self, request: GetParameterValueRequest) -> ResultPayload:  # noqa: C901
        # Does this node exist?
        obj_mgr = GriptapeNodes().get_instance().ObjectManager()

        # Parse the parameter name to check for list indexing
        param_name = request.parameter_name

        # Get the node
        node = obj_mgr.attempt_get_object_by_name_as_type(request.node_name, NodeBase)
        if node is None:
            details = f'"{request.node_name}" not found'
            GriptapeNodes.get_logger().error(details)
            return GetParameterValueResult_Failure()

        # Does the Parameter actually exist on the Node?
        parameter = node.get_parameter_by_name(param_name)
        if parameter is None:
            details = f'"{request.node_name}.{param_name}" not found'
            GriptapeNodes.get_logger().error(details)
            return GetParameterValueResult_Failure()

        # Values are actually stored on the NODE, so let's ask them.
        if param_name not in node.parameter_values:
            # Check if it might be in output values (for output parameters)
            if param_name in node.parameter_output_values:
                data_value = node.parameter_output_values[param_name]
            else:
                # Use the default if not found in either place
                data_value = parameter.default_value
        else:
            data_value = node.parameter_values[param_name]

        # Definitely a better way to do this.
        data_value_type = type(data_value)
        data_value_type_str = None
        for allowed_type_str in parameter.allowed_types:
            try:
                allowed_type = TypeValidator.convert_to_type(allowed_type_str)
                if allowed_type == data_value_type:
                    data_value_type_str = allowed_type_str
                    break
            except TypeValidationError as e:
                details = f"Failed to Get Parameter Value. {e}"
                GriptapeNodes.get_logger().error(details)
                return GetParameterValueResult_Failure()

        # TODO(griptape): Handle for dict type

        if not data_value_type_str and isinstance(data_value, dict) and "type" in data_value:
            data_value_type_str = data_value["type"]
            if "image" in data_value_type_str:
                data_value_type_str = "ImageArtifact"

        if data_value_type_str is None:
            data_value_type_str = str(data_value_type)
            details = f"WARNING: Could not find data value type '{data_value_type_str}' in the list of data types allowed by Parameter '{param_name}'; letting Python do the conversion."
            GriptapeNodes.get_logger().warning(details)
        # Cool.
        details = f"{request.node_name}.{request.parameter_name} = {data_value}"
        GriptapeNodes.get_logger().info(details)

        result = GetParameterValueResult_Success(
            data_type=data_value_type_str,
            value=TypeValidator.safe_serialize(data_value),
        )
        return result

    # added ignoring C901 since this method is overly long because of granular error checking, not actual complexity.
    def on_set_parameter_value_request(self, request: SetParameterValueRequest) -> ResultPayload:  # noqa: PLR0911 C901 TODO(griptape): resolve
        # Does this node exist?
        obj_mgr = GriptapeNodes().get_instance().ObjectManager()

        # Parse the parameter name to check for list indexing
        param_name = request.parameter_name

        # Get the node
        node = obj_mgr.attempt_get_object_by_name_as_type(request.node_name, NodeBase)
        if node is None:
            details = f'"{request.node_name}" not found'
            GriptapeNodes.get_logger().error(details)
            return SetParameterValueResult_Failure()

        # Does the Parameter actually exist on the Node?
        parameter = node.get_parameter_by_name(param_name)
        if parameter is None:
            details = f'"{request.node_name}.{param_name}" not found'
            GriptapeNodes.get_logger().error(details)

            result = SetParameterValueResult_Failure()
            return result

        # Validate that parameters can be set at all
        if not parameter.settable:
            details = f'"{request.node_name}.{request.parameter_name}" is not settable'
            GriptapeNodes.get_logger().error(details)
            result = SetParameterValueResult_Failure()
            return result

        object_created = request.value
        # here we need to see if type_of matches the actual value.
        # Is this value kosher for the types allowed?
        if not parameter.is_value_allowed(object_created) and not (
            isinstance(object_created, dict) and "type" in object_created
        ):
            details = f'set_value for "{request.node_name}.{request.parameter_name}" failed.  type "{object_created.__class__.__name__}" not in allowed types:{parameter.allowed_types}'
            GriptapeNodes.get_logger().error(details)

            result = SetParameterValueResult_Failure()
            return result

        try:
            parent_flow_name = self.get_node_parent_flow_by_name(node.name)
        except KeyError:
            details = f'set_value for "{request.node_name}.{request.parameter_name}" failed. Parent flow does not exist. Could not unresolve future nodes.'
            GriptapeNodes.get_logger().error(details)
            return SetParameterValueResult_Failure()
        parent_flow = obj_mgr.attempt_get_object_by_name_as_type(parent_flow_name, ControlFlow)
        if not parent_flow:
            details = f'set_value for "{request.node_name}.{request.parameter_name}" failed. Parent flow does not exist. Could not unresolve future nodes.'
            GriptapeNodes.get_logger().error(details)
            return SetParameterValueResult_Failure()
        try:
            parent_flow.connections.unresolve_future_nodes(node)
        except Exception as e:
            details = f'set_value for "{request.node_name}.{request.parameter_name}" failed. Exception: {e}'
            GriptapeNodes.get_logger().error(details)
            return SetParameterValueResult_Failure()

        # Values are actually stored on the NODE.
        modified_parameters = node.set_parameter_value(request.parameter_name, object_created)
        if modified_parameters:
            for modified_parameter_name in modified_parameters:
                modified_request = GetParameterDetailsRequest(modified_parameter_name, node.name)
                GriptapeNodes.handle_request(modified_request)
        # Mark node as unresolved
        node.state = NodeResolutionState.UNRESOLVED
        # Get the flow
        # Pass the value through!
        conn_output_nodes = parent_flow.get_connected_output_parameters(node, parameter)
        for target_node, target_parameter in conn_output_nodes:
            GriptapeNodes.get_instance().handle_request(
                SetParameterValueRequest(
                    parameter_name=target_parameter.name,
                    node_name=target_node.name,
                    value=object_created,
                )
            )

        # Cool.
        details = f'"{request.node_name}.{request.parameter_name}" = {object_created}'
        GriptapeNodes.get_logger().info(details)

        result = SetParameterValueResult_Success()
        return result

    # For C901 (too complex): Need to give customers explicit reasons for failure on each case.
    # For PLR0911 (too many return statements): don't want to do a ton of nested chains of success,
    # want to give clear reasoning for each failure.
    # For PLR0915 (too many statements): very little reusable code here, want to be explicit and
    # make debugger use friendly.
    def on_get_all_node_info_request(self, request: GetAllNodeInfoRequest) -> ResultPayload:  # noqa: C901, PLR0911, PLR0915
        # Does this node exist?
        obj_mgr = GriptapeNodes().get_instance().ObjectManager()

        node = obj_mgr.attempt_get_object_by_name_as_type(request.node_name, NodeBase)
        if node is None:
            details = f"Attempted to get all info for Node named '{request.node_name}', but no such Node was found."
            GriptapeNodes.get_logger().error(details)

            result = GetAllNodeInfoResult_Failure()
            return result

        get_metadata_request = GetNodeMetadataRequest(node_name=request.node_name)
        get_metadata_result = GriptapeNodes.NodeManager().on_get_node_metadata_request(get_metadata_request)
        if not get_metadata_result.succeeded():
            details = (
                f"Attempted to get all info for Node named '{request.node_name}', but failed getting the metadata."
            )
            GriptapeNodes.get_logger().error(details)

            result = GetAllNodeInfoResult_Failure()
            return result

        get_resolution_state_request = GetNodeResolutionStateRequest(node_name=request.node_name)
        get_resolution_state_result = GriptapeNodes.NodeManager().on_get_node_resolution_state_request(
            get_resolution_state_request
        )
        if not get_resolution_state_result.succeeded():
            details = f"Attempted to get all info for Node named '{request.node_name}', but failed getting the resolution state."
            GriptapeNodes.get_logger().error(details)

            result = GetAllNodeInfoResult_Failure()
            return result

        list_connections_request = ListConnectionsForNodeRequest(node_name=request.node_name)
        list_connections_result = GriptapeNodes.NodeManager().on_list_connections_for_node_request(
            list_connections_request
        )
        if not list_connections_result.succeeded():
            details = f"Attempted to get all info for Node named '{request.node_name}', but failed listing all connections for it."
            GriptapeNodes.get_logger().error(details)

            result = GetAllNodeInfoResult_Failure()
            return result

        list_parameters_request = ListParametersOnNodeRequest(node_name=request.node_name)
        list_parameters_result = GriptapeNodes.NodeManager().on_list_parameters_on_node_request(list_parameters_request)
        if not list_parameters_result.succeeded():
            details = f"Attempted to get all info for Node named '{request.node_name}', but failed listing all Parameters on it."
            GriptapeNodes.get_logger().error(details)

            result = GetAllNodeInfoResult_Failure()
            return result

        # Cast everything to get the linter off our back.
        try:
            get_metadata_success = cast("GetNodeMetadataResult_Success", get_metadata_result)
            get_resolution_state_success = cast("GetNodeResolutionStateResult_Success", get_resolution_state_result)
            list_connections_success = cast("ListConnectionsForNodeResult_Success", list_connections_result)
            list_parameters_success = cast("ListParametersOnNodeResult_Success", list_parameters_result)
        except Exception as err:
            details = f"Attempted to get all info for Node named '{request.node_name}'. Failed due to error: {err}."
            GriptapeNodes.get_logger().error(details)

            result = GetAllNodeInfoResult_Failure()
            return result

        # Now go through all the Parameters.
        parameter_name_to_info = {}

        for param_name in list_parameters_success.parameter_names:
            # Parameter details up first.
            get_parameter_details_request = GetParameterDetailsRequest(
                parameter_name=param_name, node_name=request.node_name
            )
            get_parameter_details_result = GriptapeNodes.NodeManager().on_get_parameter_details_request(
                get_parameter_details_request
            )

            if not get_parameter_details_result.succeeded():
                details = f"Attempted to get all info for Node named '{request.node_name}', but failed getting details for Parameter '{param_name}'."
                GriptapeNodes.get_logger().error(details)

                result = GetAllNodeInfoResult_Failure()
                return result

            # Now the...gulp...value.
            get_parameter_value_request = GetParameterValueRequest(
                parameter_name=param_name, node_name=request.node_name
            )
            get_parameter_value_result = GriptapeNodes.NodeManager().on_get_parameter_value_request(
                get_parameter_value_request
            )

            if not get_parameter_value_result.succeeded():
                details = f"Attempted to get all info for Node named '{request.node_name}', but failed getting value for Parameter '{param_name}'."
                GriptapeNodes.get_logger().error(details)

                result = GetAllNodeInfoResult_Failure()
                return result

            # They may have succeeded, but are they OUR type of succeeded?
            try:
                get_parameter_details_success = cast("GetParameterDetailsResult_Success", get_parameter_details_result)
                get_parameter_value_success = cast("GetParameterValueResult_Success", get_parameter_value_result)
            except Exception as err:
                details = f"Attempted to get all info for Node named '{request.node_name}'. Failed due to error: {err}."
                GriptapeNodes.get_logger().error(details)

                result = GetAllNodeInfoResult_Failure()
                return result

            # OK, add it to the parameter dictionary.
            parameter_name_to_info[param_name] = ParameterInfoValue(
                details=get_parameter_details_success, value=get_parameter_value_success
            )

        details = f"Successfully got all node info for node '{request.node_name}'."
        GriptapeNodes.get_logger().info(details)
        result = GetAllNodeInfoResult_Success(
            metadata=get_metadata_success.metadata,
            node_resolution_state=get_resolution_state_success.state,
            connections=list_connections_success,
            parameter_name_to_info=parameter_name_to_info,
        )
        return result

    def on_get_compatible_parameters_request(self, request: GetCompatibleParametersRequest) -> ResultPayload:  # noqa: C901, PLR0911, PLR0912, PLR0915
        # Vet the node
        try:
            node = GriptapeNodes.NodeManager().get_node_by_name(request.node_name)
        except KeyError as err:
            details = f"Attempted to get compatible parameters for node '{request.node_name}', but that node does not exist. Error: {err}."
            GriptapeNodes.get_logger().error(details)
            return GetCompatibleParametersResult_Failure()

        # Vet the parameter.
        request_param = node.get_parameter_by_name(request.parameter_name)
        if request_param is None:
            details = f"Attempted to get compatible parameters for '{request.node_name}.{request.parameter_name}', but that no Parameter with that name could not be found."
            GriptapeNodes.get_logger().error(details)
            return GetCompatibleParametersResult_Failure()

        # Figure out the mode we're going for, and if this parameter supports the mode.
        request_mode = ParameterMode.OUTPUT if request.is_output else ParameterMode.INPUT
        # Does this parameter support that?
        if request_mode not in request_param.allowed_modes:
            details = f"Attempted to get compatible parameters for '{request.node_name}.{request.parameter_name}' as '{request_mode}', but the Parameter didn't support that type of input/output."
            GriptapeNodes.get_logger().error(details)
            return GetCompatibleParametersResult_Failure()

        # Get the parent flows.
        try:
            flow_name = GriptapeNodes.NodeManager().get_node_parent_flow_by_name(request.node_name)
        except KeyError as err:
            details = f"Attempted to get compatible parameters for '{request.node_name}.{request.parameter_name}', but the node's parent flow could not be found: {err}"
            GriptapeNodes.get_logger().error(details)
            return GetCompatibleParametersResult_Failure()

        # Iterate through all nodes in this Flow (yes, this restriction still sucks)
        list_nodes_in_flow_request = ListNodesInFlowRequest(flow_name=flow_name)
        list_nodes_in_flow_result = GriptapeNodes.FlowManager().on_list_nodes_in_flow_request(
            list_nodes_in_flow_request
        )
        if not list_nodes_in_flow_result.succeeded():
            details = f"Attempted to get compatible parameters for '{request.node_name}.{request.parameter_name}'. Failed due to inability to list nodes in parent flow '{flow_name}'."
            GriptapeNodes.get_logger().error(details)
            return GetCompatibleParametersResult_Failure()

        try:
            list_nodes_in_flow_success = cast("ListNodesInFlowResult_Success", list_nodes_in_flow_result)
        except Exception as err:
            details = f"Attempted to get compatible parameters for '{request.node_name}.{request.parameter_name}'. Failed due to {err}"
            GriptapeNodes.get_logger().error(details)
            return GetCompatibleParametersResult_Failure()

        # Walk through all nodes that are NOT us to find compatible Parameters.
        valid_parameters_by_node = {}
        for test_node_name in list_nodes_in_flow_success.node_names:
            if test_node_name != request.node_name:
                # Get node by name
                try:
                    test_node = GriptapeNodes.NodeManager().get_node_by_name(test_node_name)
                except KeyError as err:
                    details = f"Attempted to get compatible parameters for node '{request.node_name}', and sought to test against {test_node_name}, but that node does not exist. Error: {err}."
                    GriptapeNodes.get_logger().error(details)
                    return GetCompatibleParametersResult_Failure()

                # Get Parameters from Node
                for test_param in test_node.parameters:
                    # Are we compatible from an input/output perspective?
                    fits_mode = False
                    if request_mode == ParameterMode.INPUT:
                        fits_mode = ParameterMode.OUTPUT in test_param.allowed_modes
                    else:
                        fits_mode = ParameterMode.INPUT in test_param.allowed_modes

                    if fits_mode:
                        # Compare types for compatibility
                        any_types_matched = False
                        request_types_allowed = request_param.allowed_types
                        for request_type_allowed in request_types_allowed:
                            if test_param.is_type_allowed(request_type_allowed):
                                any_types_matched = True
                                break

                        if any_types_matched:
                            param_and_mode = ParameterAndMode(
                                parameter_name=test_param.name, is_output=not request.is_output
                            )
                            # Add the test param to our dictionary.
                            if test_node_name in valid_parameters_by_node:
                                # Append this parameter to the list
                                compatible_list = valid_parameters_by_node[test_node_name]
                                compatible_list.append(param_and_mode)
                            else:
                                # Create new
                                compatible_list = [param_and_mode]
                                valid_parameters_by_node[test_node_name] = compatible_list

        details = f"Successfully got compatible parameters for '{request.node_name}.{request.parameter_name}'."
        GriptapeNodes.get_logger().info(details)
        return GetCompatibleParametersResult_Success(valid_parameters_by_node=valid_parameters_by_node)

    def get_node_by_name(self, name: str) -> NodeBase:
        obj_mgr = GriptapeNodes().get_instance().ObjectManager()

        node = obj_mgr.attempt_get_object_by_name_as_type(name, NodeBase)
        if node is None:
            msg = f"Node '{name}' not found."
            raise ValueError(msg)

        return node

    def get_node_parent_flow_by_name(self, node_name: str) -> str:
        if node_name not in self._name_to_parent_flow_name:
            msg = f"Node '{node_name}' could not be found."
            raise KeyError(msg)
        return self._name_to_parent_flow_name[node_name]

    def on_resolve_from_node_request(self, request: ResolveNodeRequest) -> ResultPayload:  # noqa: PLR0911 C901 TODO(griptape): resolve
        node_name = request.node_name
        debug_mode = request.debug_mode

        if not node_name:
            details = "No Node name was provided. Failed to resolve node."
            GriptapeNodes.get_logger().error(details)

            return ResolveNodeResult_Failure(validation_exceptions=[])
        try:
            node = GriptapeNodes.NodeManager().get_node_by_name(node_name)
        except KeyError:
            details = f'Resolve failure. "{node_name}" does not exist.'
            GriptapeNodes.get_logger().error(details)

            return ResolveNodeResult_Failure(validation_exceptions=[])
        # try to get the flow parent of this node
        try:
            flow_name = self._name_to_parent_flow_name[node_name]
        except KeyError:
            details = f'Failed to fetch parent flow for "{node_name}"'
            GriptapeNodes.get_logger().error(details)

            return ResolveNodeResult_Failure(validation_exceptions=[])
        try:
            obj_mgr = GriptapeNodes()._object_manager
            flow = obj_mgr.attempt_get_object_by_name_as_type(flow_name, ControlFlow)
        except KeyError:
            details = f'Failed to fetch parent flow for "{node_name}"'
            GriptapeNodes.get_logger().error(details)

            return ResolveNodeResult_Failure(validation_exceptions=[])

        if flow is None:
            details = f'Failed to fetch parent flow for "{node_name}"'
            GriptapeNodes.get_logger().error(details)
            return ResolveNodeResult_Failure(validation_exceptions=[])
        try:
            flow.connections.unresolve_future_nodes(node)
        except Exception:
            details = f'Failed to mark future nodes dirty. Unable to kick off flow from "{node_name}"'
            GriptapeNodes.get_logger().error(details)
            return ResolveNodeResult_Failure(validation_exceptions=[])
        # Validate here.
        result = self.on_validate_node_dependencies_request(ValidateNodeDependenciesRequest(node_name=node_name))
        try:
            if not result.succeeded():
                details = f"Failed to resolve node '{node_name}'. Flow Validation Failed"
                GriptapeNodes.get_logger().error(details)
                return StartFlowResult_Failure(validation_exceptions=[])
            result = cast("ValidateNodeDependenciesResult_Success", result)

            if not result.validation_succeeded:
                details = f"Failed to resolve node '{node_name}'. Flow Validation Failed with {len(result.exceptions) if result.exceptions else 0} exceptions."
                GriptapeNodes.get_logger().error(details)
                return StartFlowResult_Failure(validation_exceptions=result.exceptions)
        except Exception as e:
            details = f"Failed to resolve node '{node_name}'. Flow Validation Failed. Error: {e}"
            GriptapeNodes.get_logger().error(details)
            return StartFlowResult_Failure(validation_exceptions=[])
        try:
            flow.resolve_singular_node(node, debug_mode)
        except Exception as e:
            details = f'Failed to resolve "{node_name}".  Error: {e}'
            GriptapeNodes.get_logger().error(details)

            return ResolveNodeResult_Failure(validation_exceptions=[])
        details = f'Starting to resolve "{node_name}" in "{flow_name}"'
        GriptapeNodes.get_logger().info(details)
        return ResolveNodeResult_Success()

    def on_validate_node_dependencies_request(self, request: ValidateNodeDependenciesRequest) -> ResultPayload:
        node_name = request.node_name
        obj_manager = GriptapeNodes.get_instance()._object_manager
        node = obj_manager.attempt_get_object_by_name_as_type(node_name, NodeBase)
        if not node:
            details = f'Failed to validate node dependencies. Node with "{node_name}" does not exist.'
            GriptapeNodes.get_logger().error(details)
            return ValidateNodeDependenciesResult_Failure()
        try:
            flow_name = self.get_node_parent_flow_by_name(node_name)
        except Exception as e:
            details = f'Failed to validate node dependencies. Node with "{node_name}" has no parent flow. Error: {e}'
            GriptapeNodes.get_logger().error(details)
            return ValidateNodeDependenciesResult_Failure()
        flow = GriptapeNodes.get_instance()._object_manager.attempt_get_object_by_name_as_type(flow_name, ControlFlow)
        if not flow:
            details = f'Failed to validate node dependencies. Flow with "{flow_name}" does not exist.'
            GriptapeNodes.get_logger().error(details)
            return ValidateNodeDependenciesResult_Failure()
        # Gets all dependent nodes
        nodes = flow.get_node_dependencies(node)
        all_exceptions = []
        for dependent_node in nodes:
            exceptions = dependent_node.validate_node()
            if exceptions:
                all_exceptions = all_exceptions + exceptions
        return ValidateNodeDependenciesResult_Success(
            validation_succeeded=(len(all_exceptions) == 0), exceptions=all_exceptions
        )


class ScriptManager:
    def __init__(self, event_manager: EventManager) -> None:
        event_manager.assign_manager_to_request_type(
            RunScriptFromScratchRequest, self.on_run_script_from_scratch_request
        )
        event_manager.assign_manager_to_request_type(
            RunScriptWithCurrentStateRequest,
            self.on_run_script_with_current_state_request,
        )
        event_manager.assign_manager_to_request_type(
            RunScriptFromRegistryRequest,
            self.on_run_script_from_registry_request,
        )
        event_manager.assign_manager_to_request_type(
            RegisterScriptRequest,
            self.on_register_script_request,
        )
        event_manager.assign_manager_to_request_type(
            ListAllScriptsRequest,
            self.on_list_all_scripts_request,
        )
        event_manager.assign_manager_to_request_type(
            DeleteScriptRequest,
            self.on_delete_scripts_request,
        )
        event_manager.assign_manager_to_request_type(
            SaveSceneRequest,
            self.on_save_scene_request,
        )

    def run_script(self, relative_file_path: str) -> tuple[bool, str]:
        relative_file_path_obj = Path(relative_file_path)
        if relative_file_path_obj.is_absolute():
            complete_file_path = relative_file_path_obj
        else:
            complete_file_path = ScriptRegistry.get_complete_file_path(relative_file_path=relative_file_path)
        try:
            with Path(complete_file_path).open() as file:
                script_content = file.read()
            exec(script_content)  # noqa: S102
        except Exception as e:
            return (
                False,
                f"Failed to run script on path '{complete_file_path}'. Exception: {e}",
            )
        return True, f"Succeeded in running script on path '{complete_file_path}'."

    def on_run_script_from_scratch_request(self, request: RunScriptFromScratchRequest) -> ResultPayload:
        # Check if file path exists

        relative_file_path = request.file_path
        complete_file_path = ScriptRegistry.get_complete_file_path(relative_file_path=relative_file_path)
        if not Path(complete_file_path).is_file():
            details = f"Failed to find file. Path '{complete_file_path}' doesn't exist."
            GriptapeNodes.get_logger().error(details)
            return RunScriptFromScratchResult_Failure()

        try:
            # Clear the existing flows
            GriptapeNodes.clear_data()
        except Exception as e:
            details = f"Failed to clear the existing context when trying to run '{complete_file_path}'. Exception: {e}"
            GriptapeNodes.get_logger().error(details)
            return RunScriptFromScratchResult_Failure()

        # Run the file, goddamn it
        success, details = self.run_script(relative_file_path=relative_file_path)
        if success:
            GriptapeNodes.get_logger().info(details)
            return RunScriptFromScratchResult_Success()

        GriptapeNodes.get_logger().error(details)
        return RunScriptFromScratchResult_Failure()

    def on_run_script_with_current_state_request(self, request: RunScriptWithCurrentStateRequest) -> ResultPayload:
        relative_file_path = request.file_path
        complete_file_path = ScriptRegistry.get_complete_file_path(relative_file_path=relative_file_path)
        if not Path(complete_file_path).is_file():
            details = f"Failed to find file. Path '{complete_file_path}' doesn't exist."
            GriptapeNodes.get_logger().error(details)
            return RunScriptWithCurrentStateResult_Failure()
        success, details = self.run_script(relative_file_path=relative_file_path)

        if success:
            GriptapeNodes.get_logger().info(details)
            return RunScriptWithCurrentStateResult_Success()
        GriptapeNodes.get_logger().error(details)
        return RunScriptWithCurrentStateResult_Failure()

    def on_run_script_from_registry_request(self, request: RunScriptFromRegistryRequest) -> ResultPayload:
        # get script from registry
        try:
            script = ScriptRegistry.get_script_by_name(request.script_name)
        except KeyError as e:
            GriptapeNodes.get_logger().error(e)
            return RunScriptFromRegistryResult_Failure()
        # get file_path from script
        relative_file_path = script.relative_file_path
        # run file
        success, details = self.run_script(relative_file_path=relative_file_path)

        if success:
            GriptapeNodes.get_logger().info(details)
            return RunScriptFromRegistryResult_Success()

        GriptapeNodes.get_logger().error(details)
        return RunScriptFromRegistryResult_Failure()

    def on_register_script_request(self, request: RegisterScriptRequest) -> ResultPayload:
        try:
            script = ScriptRegistry.generate_new_script(
                name=request.script_name,
                relative_file_path=request.file_path,
                engine_version_created_with=request.engine_version_created_with,
                node_libraries_referenced=request.node_libraries_referenced,
                description=request.description,
                image=request.image,
            )
        except Exception as e:
            details = f"Failed to register script with name {request.script_name}. Error: {e}"
            GriptapeNodes.get_logger().error(details)
            return RegisterScriptResult_Failure()
        return RegisterScriptResult_Success(script_name=script.name)

    def on_list_all_scripts_request(self, _request: ListAllScriptsRequest) -> ResultPayload:
        try:
            scripts = ScriptRegistry.list_scripts()
        except Exception:
            details = "Failed to list all scripts."
            GriptapeNodes.get_logger().error(details)
            return ListAllScriptsResult_Failure()
        return ListAllScriptsResult_Success(scripts=scripts)

    def on_delete_scripts_request(self, request: DeleteScriptRequest) -> ResultPayload:
        try:
            script = ScriptRegistry.delete_script_by_name(request.name)
        except Exception as e:
            details = f"Failed to remove script from registry with name {request.name}. Exception: {e}"
            GriptapeNodes.get_logger().error(details)
            return DeleteScriptResult_Failure()
        config_manager = GriptapeNodes.get_instance()._config_manager
        try:
            config_manager.delete_user_script(script.__dict__)
        except Exception as e:
            details = f"Failed to remove script from user config with name {request.name}. Exception: {e}"
            GriptapeNodes.get_logger().error(details)
            return DeleteScriptResult_Failure()
        # delete the actual file
        full_path = config_manager.workspace_path.joinpath(script.relative_file_path)
        try:
            full_path.unlink()
        except Exception as e:
            details = f"Failed to delete script file with path {script.relative_file_path}. Exception: {e}"
            GriptapeNodes.get_logger().error(details)
            return DeleteScriptResult_Failure()
        return DeleteScriptResult_Success()

    def on_save_scene_request(self, request: SaveSceneRequest) -> ResultPayload:  # noqa: PLR0911, PLR0915
        obj_manager = GriptapeNodes.get_instance()._object_manager
        node_manager = GriptapeNodes.get_instance()._node_manager
        config_manager = GriptapeNodes.get_instance()._config_manager
        # open my file
        if request.file_name:
            file_name = request.file_name
        else:
            local_tz = datetime.now().astimezone().tzinfo
            file_name = datetime.now(tz=local_tz).strftime("%d.%m_%H.%M")
        relative_file_path = f"{file_name}.py"
        file_path = config_manager.workspace_path.joinpath(relative_file_path)
        created_flows = []
        node_libraries_used = set()

        try:
            with file_path.open("w") as file:
                file.write("from griptape_nodes.retained_mode.griptape_nodes import GriptapeNodes\n")
                # Write all flows to a file, get back the strings for connections
                connection_request_scripts = handle_flow_saving(file, obj_manager, created_flows)
                # Now all of the flows have been created.
                for node in obj_manager.get_filtered_subset(type=NodeBase).values():
                    flow_name = node_manager.get_node_parent_flow_by_name(node.name)
                    creation_request = CreateNodeRequest(
                        node_type=node.__class__.__name__,
                        node_name=node.name,
                        metadata=node.metadata,
                        override_parent_flow_name=flow_name,
                    )
                    code_string = f"GriptapeNodes().handle_request({creation_request})"
                    file.write(code_string + "\n")
                    # Save the parameters
                    try:
                        handle_parameter_creation_saving(file, node, flow_name)
                    except Exception as e:
                        details = f"Failed to save scene because failed to save parameter creation for node '{node.name}'. Error: {e}"
                        GriptapeNodes.get_logger().error(details)
                        return SaveSceneResult_Failure()

                    # See if this node uses a library we need to know about.
                    library_used = node.metadata["library"]
                    # Get the library metadata so we can get the version.
                    library_metadata_request = GetLibraryMetadataRequest(library=library_used)
                    library_metadata_result = GriptapeNodes.LibraryManager().get_library_metadata_request(
                        library_metadata_request
                    )
                    if not library_metadata_result.succeeded():
                        details = f"Attempted to save scene '{relative_file_path}', but failed to get library metadata for library '{library_used}'."
                        GriptapeNodes.get_logger().error(details)
                        return SaveSceneResult_Failure()
                    try:
                        library_metadata_success = cast("GetLibraryMetadataResult_Success", library_metadata_result)
                        library_version = library_metadata_success.metadata["library_version"]
                    except Exception as err:
                        details = f"Attempted to save scene '{relative_file_path}', but failed to get library version from metadata for library '{library_used}': {err}."
                        GriptapeNodes.get_logger().error(details)
                        return SaveSceneResult_Failure()
                    library_and_version = LibraryNameAndVersion(
                        library_name=library_used, library_version=library_version
                    )
                    node_libraries_used.add(library_and_version)
                # Now all nodes AND parameters have been created
                file.write(connection_request_scripts)
        except Exception as e:
            details = f"Failed to save scene, exception: {e}"
            GriptapeNodes.get_logger().error(details)
            return SaveSceneResult_Failure()

        # Get the engine version.
        engine_version_request = GetEngineVersion_Request()
        engine_version_result = GriptapeNodes.handle_request(request=engine_version_request)
        if not engine_version_result.succeeded():
            details = f"Attempted to save scene '{relative_file_path}', but failed getting the engine version."
            GriptapeNodes.get_logger().error(details)
            return SaveSceneResult_Failure()
        try:
            engine_version_success = cast("GetEngineVersionResult_Success", engine_version_result)
            engine_version = (
                f"{engine_version_success.major}.{engine_version_success.minor}.{engine_version_success.patch}"
            )
        except Exception as err:
            details = f"Attempted to save scene '{relative_file_path}', but failed getting the engine version: {err}"
            GriptapeNodes.get_logger().error(details)
            return SaveSceneResult_Failure()

        # save the created scene to a personal json file
        if file_name not in ScriptRegistry.list_scripts():
            script = {
                "name": f"{file_name}",
                "relative_file_path": relative_file_path,
                "image": None,
                "description": None,
                "engine_version_created_with": engine_version,
                "node_libraries_referenced": list(node_libraries_used),
            }
            config_manager.save_user_script_json(script)
            ScriptRegistry.generate_new_script(**script)
        return SaveSceneResult_Success(file_path=str(file_path))


def create_flows_in_order(flow_name, flow_manager, created_flows, file) -> list | None:
    # If this flow is already created, we can return
    if flow_name in created_flows:
        return None

    # Get the parent of this flow
    parent = flow_manager.get_parent_flow(flow_name)

    # If there's a parent, create it first
    if parent:
        create_flows_in_order(parent, flow_manager, created_flows, file)

    # Now create this flow (only if not already created)
    if flow_name not in created_flows:
        # Here you would actually send the request and handle response
        creation_request = CreateFlowRequest(flow_name=flow_name, parent_flow_name=parent)
        code_string = f"GriptapeNodes().handle_request({creation_request})"
        file.write(code_string + "\n")
        created_flows.append(flow_name)

    return created_flows


def handle_flow_saving(file: TextIO, obj_manager: ObjectManager, created_flows: list) -> str:
    flow_manager = GriptapeNodes.get_instance()._flow_manager
    connection_request_scripts = ""
    for flow_name, flow in obj_manager.get_filtered_subset(type=ControlFlow).items():
        create_flows_in_order(flow_name, flow_manager, created_flows, file)
        # While creating flows - let's create all of our connections
        for connection in flow.connections.connections.values():
            creation_request = CreateConnectionRequest(
                source_node_name=connection.source_node.name,
                source_parameter_name=connection.source_parameter.name,
                target_node_name=connection.target_node.name,
                target_parameter_name=connection.target_parameter.name,
            )
            code_string = f"GriptapeNodes().handle_request({creation_request})"
            connection_request_scripts += code_string + "\n"
    return connection_request_scripts


def handle_parameter_creation_saving(file: TextIO, node: NodeBase, flow_name: str) -> None:
    for parameter in node.parameters:
        param_dict = vars(parameter)
        # Create the parameter, or alter it on the existing node
        if parameter.user_defined:
            param_dict["node_name"] = node.name
            creation_request = AddParameterToNodeRequest.create(**param_dict)
            code_string = f"GriptapeNodes().handle_request({creation_request})"
            file.write(code_string + "\n")
        else:
            diff = manage_alter_details(parameter, type(node))
            if diff:
                diff["node_name"] = node.name
                diff["parameter_name"] = parameter.name
                creation_request = AlterParameterDetailsRequest.create(**diff)
                code_string = f"GriptapeNodes().handle_request({creation_request})"
                file.write(code_string + "\n")
        if parameter.name in node.parameter_values and parameter.name not in node.parameter_output_values:
            # SetParameterValueRequest event
            code_string = handle_parameter_value_saving(parameter, node, flow_name)
            if code_string:
                file.write(code_string + "\n")


def handle_parameter_value_saving(parameter: Parameter, node: NodeBase, flow_name: str) -> str | None:
    flow_manager = GriptapeNodes()._flow_manager
    parent_flow = flow_manager.get_flow_by_name(flow_name)
    if not (
        node.name in parent_flow.connections.incoming_index
        and parameter.name in parent_flow.connections.incoming_index[node.name]
    ):
        value = node.get_parameter_value(parameter.name)
        safe_conversion = False
        if hasattr(value, "__str__") and value.__class__.__str__ is not object.__str__:
            value = str(value)
            safe_conversion = True
        # If it doesn't have a custom __str__, convert to dict if possible
        elif hasattr(value, "__dict__"):
            value = str(value.__dict__)
            safe_conversion = True
        if safe_conversion:
            creation_request = SetParameterValueRequest(
                parameter_name=parameter.name,
                node_name=node.name,
                value=value,
            )
            return f"GriptapeNodes().handle_request({creation_request})"
    return None


def manage_alter_details(parameter: Parameter, base_node: type) -> dict:
    base_node_obj = base_node(name="test")
    base_param = base_node_obj.get_parameter_by_name(parameter.name)
    if base_param:
        diff = base_param.equals(parameter)
    else:
        return vars(parameter)
    return diff


class ArbitraryCodeExecManager:
    def __init__(self, event_manager: EventManager) -> None:
        event_manager.assign_manager_to_request_type(
            RunArbitraryPythonStringRequest, self.on_run_arbitrary_python_string_request
        )

    def on_run_arbitrary_python_string_request(self, request: RunArbitraryPythonStringRequest) -> ResultPayload:
        try:
            string_buffer = io.StringIO()
            with redirect_stdout(string_buffer):
                python_output = exec(request.python_string)  # noqa: S102

            captured_output = string_buffer.getvalue()
            result = RunArbitraryPythonStringResult_Success(python_output=captured_output)
        except Exception as e:
            python_output = f"ERROR: {e}"
            result = RunArbitraryPythonStringResult_Failure(python_output=python_output)

        return result


class LibraryManager:
    def __init__(self, event_manager: EventManager) -> None:
        event_manager.assign_manager_to_request_type(
            ListRegisteredLibrariesRequest, self.on_list_registered_libraries_request
        )
        event_manager.assign_manager_to_request_type(
            ListNodeTypesInLibraryRequest, self.on_list_node_types_in_library_request
        )
        event_manager.assign_manager_to_request_type(
            GetNodeMetadataFromLibraryRequest,
            self.get_node_metadata_from_library_request,
        )
        event_manager.assign_manager_to_request_type(
            RegisterLibraryFromFileRequest,
            self.register_library_from_file_request,
        )
        event_manager.assign_manager_to_request_type(
            ListCategoriesInLibraryRequest,
            self.list_categories_in_library_request,
        )
        event_manager.assign_manager_to_request_type(
            GetLibraryMetadataRequest,
            self.get_library_metadata_request,
        )
        event_manager.assign_manager_to_request_type(GetAllInfoForLibraryRequest, self.get_all_info_for_library_request)
        event_manager.assign_manager_to_request_type(
            GetAllInfoForAllLibrariesRequest, self.get_all_info_for_all_libraries_request
        )

        event_manager.add_listener_to_app_event(
            AppInitializationComplete,
            self.on_app_initialization_complete,
        )

    def on_list_registered_libraries_request(self, _request: ListRegisteredLibrariesRequest) -> ResultPayload:
        # Make a COPY of the list
        snapshot_list = LibraryRegistry.list_libraries()
        event_copy = snapshot_list.copy()

        details = "Successfully retrieved the list of registered libraries."
        GriptapeNodes.get_logger().info(details)

        result = ListRegisteredLibrariesResult_Success(
            libraries=event_copy,
        )
        return result

    def on_list_node_types_in_library_request(self, request: ListNodeTypesInLibraryRequest) -> ResultPayload:
        # Does this library exist?
        try:
            library = LibraryRegistry.get_library(name=request.library)
        except KeyError:
            details = f"Attempted to list node types in a Library named '{request.library}'. Failed because no Library with that name was registered."
            GriptapeNodes.get_logger().error(details)

            result = ListNodeTypesInLibraryResult_Failure()
            return result

        # Cool, get a copy of the list.
        snapshot_list = library.get_registered_nodes()
        event_copy = snapshot_list.copy()

        details = f"Successfully retrieved the list of node types in the Library named '{request.library}'."
        GriptapeNodes.get_logger().info(details)

        result = ListNodeTypesInLibraryResult_Success(
            node_types=event_copy,
        )
        return result

    def get_library_metadata_request(self, request: GetLibraryMetadataRequest) -> ResultPayload:
        # Does this library exist?
        try:
            library = LibraryRegistry.get_library(name=request.library)
        except KeyError:
            details = f"Attempted to get metadata for Library '{request.library}'. Failed because no Library with that name was registered."
            GriptapeNodes.get_logger().error(details)

            result = GetLibraryMetadataResult_Failure()
            return result

        # Get the metadata off of it.
        metadata = library.get_metadata()
        details = f"Successfully retrieved metadata for Library '{request.library}'."
        GriptapeNodes.get_logger().info(details)

        result = GetLibraryMetadataResult_Success(metadata=metadata)
        return result

    def get_node_metadata_from_library_request(self, request: GetNodeMetadataFromLibraryRequest) -> ResultPayload:
        # Does this library exist?
        try:
            library = LibraryRegistry.get_library(name=request.library)
        except KeyError:
            details = f"Attempted to get node metadata for a node type '{request.node_type}' in a Library named '{request.library}'. Failed because no Library with that name was registered."
            GriptapeNodes.get_logger().error(details)

            result = GetNodeMetadataFromLibraryResult_Failure()
            return result

        # Does the node type exist within the library?
        try:
            metadata = library.get_node_metadata(node_type=request.node_type)
        except KeyError:
            details = f"Attempted to get node metadata for a node type '{request.node_type}' in a Library named '{request.library}'. Failed because no node type of that name could be found in the Library."
            GriptapeNodes.get_logger().error(details)

            result = GetNodeMetadataFromLibraryResult_Failure()
            return result

        details = f"Successfully retrieved node metadata for a node type '{request.node_type}' in a Library named '{request.library}'."
        GriptapeNodes.get_logger().info(details)

        result = GetNodeMetadataFromLibraryResult_Success(
            metadata=metadata,
        )
        return result

    def list_categories_in_library_request(self, request: ListCategoriesInLibraryRequest) -> ResultPayload:
        # Does this library exist?
        try:
            library = LibraryRegistry.get_library(name=request.library)
        except KeyError:
            details = f"Attempted to get categories in a Library named '{request.library}'. Failed because no Library with that name was registered."
            GriptapeNodes.get_logger().error(details)
            result = ListCategoriesInLibraryResult_Failure()
            return result

        categories = library.get_categories()
        result = ListCategoriesInLibraryResult_Success(categories=categories)
        return result

    def register_library_from_file_request(self, request: RegisterLibraryFromFileRequest) -> ResultPayload:
        file_path = request.file_path

        # Convert to Path object if it's a string
        json_path = Path(file_path)

        # Check if the file exists
        if not json_path.exists():
            details = f"Attempted to load Library JSON file. Failed because no file could be found at the specified path: {json_path}"
            GriptapeNodes.get_logger().error(details)
            return RegisterLibraryFromFileResult_Failure()

        # Load the JSON
        try:
            with json_path.open("r") as f:
                library_data = json.load(f)
        except json.JSONDecodeError:
            details = f"Attempted to load Library JSON file. Failed because the file at path {json_path} was improperly formatted."
            GriptapeNodes.get_logger().error(details)
            return RegisterLibraryFromFileResult_Failure()
        # Extract library information
        try:
            library_name = library_data["name"]
            library_metadata = library_data.get("metadata", {})
            nodes_metadata = library_data.get("nodes", [])
        except KeyError as e:
            details = f"Attempted to load Library JSON file from '{file_path}'. Failed because it was missing required field in library metadata: {e}"
            GriptapeNodes.get_logger().error(details)
            return RegisterLibraryFromFileResult_Failure()

        categories = library_data.get("categories", None)

        # Get the directory containing the JSON file to resolve relative paths
        base_dir = json_path.parent.absolute()
        # Add the directory to the Python path to allow for relative imports
        sys.path.insert(0, str(base_dir))

        # Create or get the library
        try:
            # Try to create a new library
            library = LibraryRegistry.generate_new_library(
                name=library_name,
                mark_as_default_library=request.load_as_default_library,
                categories=categories,
            )
        except KeyError as err:
            # Library already exists
            details = f"Attempted to load Library JSON file from '{file_path}'. Failed because a Library '{library_name}' already exists. Error: {err}."
            GriptapeNodes.get_logger().error(details)
            return RegisterLibraryFromFileResult_Failure()

        # Update library metadata
        library._metadata = library_metadata

        # Process each node in the metadata
        for node_meta in nodes_metadata:
            try:
                class_name = node_meta["class_name"]
                file_path = node_meta["file_path"]
                node_metadata = node_meta.get("metadata", {})

                # Resolve relative path to absolute path
                file_path = Path(file_path)
                if not file_path.is_absolute():
                    file_path = base_dir / file_path

                # Dynamically load the module containing the node class
                node_class = self._load_class_from_file(file_path, class_name)

                # Register the node type with the library
                library.register_new_node_type(node_class, metadata=node_metadata)

            except (KeyError, ImportError, AttributeError) as e:
                details = f"Attempted to load Library JSON file from '{file_path}'. Failed due to an error loading node {node_meta.get('class_name', 'unknown')}: {e}"
                GriptapeNodes.get_logger().error(details)
                return RegisterLibraryFromFileResult_Failure()

        # Success!
        details = f"Successfully loaded Library '{library_name}' from JSON file at {file_path}"
        GriptapeNodes.get_logger().info(details)
        return RegisterLibraryFromFileResult_Success(library_name=library_name)

    def get_all_info_for_all_libraries_request(self, request: GetAllInfoForAllLibrariesRequest) -> ResultPayload:  # noqa: ARG002
        list_libraries_request = ListRegisteredLibrariesRequest()
        list_libraries_result = self.on_list_registered_libraries_request(list_libraries_request)

        if not list_libraries_result.succeeded():
            details = "Attempted to get all info for all libraries, but listing the registered libraries failed."
            GriptapeNodes.get_logger().error(details)
            return GetAllInfoForAllLibrariesResult_Failure()

        try:
            list_libraries_success = cast("ListRegisteredLibrariesResult_Success", list_libraries_result)

            # Create a mapping of library name to all its info.
            library_name_to_all_info = {}

            for library_name in list_libraries_success.libraries:
                library_all_info_request = GetAllInfoForLibraryRequest(library=library_name)
                library_all_info_result = self.get_all_info_for_library_request(library_all_info_request)

                if not library_all_info_result.succeeded():
                    details = f"Attempted to get all info for all libraries, but failed when getting all info for library named '{library_name}'."
                    GriptapeNodes.get_logger().error(details)
                    return GetAllInfoForAllLibrariesResult_Failure()

                library_all_info_success = cast("GetAllInfoForLibraryResult_Success", library_all_info_result)

                library_name_to_all_info[library_name] = library_all_info_success
        except Exception as err:
            details = f"Attempted to get all info for all libraries. Encountered error {err}."
            GriptapeNodes.get_logger().error(details)
            return GetAllInfoForAllLibrariesResult_Failure()

        # We're home free now
        details = "Successfully retrieved all info for all libraries."
        GriptapeNodes.get_logger().info(details)
        result = GetAllInfoForAllLibrariesResult_Success(library_name_to_library_info=library_name_to_all_info)
        return result

    def get_all_info_for_library_request(self, request: GetAllInfoForLibraryRequest) -> ResultPayload:  # noqa: PLR0911
        # Does this library exist?
        try:
            LibraryRegistry.get_library(name=request.library)
        except KeyError:
            details = f"Attempted to get all library info for a Library named '{request.library}'. Failed because no Library with that name was registered."
            GriptapeNodes.get_logger().error(details)
            result = GetAllInfoForLibraryResult_Failure()
            return result

        library_metadata_request = GetLibraryMetadataRequest(library=request.library)
        library_metadata_result = self.get_library_metadata_request(library_metadata_request)

        if not library_metadata_result.succeeded():
            details = f"Attempted to get all library info for a Library named '{request.library}'. Failed attempting to get the library's metadata."
            GriptapeNodes.get_logger().error(details)
            return GetAllInfoForLibraryResult_Failure()

        list_categories_request = ListCategoriesInLibraryRequest(library=request.library)
        list_categories_result = self.list_categories_in_library_request(list_categories_request)

        if not list_categories_result.succeeded():
            details = f"Attempted to get all library info for a Library named '{request.library}'. Failed attempting to get the list of categories in the library."
            GriptapeNodes.get_logger().error(details)
            return GetAllInfoForLibraryResult_Failure()

        node_type_list_request = ListNodeTypesInLibraryRequest(library=request.library)
        node_type_list_result = self.on_list_node_types_in_library_request(node_type_list_request)

        if not node_type_list_result.succeeded():
            details = f"Attempted to get all library info for a Library named '{request.library}'. Failed attempting to get the list of node types in the library."
            GriptapeNodes.get_logger().error(details)
            return GetAllInfoForLibraryResult_Failure()

        # Cast everyone to their success counterparts.
        try:
            library_metadata_result_success = cast("GetLibraryMetadataResult_Success", library_metadata_result)
            list_categories_result_success = cast("ListCategoriesInLibraryResult_Success", list_categories_result)
            node_type_list_result_success = cast("ListNodeTypesInLibraryResult_Success", node_type_list_result)
        except Exception as err:
            details = (
                f"Attempted to get all library info for a Library named '{request.library}'. Encountered error: {err}."
            )
            GriptapeNodes.get_logger().error(details)
            return GetAllInfoForLibraryResult_Failure()

        # Now build the map of node types to metadata.
        node_type_name_to_node_metadata_details = {}
        for node_type_name in node_type_list_result_success.node_types:
            node_metadata_request = GetNodeMetadataFromLibraryRequest(library=request.library, node_type=node_type_name)
            node_metadata_result = self.get_node_metadata_from_library_request(node_metadata_request)

            if not node_metadata_result.succeeded():
                details = f"Attempted to get all library info for a Library named '{request.library}'. Failed attempting to get the metadata for a node type called '{node_type_name}'."
                GriptapeNodes.get_logger().error(details)
                return GetAllInfoForLibraryResult_Failure()

            try:
                node_metadata_result_success = cast("GetNodeMetadataFromLibraryResult_Success", node_metadata_result)
            except Exception as err:
                details = f"Attempted to get all library info for a Library named '{request.library}'. Encountered error: {err}."
                GriptapeNodes.get_logger().error(details)
                return GetAllInfoForLibraryResult_Failure()

            # Put it into the map.
            node_type_name_to_node_metadata_details[node_type_name] = node_metadata_result_success

        details = f"Successfully got all library info for a Library named '{request.library}'."
        GriptapeNodes.get_logger().info(details)
        result = GetAllInfoForLibraryResult_Success(
            library_metadata_details=library_metadata_result_success,
            category_details=list_categories_result_success,
            node_type_name_to_node_metadata_details=node_type_name_to_node_metadata_details,
        )
        return result

    def _load_class_from_file(self, file_path: Path | str, class_name: str) -> type[NodeBase]:
        """Dynamically load a class from a Python file.

        Args:
            file_path: Path to the Python file
            class_name: Name of the class to load

        Returns:
            The loaded class

        Raises:
            ImportError: If the module cannot be imported
            AttributeError: If the class doesn't exist in the module
        """
        # Ensure file_path is a Path object
        file_path = Path(file_path)

        # Generate a unique module name
        module_name = f"dynamic_module_{file_path.name.replace('.', '_')}_{hash(str(file_path))}"

        # Load the module specification
        spec = importlib.util.spec_from_file_location(module_name, file_path)
        if spec is None or spec.loader is None:
            msg = f"Could not load module specification from {file_path}"
            raise ImportError(msg)

        # Create the module
        module = importlib.util.module_from_spec(spec)

        # Add to sys.modules to handle recursive imports
        sys.modules[module_name] = module

        # Execute the module
        spec.loader.exec_module(module)

        # Get the class
        try:
            node_class = getattr(module, class_name)
        except AttributeError as e:
            msg = f"Class '{class_name}' not found in module {file_path}"
            raise AttributeError(msg) from e

        # Verify it's a NodeBase subclass
        if not issubclass(node_class, NodeBase):
            msg = f"{class_name} must inherit from NodeBase"
            raise TypeError(msg)

        return node_class

    def on_app_initialization_complete(self, _payload: AppInitializationComplete) -> None:
        # App just got init'd. See if there are library JSONs to load!
        user_libraries_section = "app_events.on_app_initialization_complete.libraries_to_register"
        self._load_libraries_from_config_category(config_category=user_libraries_section, load_as_default_library=False)

        # See if there are script JSONs to load!
        default_script_section = "app_events.on_app_initialization_complete.scripts_to_register"
        self._register_scripts_from_config(config_section=default_script_section)

    def _load_libraries_from_config_category(self, config_category: str, load_as_default_library: bool) -> None:  # noqa: FBT001
        config_mgr = GriptapeNodes().ConfigManager()
        libraries_to_register_category = config_mgr.get_config_value(config_category)

        if libraries_to_register_category is not None:
            for library_to_register in libraries_to_register_category:
                library_load_request = RegisterLibraryFromFileRequest(
                    file_path=library_to_register,
                    load_as_default_library=load_as_default_library,
                )
                GriptapeNodes().handle_request(library_load_request)

    def _register_scripts_from_config(self, config_section: str) -> None:
        config_mgr = GriptapeNodes().ConfigManager()
        scripts_to_register = config_mgr.get_config_value(config_section)
        if scripts_to_register is not None:
            for script in scripts_to_register:
                if script["internal"]:
                    file_path = xdg_data_home().joinpath(script["relative_file_path"])
                    script_register_request = RegisterScriptRequest(
                        script_name=script["name"],
                        file_path=str(file_path),
                        description=script["description"],
                        image=script["image"],
                        engine_version_created_with=script["engine_version_created_with"],
                        node_libraries_referenced=script["node_libraries_referenced"],
                    )
                    GriptapeNodes().handle_request(script_register_request)
                else:
                    config_manager = GriptapeNodes.get_instance()._config_manager
                    full_path = config_manager.workspace_path.joinpath(script["relative_file_path"])
                    script_register_request = RegisterScriptRequest(
                        script_name=script["name"],
                        file_path=str(full_path),
                        description=script["description"],
                        image=script["image"],
                        engine_version_created_with=script["engine_version_created_with"],
                        node_libraries_referenced=script["node_libraries_referenced"],
                    )
                    GriptapeNodes().handle_request(script_register_request)<|MERGE_RESOLUTION|>--- conflicted
+++ resolved
@@ -1053,12 +1053,7 @@
         except KeyError as err:
             details = f"Cannot start flow. Error: {err}"
             GriptapeNodes.get_logger().error(details)
-<<<<<<< HEAD
-
             return StartFlowResult_Failure(validation_exceptions=[])
-=======
-            return StartFlowResult_Failure()
->>>>>>> d5522ee2
         # A node has been provided to either start or to run up to.
         if request.flow_node_name:
             flow_node_name = request.flow_node_name
@@ -1169,18 +1164,11 @@
             details = "Could not step flow. No flow name was provided."
             GriptapeNodes.get_logger().error(details)
 
-<<<<<<< HEAD
             return SingleNodeStepResult_Failure(validation_exceptions=[])
-        flow = self.get_flow_by_name(flow_name)
-        if not flow:
-            details = f"Could not step flow. No flow with name {flow_name} exists."
-=======
-            return SingleNodeStepResult_Failure()
         try:
             flow = self.get_flow_by_name(flow_name)
         except KeyError as err:
             details = f"Could not step flow. No flow with name {flow_name} exists. Error: {err}"
->>>>>>> d5522ee2
             GriptapeNodes.get_logger().error(details)
 
             return SingleNodeStepResult_Failure(validation_exceptions=[])
