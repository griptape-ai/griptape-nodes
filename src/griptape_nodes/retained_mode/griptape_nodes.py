--- conflicted
+++ resolved
@@ -4445,11 +4445,7 @@
                     logger.debug("Virtual environment already exists at %s", library_venv_path)
                 else:
                     subprocess.run(  # noqa: S603
-<<<<<<< HEAD
-                        [sys.executable, "-m", "uv", "venv", library_venv_path, "--python", "3.12"],
-=======
                         [sys.executable, "-m", "uv", "venv", library_venv_path, "--python", python_version],
->>>>>>> 14030808
                         check=True,
                         text=True,
                     )
