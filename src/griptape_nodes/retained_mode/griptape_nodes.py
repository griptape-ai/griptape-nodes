--- conflicted
+++ resolved
@@ -2709,7 +2709,8 @@
         created_flows = []
         node_libraries_used = set()
 
-<<<<<<< HEAD
+        file_path.parent.mkdir(parents=True, exist_ok=True)
+
         # Get the engine version.
         engine_version_request = GetEngineVersionRequest()
         engine_version_result = GriptapeNodes.handle_request(request=engine_version_request)
@@ -2726,9 +2727,6 @@
             details = f"Attempted to save scene '{relative_file_path}', but failed getting the engine version: {err}"
             GriptapeNodes.get_logger().error(details)
             return SaveSceneResultFailure()
-=======
-        file_path.parent.mkdir(parents=True, exist_ok=True)
->>>>>>> cb8ab578
 
         try:
             with file_path.open("w") as file:
