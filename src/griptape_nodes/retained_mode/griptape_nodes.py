--- conflicted
+++ resolved
@@ -672,7 +672,6 @@
         msg = f"Flow with name {flow_name} doesn't exist"
         raise ValueError(msg)
 
-<<<<<<< HEAD
     def get_children_for_flow(self, parent_flow_name: str | None) -> list[str]:
         """Gets a list of all direct descendents of the specified flow name."""
         ret_val = []
@@ -688,7 +687,7 @@
                 return flow_name
         msg = "No Flow found that had no parent."
         raise ValueError(msg)
-=======
+
     def on_get_top_level_flow_request(self, request: GetTopLevelFlowRequest) -> ResultPayload:  # noqa: ARG002 (the request has to be assigned to the method)
         for flow_name, parent in self._name_to_parent_name.items():
             if parent is None:
@@ -696,7 +695,6 @@
         msg = "Attempted to get top level flow, but no such flow exists"
         logger.debug(msg)
         return GetTopLevelFlowResultSuccess(flow_name=None)
->>>>>>> 28804ab9
 
     def does_canvas_exist(self) -> bool:
         """Determines if there is already an existing flow with no parent flow.Returns True if there is an existing flow with no parent flow.Return False if there is no existing flow with no parent flow."""
