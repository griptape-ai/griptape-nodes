import importlib.util
import io
import json
import logging
import re
import sys
from contextlib import redirect_stdout
from datetime import datetime
from pathlib import Path
from re import Pattern
from typing import Any, TextIO, TypeVar, cast

from dotenv import load_dotenv
from xdg_base_dirs import xdg_data_home

from griptape_nodes.exe_types.core_types import Parameter, ParameterControlType, ParameterMode
from griptape_nodes.exe_types.flow import ControlFlow
from griptape_nodes.exe_types.node_types import NodeBase, NodeResolutionState
from griptape_nodes.exe_types.type_validator import TypeValidator
from griptape_nodes.node_library.library_registry import LibraryRegistry
from griptape_nodes.node_library.script_registry import ScriptRegistry
from griptape_nodes.retained_mode.events.app_events import (
    AppExecutionEvent,
    AppInitializationComplete,
    GetEngineVersion_Request,
    GetEngineVersionResult_Failure,
    GetEngineVersionResult_Success,
)
from griptape_nodes.retained_mode.events.arbitrary_python_events import (
    RunArbitraryPythonStringRequest,
    RunArbitraryPythonStringResult_Failure,
    RunArbitraryPythonStringResult_Success,
)
from griptape_nodes.retained_mode.events.base_events import (
    AppPayload,
    RequestPayload,
    ResultPayload,
    ResultPayload_Failure,
)
from griptape_nodes.retained_mode.events.connection_events import (
    CreateConnectionRequest,
    CreateConnectionResult_Failure,
    CreateConnectionResult_Success,
    DeleteConnectionRequest,
    DeleteConnectionResult_Failure,
    DeleteConnectionResult_Success,
    IncomingConnection,
    ListConnectionsForNodeRequest,
    ListConnectionsForNodeResult_Failure,
    ListConnectionsForNodeResult_Success,
    OutgoingConnection,
)
from griptape_nodes.retained_mode.events.execution_events import (
    CancelFlowRequest,
    CancelFlowResult_Failure,
    CancelFlowResult_Success,
    ContinueExecutionStepRequest,
    ContinueExecutionStepResult_Failure,
    ContinueExecutionStepResult_Success,
    GetFlowStateRequest,
    GetFlowStateResult_Failure,
    GetFlowStateResult_Success,
    GetIsFlowRunningRequest,
    GetIsFlowRunningResult_Failure,
    GetIsFlowRunningResult_Success,
    ResolveNodeRequest,
    ResolveNodeResult_Failure,
    ResolveNodeResult_Success,
    SingleExecutionStepRequest,
    SingleExecutionStepResult_Failure,
    SingleExecutionStepResult_Success,
    SingleNodeStepRequest,
    SingleNodeStepResult_Failure,
    SingleNodeStepResult_Success,
    StartFlowRequest,
    StartFlowResult_Failure,
    StartFlowResult_Success,
    UnresolveFlowRequest,
    UnresolveFlowResult_Failure,
    UnresolveFlowResult_Success,
)
from griptape_nodes.retained_mode.events.flow_events import (
    CreateFlowRequest,
    CreateFlowResult_Failure,
    CreateFlowResult_Success,
    DeleteFlowRequest,
    DeleteFlowResult_Failure,
    DeleteFlowResult_Success,
    ListFlowsInFlowRequest,
    ListFlowsInFlowResult_Failure,
    ListFlowsInFlowResult_Success,
    ListNodesInFlowRequest,
    ListNodesInFlowResult_Failure,
    ListNodesInFlowResult_Success,
)
from griptape_nodes.retained_mode.events.library_events import (
    GetAllInfoForAllLibrariesRequest,
    GetAllInfoForAllLibrariesResult_Failure,
    GetAllInfoForAllLibrariesResult_Success,
    GetAllInfoForLibraryRequest,
    GetAllInfoForLibraryResult_Failure,
    GetAllInfoForLibraryResult_Success,
    GetLibraryMetadataRequest,
    GetLibraryMetadataResult_Failure,
    GetLibraryMetadataResult_Success,
    GetNodeMetadataFromLibraryRequest,
    GetNodeMetadataFromLibraryResult_Failure,
    GetNodeMetadataFromLibraryResult_Success,
    ListCategoriesInLibraryRequest,
    ListCategoriesInLibraryResult_Failure,
    ListCategoriesInLibraryResult_Success,
    ListNodeTypesInLibraryRequest,
    ListNodeTypesInLibraryResult_Failure,
    ListNodeTypesInLibraryResult_Success,
    ListRegisteredLibrariesRequest,
    ListRegisteredLibrariesResult_Success,
    RegisterLibraryFromFileRequest,
    RegisterLibraryFromFileResult_Failure,
    RegisterLibraryFromFileResult_Success,
)
from griptape_nodes.retained_mode.events.node_events import (
    CreateNodeRequest,
    CreateNodeResult_Failure,
    CreateNodeResult_Success,
    DeleteNodeRequest,
    DeleteNodeResult_Failure,
    DeleteNodeResult_Success,
    GetAllNodeInfoRequest,
    GetAllNodeInfoResult_Failure,
    GetAllNodeInfoResult_Success,
    GetNodeMetadataRequest,
    GetNodeMetadataResult_Failure,
    GetNodeMetadataResult_Success,
    GetNodeResolutionStateRequest,
    GetNodeResolutionStateResult_Failure,
    GetNodeResolutionStateResult_Success,
    ListParametersOnNodeRequest,
    ListParametersOnNodeResult_Failure,
    ListParametersOnNodeResult_Success,
    ParameterInfoValue,
    SetNodeMetadataRequest,
    SetNodeMetadataResult_Failure,
    SetNodeMetadataResult_Success,
)
from griptape_nodes.retained_mode.events.object_events import (
    RenameObjectRequest,
    RenameObjectResult_Failure,
    RenameObjectResult_Success,
)
from griptape_nodes.retained_mode.events.parameter_events import (
    AddParameterToNodeRequest,
    AddParameterToNodeResult_Failure,
    AddParameterToNodeResult_Success,
    AlterParameterDetailsRequest,
    AlterParameterDetailsResult_Failure,
    AlterParameterDetailsResult_Success,
    GetCompatibleParametersRequest,
    GetCompatibleParametersResult_Failure,
    GetCompatibleParametersResult_Success,
    GetParameterDetailsRequest,
    GetParameterDetailsResult_Failure,
    GetParameterDetailsResult_Success,
    GetParameterValueRequest,
    GetParameterValueResult_Failure,
    GetParameterValueResult_Success,
    ParameterAndMode,
    RemoveParameterFromNodeRequest,
    RemoveParameterFromNodeResult_Failure,
    RemoveParameterFromNodeResult_Success,
    SetParameterValueRequest,
    SetParameterValueResult_Failure,
    SetParameterValueResult_Success,
)
from griptape_nodes.retained_mode.events.script_events import (
    DeleteScriptRequest,
    DeleteScriptResult_Failure,
    DeleteScriptResult_Success,
    ListAllScriptsRequest,
    ListAllScriptsResult_Failure,
    ListAllScriptsResult_Success,
    RegisterScriptRequest,
    RegisterScriptResult_Failure,
    RegisterScriptResult_Success,
    RunScriptFromRegistryRequest,
    RunScriptFromRegistryResult_Failure,
    RunScriptFromRegistryResult_Success,
    RunScriptFromScratchRequest,
    RunScriptFromScratchResult_Failure,
    RunScriptFromScratchResult_Success,
    RunScriptWithCurrentStateRequest,
    RunScriptWithCurrentStateResult_Failure,
    RunScriptWithCurrentStateResult_Success,
    SaveSceneRequest,
    SaveSceneResult_Failure,
    SaveSceneResult_Success,
)
from griptape_nodes.retained_mode.events.validation_events import (
    ValidateFlowDependenciesRequest,
    ValidateFlowDependenciesResult_Failure,
    ValidateFlowDependenciesResult_Success,
    ValidateNodeDependenciesRequest,
)
from griptape_nodes.retained_mode.managers.config_manager import ConfigManager
from griptape_nodes.retained_mode.managers.event_manager import EventManager
from griptape_nodes.retained_mode.managers.log_manager import LogManager
from griptape_nodes.retained_mode.managers.operation_manager import OperationDepthManager
from griptape_nodes.retained_mode.managers.os_manager import OSManager

load_dotenv()

T = TypeVar("T")


class SingletonMeta(type):
    _instances = {}

    def __call__(cls, *args, **kwargs) -> Any:
        if cls not in cls._instances:
            cls._instances[cls] = super().__call__(*args, **kwargs)
        return cls._instances[cls]


class GriptapeNodes(metaclass=SingletonMeta):
    def __init__(self) -> None:
        # Initialize only if our managers haven't been created yet
        if not hasattr(self, "_event_manager"):
            self._log_manager = LogManager()
            self._event_manager = EventManager()
            self._os_manager = OSManager(self._event_manager)
            self._config_manager = ConfigManager(self._event_manager)
            self._object_manager = ObjectManager(self._event_manager)
            self._node_manager = NodeManager(self._event_manager)
            self._flow_manager = FlowManager(self._event_manager)
            self._library_manager = LibraryManager(self._event_manager)
            self._script_manager = ScriptManager(self._event_manager)
            self._arbitrary_code_exec_manager = ArbitraryCodeExecManager(self._event_manager)
            self._operation_depth_manager = OperationDepthManager(self._config_manager)

            # Assign handlers now that these are created.
            self._event_manager.assign_manager_to_request_type(
                GetEngineVersion_Request, self.handle_engine_version_request
            )

    @classmethod
    def get_instance(cls) -> "GriptapeNodes":
        """Helper method to get the singleton instance."""
        return cls()

    @classmethod
    def handle_request(cls, request: RequestPayload) -> ResultPayload:
        griptape_nodes_instance = GriptapeNodes.get_instance()
        event_mgr = griptape_nodes_instance._event_manager
        obj_depth_mgr = griptape_nodes_instance._operation_depth_manager
        return event_mgr.handle_request(request=request, operation_depth_mgr=obj_depth_mgr)

    @classmethod
    def broadcast_app_event(cls, app_event: AppPayload) -> None:
        event_mgr = GriptapeNodes.get_instance()._event_manager
        return event_mgr.broadcast_app_event(app_event)

    @classmethod
    def LogManager(cls) -> LogManager:
        return GriptapeNodes.get_instance()._log_manager

    @classmethod
    def get_logger(cls) -> logging.Logger:
        return GriptapeNodes.LogManager().get_logger()

    @classmethod
    def EventManager(cls) -> EventManager:
        return GriptapeNodes.get_instance()._event_manager

    @classmethod
    def ObjectManager(cls) -> "ObjectManager":
        return GriptapeNodes.get_instance()._object_manager

    @classmethod
    def FlowManager(cls) -> "FlowManager":
        return GriptapeNodes.get_instance()._flow_manager

    @classmethod
    def NodeManager(cls) -> "NodeManager":
        return GriptapeNodes.get_instance()._node_manager

    @classmethod
    def ScriptManager(cls) -> "ScriptManager":
        return GriptapeNodes.get_instance()._script_manager

    @classmethod
    def ArbitraryCodeExecManager(cls) -> "ArbitraryCodeExecManager":
        return GriptapeNodes.get_instance()._arbitrary_code_exec_manager

    @classmethod
    def ConfigManager(cls) -> "ConfigManager":
        return GriptapeNodes.get_instance()._config_manager

    @classmethod
    def OperationDepthManager(cls) -> "OperationDepthManager":
        return GriptapeNodes.get_instance()._operation_depth_manager

    @classmethod
    def clear_data(cls) -> None:
        # Get canvas
        more_flows = True
        while more_flows:
            flows = GriptapeNodes.ObjectManager().get_filtered_subset(type=ControlFlow)
            found_orphan = False
            for flow_name in flows:
                try:
                    parent = GriptapeNodes.FlowManager().get_parent_flow(flow_name)
                except Exception as e:
                    raise Exception(e) from e
                if not parent:
                    event = DeleteFlowRequest(flow_name=flow_name)
                    GriptapeNodes.handle_request(event)
                    found_orphan = True
                    break
            if not flows or not found_orphan:
                more_flows = False
        if GriptapeNodes.ObjectManager()._name_to_objects:
            msg = "Failed to successfully delete all objects"
            raise ValueError(msg)

    def handle_engine_version_request(self, request: GetEngineVersion_Request) -> ResultPayload:  # noqa: ARG002
        import importlib.metadata

        try:
            engine_version_str = importlib.metadata.version("griptape_nodes")

            match = re.match(r"(\d+)\.(\d+)\.(\d+)", engine_version_str)
            if match:
                major, minor, patch = map(int, match.groups())
                return GetEngineVersionResult_Success(major=major, minor=minor, patch=patch)
            details = f"Attempted to get engine version. Failed because version string '{engine_version_str}' wasn't in expected major.minor.patch format."
            GriptapeNodes.get_logger().error(details)
            return GetEngineVersionResult_Failure()
        except Exception as err:
            details = f"Attempted to get engine version. Failed due to '{err}'."
            GriptapeNodes.get_logger().error(details)
            return GetEngineVersionResult_Failure()


OBJ_TYPE = TypeVar("OBJ_TYPE")


class ObjectManager:
    _name_to_objects: dict[str, object]

    def __init__(self, _event_manager: EventManager) -> None:
        self._name_to_objects = {}
        _event_manager.assign_manager_to_request_type(
            request_type=RenameObjectRequest, callback=self.on_rename_object_request
        )

    def on_rename_object_request(self, request: RenameObjectRequest) -> ResultPayload:
        # Does the source object exist?
        source_obj = self.attempt_get_object_by_name(request.object_name)
        if source_obj is None:
            details = f"Attempted to rename object '{request.object_name}', but no object of that name could be found."
            GriptapeNodes.get_logger().error(details)
            return RenameObjectResult_Failure(next_available_name=None)

        # Is there a collision?
        requested_name_obj = self.attempt_get_object_by_name(request.requested_name)
        if requested_name_obj is None:
            final_name = request.requested_name
        else:
            # Collision. Decide what to do.
            next_name = self.generate_name_for_object(
                type_name=source_obj.__class__.__name__, requested_name=request.requested_name
            )

            # Will the requester allow us to use the next closest name available?
            if not request.allow_next_closest_name_available:
                # Not allowed to use it :(
                # Fail it but be nice and offer the next name that WOULD HAVE been available.
                details = f"Attempted to rename object '{request.object_name}' to '{request.requested_name}'. Failed because another object of that name exists. Next available name would have been '{next_name}'."
                GriptapeNodes.get_logger().error(details)
                return RenameObjectResult_Failure(next_available_name=next_name)
            # We'll use the next available name.
            final_name = next_name

        # Let the object's manager know. TODO(griptape): find a better way than a bunch of special cases.
        match source_obj:
            case ControlFlow():
                GriptapeNodes.FlowManager().handle_flow_rename(old_name=request.object_name, new_name=final_name)
            case NodeBase():
                GriptapeNodes.NodeManager().handle_node_rename(old_name=request.object_name, new_name=final_name)
            case _:
                details = f"Attempted to rename an object named '{request.object_name}', but that object wasn't of a type supported for rename."
                GriptapeNodes.get_logger().error(details)
                return RenameObjectResult_Failure(next_available_name=None)

        # Update the object table.
        self._name_to_objects[final_name] = source_obj
        del self._name_to_objects[request.object_name]

        details = f"Successfully renamed object '{request.object_name}' to '{final_name}`."
        log_level = logging.INFO
        if final_name != request.requested_name:
            details += " WARNING: Originally requested the name '{request.requested_name}', but that was taken."
            log_level = logging.WARNING
        GriptapeNodes.get_logger().log(level=log_level, msg=details)
        return RenameObjectResult_Success(final_name=final_name)

    def get_filtered_subset(
        self,
        name: str | Pattern | None = None,
        type: type[OBJ_TYPE] | None = None,  # noqa: A002
    ) -> dict[str, OBJ_TYPE]:
        """Filter a dictionary by key pattern and/or value type.

        Args:
            name: A regex pattern string or compiled pattern to match keys
            type: A type to match values

        Returns:
            A new filtered dictionary containing only matching key-value pairs
        """
        result = {}

        # Compile pattern if it's a string
        if name and isinstance(name, str):
            name = re.compile(name)

        for key, value in self._name_to_objects.items():
            # Check key pattern if provided
            key_match = True
            if name:
                key_match = bool(name.search(key))

            # Check value type if provided
            value_match = True
            if type:
                value_match = isinstance(value, type)

            # Add to result if both conditions match
            if key_match and value_match:
                result[key] = value

        return result

    def generate_name_for_object(self, type_name: str, requested_name: str | None = None) -> str:
        # Now ensure that we're giving a valid unique name. Here are the rules:
        # 1. If no name was requested, use the type name + first free integer.
        # 2. If a name was requested and no collision, use it as-is.
        # 3. If a name was requested and there IS a collision, check:
        #    a. If name ends in a number, find the FIRST prefix + integer value that isn't a collision.
        #    b. If name does NOT end in a number, use the name + first free integer.

        # We are going in with eyes open that the collision testing is inefficient.
        name_to_return = None
        incremental_prefix = ""

        if requested_name is None:
            # 1. If no name was requested, use the type name + first free integer.
            incremental_prefix = f"{type_name}_"
        elif requested_name not in self._name_to_objects:
            # 2. If a name was requested and no collision, use it as-is.
            name_to_return = requested_name
        else:
            # 3. If a name was requested and there IS a collision, check:
            pattern_match = re.search(r"\d+$", requested_name)
            if pattern_match is not None:
                #    a. If name ends in a number, find the FIRST prefix + integer value that isn't a collision.
                # Ends in a number. Find the FIRST prefix + integer value that isn't a collision.
                start = pattern_match.start()
                incremental_prefix = requested_name[:start]
            else:
                #    b. If name does NOT end in a number, use the name + first free integer.
                incremental_prefix = f"{requested_name}_"

        if name_to_return is None:
            # Do the incremental walk.
            curr_idx = 1
            done = False
            while not done:
                test_name = f"{incremental_prefix}{curr_idx}"
                if test_name not in self._name_to_objects:
                    # Found it.
                    name_to_return = test_name
                    done = True
                else:
                    # Keep going.
                    curr_idx += 1

        if name_to_return is None:
            msg = "Failed to generate a unique name for the object."
            raise ValueError(msg)

        return name_to_return

    def add_object_by_name(self, name: str, obj: object) -> None:
        if name in self._name_to_objects:
            msg = f"Attempted to add an object with name '{name}' but an object with that name already exists. The Object Manager is sacrosanct in this regard."
            raise ValueError(msg)
        self._name_to_objects[name] = obj

    def get_object_by_name(self, name: str) -> object:
        return self._name_to_objects[name]

    def has_object_with_name(self, name: str) -> bool:
        has_it = name in self._name_to_objects
        return has_it

    def attempt_get_object_by_name(self, name: str) -> Any | None:
        return self._name_to_objects.get(name)

    def attempt_get_object_by_name_as_type(self, name: str, cast_type: type[T]) -> T | None:
        obj = self.attempt_get_object_by_name(name)
        if obj is not None and isinstance(obj, cast_type):
            return obj
        return None

    def del_obj_by_name(self, name: str) -> None:
        del self._name_to_objects[name]


class FlowManager:
    _name_to_parent_name: dict[str, str | None]

    def __init__(self, event_manager: EventManager) -> None:
        event_manager.assign_manager_to_request_type(CreateFlowRequest, self.on_create_flow_request)
        event_manager.assign_manager_to_request_type(DeleteFlowRequest, self.on_delete_flow_request)
        event_manager.assign_manager_to_request_type(ListNodesInFlowRequest, self.on_list_nodes_in_flow_request)
        event_manager.assign_manager_to_request_type(ListFlowsInFlowRequest, self.on_list_flows_in_flow_request)
        event_manager.assign_manager_to_request_type(CreateConnectionRequest, self.on_create_connection_request)
        event_manager.assign_manager_to_request_type(DeleteConnectionRequest, self.on_delete_connection_request)
        event_manager.assign_manager_to_request_type(StartFlowRequest, self.on_start_flow_request)
        event_manager.assign_manager_to_request_type(SingleNodeStepRequest, self.on_single_node_step_request)
        event_manager.assign_manager_to_request_type(SingleExecutionStepRequest, self.on_single_execution_step_request)
        event_manager.assign_manager_to_request_type(
            ContinueExecutionStepRequest, self.on_continue_execution_step_request
        )
        event_manager.assign_manager_to_request_type(CancelFlowRequest, self.on_cancel_flow_request)
        event_manager.assign_manager_to_request_type(UnresolveFlowRequest, self.on_unresolve_flow_request)

        event_manager.assign_manager_to_request_type(GetFlowStateRequest, self.on_get_flow_state_request)
        event_manager.assign_manager_to_request_type(GetIsFlowRunningRequest, self.on_get_is_flow_running_request)
        event_manager.assign_manager_to_request_type(
            ValidateFlowDependenciesRequest, self.on_validate_flow_dependencies_request
        )
        # events that happen after a flow is ran
        event_manager.add_listener_to_app_event(AppExecutionEvent, self.on_app_execution_event)

        self._name_to_parent_name = {}

    def get_parent_flow(self, flow_name: str) -> str | None:
        if flow_name in self._name_to_parent_name:
            return self._name_to_parent_name[flow_name]
        msg = f"Flow with name {flow_name} doesn't exist"
        raise ValueError(msg)

    def does_canvas_exist(self) -> bool:
        """Determines if there is already an existing flow with no parent flow.Returns True if there is an existing flow with no parent flow.Return False if there is no existing flow with no parent flow."""
        return any([parent is None for parent in self._name_to_parent_name.values()])  # noqa: C419

    def on_create_flow_request(self, request: CreateFlowRequest) -> ResultPayload:
        obj_mgr = GriptapeNodes().get_instance().ObjectManager()

        # Who is the parent?
        parent_name = request.parent_flow_name

        parent = obj_mgr.attempt_get_object_by_name_as_type(parent_name, ControlFlow)
        if parent_name is None:
            # We're trying to create the canvas. Ensure that parent does NOT already exist.
            if self.does_canvas_exist():
                details = "Attempted to create a Flow as the Canvas (top-level Flow with no parents), but the Canvas already exists."
                GriptapeNodes.get_logger().error(details)
                result = CreateFlowResult_Failure()
                return result
        # That parent exists, right?
        elif parent is None:
            details = f"Attempted to create a Flow with a parent '{request.parent_flow_name}', but no parent with that name could be found."
            GriptapeNodes.get_logger().error(details)

            result = CreateFlowResult_Failure()

            return result

        # Create it.
        final_flow_name = obj_mgr.generate_name_for_object(type_name="ControlFlow", requested_name=request.flow_name)
        flow = ControlFlow()
        obj_mgr.add_object_by_name(name=final_flow_name, obj=flow)
        self._name_to_parent_name[final_flow_name] = parent_name

        # Success
        details = f"Successfully created Flow '{final_flow_name}'."
        log_level = logging.INFO
        if (request.flow_name is not None) and (final_flow_name != request.flow_name):
            details = f"{details} WARNING: Had to rename from original Flow requested '{request.flow_name}' as an object with this name already existed."
            log_level = logging.WARNING

        GriptapeNodes.get_logger().log(level=log_level, msg=details)
        result = CreateFlowResult_Success(flow_name=final_flow_name)
        return result

    def on_delete_flow_request(self, request: DeleteFlowRequest) -> ResultPayload:
        # Does this Flow even exist?
        obj_mgr = GriptapeNodes().get_instance().ObjectManager()
        flow = obj_mgr.attempt_get_object_by_name_as_type(request.flow_name, ControlFlow)
        if flow is None:
            details = f"Attempted to delete Flow '{request.flow_name}', but no Flow with that name could be found."
            GriptapeNodes.get_logger().error(details)
            result = DeleteFlowResult_Failure()
            return result

        # Delete all child nodes in this Flow.
        list_nodes_request = ListNodesInFlowRequest(flow_name=request.flow_name)
        list_nodes_result = GriptapeNodes().handle_request(list_nodes_request)
        if isinstance(list_nodes_result, ListNodesInFlowResult_Failure):
            details = f"Attempted to delete Flow '{request.flow_name}', but failed while attempting to get the list of Nodes owned by this Flow."
            GriptapeNodes.get_logger().error(details)
            result = DeleteFlowResult_Failure()
            return result
        node_names = list_nodes_result.node_names
        for node_name in node_names:
            delete_node_request = DeleteNodeRequest(node_name=node_name)
            delete_node_result = GriptapeNodes().handle_request(delete_node_request)
            if isinstance(delete_node_result, DeleteNodeResult_Failure):
                details = f"Attempted to delete Flow '{request.flow_name}', but failed while attempting to delete child Node '{node_name}'."
                GriptapeNodes.get_logger().error(details)
                result = DeleteFlowResult_Failure()
                return result

        # Delete all child Flows of this Flow.
        list_flows_request = ListFlowsInFlowRequest(parent_flow_name=request.flow_name)
        list_flows_result = GriptapeNodes().handle_request(list_flows_request)
        if isinstance(list_flows_result, ListFlowsInFlowResult_Failure):
            details = f"Attempted to delete Flow '{request.flow_name}', but failed while attempting to get the list of Flows owned by this Flow."
            GriptapeNodes.get_logger().error(details)
            result = DeleteFlowResult_Failure()
            return result
        flow_names = list_flows_result.flow_names
        for flow_name in flow_names:
            # Delete them.
            delete_flow_request = DeleteFlowRequest(flow_name=flow_name)
            delete_flow_result = GriptapeNodes().handle_request(delete_flow_request)
            if isinstance(delete_flow_result, DeleteFlowResult_Failure):
                details = f"Attempted to delete Flow '{request.flow_name}', but failed while attempting to delete child Flow '{flow_name}'."
                GriptapeNodes.get_logger().error(details)
                result = DeleteFlowResult_Failure()
                return result

        # If we've made it this far, we have deleted all the children Flows and their nodes.
        # Remove the flow from our map.
        obj_mgr.del_obj_by_name(request.flow_name)
        del self._name_to_parent_name[request.flow_name]

        details = f"Successfully deleted Flow '{request.flow_name}'."
        GriptapeNodes.get_logger().info(details)
        result = DeleteFlowResult_Success()
        return result

    def on_get_is_flow_running_request(self, request: GetIsFlowRunningRequest) -> ResultPayload:
        obj_mgr = GriptapeNodes().get_instance().ObjectManager()
        flow = obj_mgr.attempt_get_object_by_name_as_type(request.flow_name, ControlFlow)
        if flow is None:
            details = f"Attempted to get Flow '{request.flow_name}', but no Flow with that name could be found."
            GriptapeNodes.get_logger().error(details)
            result = GetIsFlowRunningResult_Failure()
            return result
        try:
            is_running = flow.check_for_existing_running_flow()
        except Exception:
            details = f"Error while trying to get status of '{request.flow_name}'."
            GriptapeNodes.get_logger().error(details)
            result = GetIsFlowRunningResult_Failure()
            return result
        return GetIsFlowRunningResult_Success(is_running=is_running)

    def on_list_nodes_in_flow_request(self, request: ListNodesInFlowRequest) -> ResultPayload:
        # Does this Flow even exist?
        obj_mgr = GriptapeNodes().get_instance().ObjectManager()
        flow = obj_mgr.attempt_get_object_by_name_as_type(request.flow_name, ControlFlow)
        if flow is None:
            details = (
                f"Attempted to list Nodes in Flow '{request.flow_name}', but no Flow with that name could be found."
            )
            GriptapeNodes.get_logger().error(details)
            result = ListNodesInFlowResult_Failure()
            return result

        ret_list = list(flow.nodes.keys())
        details = f"Successfully got the list of Nodes within Flow '{request.flow_name}'."
        GriptapeNodes.get_logger().info(details)

        result = ListNodesInFlowResult_Success(node_names=ret_list)
        return result

    def on_list_flows_in_flow_request(self, request: ListFlowsInFlowRequest) -> ResultPayload:
        if request.parent_flow_name is not None:
            # Does this Flow even exist?
            obj_mgr = GriptapeNodes().get_instance().ObjectManager()
            flow = obj_mgr.attempt_get_object_by_name_as_type(request.parent_flow_name, ControlFlow)
            if flow is None:
                details = f"Attempted to list Flows that are children of Flow '{request.parent_flow_name}', but no Flow with that name could be found."
                GriptapeNodes.get_logger().error(details)
                result = ListFlowsInFlowResult_Failure()
                return result

        # Create a list of all child flow names that point DIRECTLY to us.
        ret_list = []
        for flow_name, parent_name in self._name_to_parent_name.items():
            if parent_name == request.parent_flow_name:
                ret_list.append(flow_name)

        details = f"Successfully got the list of Flows that are direct children of Flow '{request.parent_flow_name}'."
        GriptapeNodes.get_logger().info(details)

        result = ListFlowsInFlowResult_Success(flow_names=ret_list)
        return result

    def get_flow_by_name(self, flow_name: str) -> ControlFlow:
        obj_mgr = GriptapeNodes().get_instance().ObjectManager()
        flow = obj_mgr.attempt_get_object_by_name_as_type(flow_name, ControlFlow)
        if flow is None:
            msg = f"Flow with name {flow_name} doesn't exist"
            raise KeyError(msg)

        return flow

    def handle_flow_rename(self, old_name: str, new_name: str) -> None:
        # Replace the old flow name and its parent first.
        parent = self._name_to_parent_name[old_name]
        self._name_to_parent_name[new_name] = parent
        del self._name_to_parent_name[old_name]

        # Now iterate through everyone who pointed to the old one as a parent and update it.
        for flow_name, parent_name in self._name_to_parent_name.items():
            if parent_name == old_name:
                self._name_to_parent_name[flow_name] = new_name

        # Let the Node Manager know about the change, too.
        GriptapeNodes.NodeManager().handle_flow_rename(old_name=old_name, new_name=new_name)

    def on_create_connection_request(self, request: CreateConnectionRequest) -> ResultPayload:  # noqa: PLR0911, PLR0912, PLR0915, C901 TODO(griptape): resolve
        # Vet the two nodes first.
        source_node = None
        try:
            source_node = GriptapeNodes.NodeManager().get_node_by_name(request.source_node_name)
        except KeyError as err:
            details = f'Connection failed: "{request.source_node_name}" does not exist. Error: {err}.'
            GriptapeNodes.get_logger().error(details)

            result = CreateConnectionResult_Failure()
            return result

        target_node = None
        try:
            target_node = GriptapeNodes.NodeManager().get_node_by_name(request.target_node_name)
        except KeyError as err:
            details = f'Connection failed: "{request.target_node_name}" does not exist. Error: {err}.'
            GriptapeNodes.get_logger().error(details)
            result = CreateConnectionResult_Failure()
            return result

        # The two nodes exist.
        # Get the parent flows.
        source_flow_name = None
        source_flow = None
        try:
            source_flow_name = GriptapeNodes.NodeManager().get_node_parent_flow_by_name(request.source_node_name)
            source_flow = GriptapeNodes.FlowManager().get_flow_by_name(flow_name=source_flow_name)
        except KeyError as err:
            details = f'Connection "{request.source_node_name}.{request.source_parameter_name}" to "{request.target_node_name}.{request.target_parameter_name}" failed: {err}.'
            GriptapeNodes.get_logger().error(details)

            result = CreateConnectionResult_Failure()
            return result

        target_flow_name = None
        try:
            target_flow_name = GriptapeNodes.NodeManager().get_node_parent_flow_by_name(request.target_node_name)
            GriptapeNodes.FlowManager().get_flow_by_name(flow_name=target_flow_name)
        except KeyError as err:
            details = f'Connection "{request.source_node_name}.{request.source_parameter_name}" to "{request.target_node_name}.{request.target_parameter_name}" failed: {err}.'
            GriptapeNodes.get_logger().error(details)

            result = CreateConnectionResult_Failure()
            return result

        # CURRENT RESTRICTION: Now vet the parents are in the same Flow (yes this sucks)
        if target_flow_name != source_flow_name:
            details = f'Connection "{request.source_node_name}.{request.source_parameter_name}" to "{request.target_node_name}.{request.target_parameter_name}" failed: Different flows.'
            GriptapeNodes.get_logger().error(details)

            result = CreateConnectionResult_Failure()
            return result

        # Now validate the parameters.
        source_param = source_node.get_parameter_by_name(request.source_parameter_name)
        if source_param is None:
            details = f'Connection failed: "{request.source_node_name}.{request.source_parameter_name}" not found'
            GriptapeNodes.get_logger().error(details)

            result = CreateConnectionResult_Failure()
            return result

        target_param = target_node.get_parameter_by_name(request.target_parameter_name)
        if target_param is None:
            # TODO(griptape): We may make this a special type of failure, or attempt to handle it gracefully.
            details = f'Connection failed: "{request.target_node_name}.{request.target_parameter_name}" not found'
            GriptapeNodes.get_logger().error(details)

            result = CreateConnectionResult_Failure()
            return result
        # Validate parameter modes accept this type of connection.
        source_modes_allowed = source_param.allowed_modes
        if ParameterMode.OUTPUT not in source_modes_allowed:
            details = f'Connection failed: "{request.source_node_name}.{request.source_parameter_name}" is not an allowed OUTPUT'
            GriptapeNodes.get_logger().error(details)
            result = CreateConnectionResult_Failure()
            return result

        target_modes_allowed = target_param.allowed_modes
        if ParameterMode.INPUT not in target_modes_allowed:
            details = f'Connection failed: "{request.target_node_name}.{request.target_parameter_name}" is not an allowed INPUT'
            GriptapeNodes.get_logger().error(details)

            result = CreateConnectionResult_Failure()
            return result

        # Validate that at least ONE data type from the source is allowed by the target.
        any_types_matched = False
        source_types_allowed = source_param.allowed_types
        for source_type_allowed in source_types_allowed:
            if target_param.is_type_allowed(source_type_allowed):
                any_types_matched = True
                break

        if not any_types_matched:
            details = f'Connection failed on type mismatch "{request.source_node_name}.{request.source_parameter_name}" types({source_param.allowed_types}) to "{request.target_node_name}.{request.target_parameter_name}" types({target_param.allowed_types}) '
            GriptapeNodes.get_logger().error(details)

            result = CreateConnectionResult_Failure()
            return result

        # Ask each node involved to bless this union.
        if not source_node.allow_outgoing_connection(
            source_parameter=source_param,
            target_node=target_node,
            target_parameter=target_param,
        ):
            details = f'Connection failed : "{request.source_node_name}.{request.source_parameter_name}" rejected the connection '
            GriptapeNodes.get_logger().error(details)

            result = CreateConnectionResult_Failure()
            return result

        if not target_node.allow_incoming_connection(
            source_node=source_node,
            source_parameter=source_param,
            target_parameter=target_param,
        ):
            details = f'Connection failed : "{request.target_node_name}.{request.target_parameter_name}" rejected the connection '
            GriptapeNodes.get_logger().error(details)

            result = CreateConnectionResult_Failure()
            return result
        try:
            # Actually create the Connection.
            source_flow.add_connection(
                source_node=source_node,
                source_parameter=source_param,
                target_node=target_node,
                target_parameter=target_param,
            )
        except ValueError as e:
            details = f'Connection failed : "{e}"'
            GriptapeNodes.get_logger().error(details)
            return CreateConnectionResult_Failure()

        # Let the source make any internal handling decisions now that the Connection has been made.
        source_node.handle_outgoing_connection(
            source_parameter=source_param,
            target_node=target_node,
            target_parameter=target_param,
        )

        # And target.
        target_node.handle_incoming_connection(
            source_node=source_node,
            source_parameter=source_param,
            target_parameter=target_param,
        )

        details = f'Connected "{request.source_node_name}.{request.source_parameter_name}" to "{request.target_node_name}.{request.target_parameter_name}"'
        GriptapeNodes.get_logger().info(details)

        # Now update the parameter values if it exists.
        # check if it's been resolved/has a value in parameter_output_values
        if source_param.name in source_node.parameter_output_values:
            value = source_node.parameter_output_values[source_param.name]
        # if it doesn't let's use the one in parameter_values! that's the most updated.
        elif source_param.name in source_node.parameter_values:
            value = source_node.get_parameter_value(source_param.name)
        # if not even that.. then does it have a default value?
        elif source_param.default_value:
            value = source_param.default_value
        else:
            value = None
        # if it existed somewhere and actually has a value - Set the parameter!
        if value:
            GriptapeNodes.handle_request(
                SetParameterValueRequest(
                    parameter_name=target_param.name,
                    node_name=target_node.name,
                    value=value,
                )
            )

        result = CreateConnectionResult_Success()

        return result

    def on_delete_connection_request(self, request: DeleteConnectionRequest) -> ResultPayload:  # noqa: PLR0911, PLR0915, C901 TODO(griptape): resolve
        # Vet the two nodes first.
        source_node = None
        try:
            source_node = GriptapeNodes.NodeManager().get_node_by_name(request.source_node_name)
        except KeyError as err:
            details = f'Connection not deleted "{request.source_node_name}.{request.source_parameter_name}" to "{request.target_node_name}.{request.target_parameter_name}". Error: {err}'
            GriptapeNodes.get_logger().error(details)

            result = DeleteConnectionResult_Failure()
            return result

        target_node = None
        try:
            target_node = GriptapeNodes.NodeManager().get_node_by_name(request.target_node_name)
        except KeyError as err:
            details = f'Connection not deleted "{request.source_node_name}.{request.source_parameter_name}" to "{request.target_node_name}.{request.target_parameter_name}". Error: {err}'
            GriptapeNodes.get_logger().error(details)

            result = DeleteConnectionResult_Failure()
            return result

        # The two nodes exist.
        # Get the parent flows.
        source_flow_name = None
        source_flow = None
        try:
            source_flow_name = GriptapeNodes.NodeManager().get_node_parent_flow_by_name(request.source_node_name)
            source_flow = GriptapeNodes.FlowManager().get_flow_by_name(flow_name=source_flow_name)
        except KeyError as err:
            details = f'Connection not deleted "{request.source_node_name}.{request.source_parameter_name}" to "{request.target_node_name}.{request.target_parameter_name}". Error: {err}'
            GriptapeNodes.get_logger().error(details)

            result = DeleteConnectionResult_Failure()
            return result

        target_flow_name = None
        try:
            target_flow_name = GriptapeNodes.NodeManager().get_node_parent_flow_by_name(request.target_node_name)
            GriptapeNodes.FlowManager().get_flow_by_name(flow_name=target_flow_name)
        except KeyError as err:
            details = f'Connection not deleted "{request.source_node_name}.{request.source_parameter_name}" to "{request.target_node_name}.{request.target_parameter_name}". Error: {err}'
            GriptapeNodes.get_logger().error(details)

            result = DeleteConnectionResult_Failure()
            return result

        # CURRENT RESTRICTION: Now vet the parents are in the same Flow (yes this sucks)
        if target_flow_name != source_flow_name:
            details = f'Connection not deleted "{request.source_node_name}.{request.source_parameter_name}" to "{request.target_node_name}.{request.target_parameter_name}". They are in different Flows (TEMPORARY RESTRICTION).'
            GriptapeNodes.get_logger().error(details)

            result = DeleteConnectionResult_Failure()
            return result

        # Now validate the parameters.
        source_param = source_node.get_parameter_by_name(request.source_parameter_name)
        if source_param is None:
            details = f'Connection not deleted "{request.source_node_name}.{request.source_parameter_name}" Not found.'
            GriptapeNodes.get_logger().error(details)

            result = DeleteConnectionResult_Failure()
            return result

        target_param = target_node.get_parameter_by_name(request.target_parameter_name)
        if target_param is None:
            details = f'Connection not deleted "{request.target_node_name}.{request.target_parameter_name}" Not found.'
            GriptapeNodes.get_logger().error(details)

            result = DeleteConnectionResult_Failure()
            return result

        # TEMP HACK: Data connections appear to reverse Source and Target. TODO(griptape): Let's reconcile this.
        if ParameterControlType.__name__ not in source_param.allowed_types:
            temp_node = source_node
            temp_param = source_param
            source_node = target_node
            source_param = target_param
            target_node = temp_node
            target_param = temp_param

        # Vet that a Connection actually exists between them already.
        if not source_flow.has_connection(
            source_node=source_node,
            source_parameter=source_param,
            target_node=target_node,
            target_parameter=target_param,
        ):
            details = f'Connection does not exist: "{request.source_node_name}.{request.source_parameter_name}" to "{request.target_node_name}.{request.target_parameter_name}"'
            GriptapeNodes.get_logger().error(details)

            result = DeleteConnectionResult_Failure()
            return result

        # Remove the connection.
        if not source_flow.remove_connection(
            source_node=source_node,
            source_parameter=source_param,
            target_node=target_node,
            target_parameter=target_param,
        ):
            details = f'Connection not deleted "{request.source_node_name}.{request.source_parameter_name}" to "{request.target_node_name}.{request.target_parameter_name}". Unknown failure.'
            GriptapeNodes.get_logger().error(details)

            result = DeleteConnectionResult_Failure()
            return result

        # TEMP HACK: SWAP BACK Data connections appear to reverse Source and Target. TODO(griptape): Let's reconcile this. SWAP BACK
        if ParameterControlType.__name__ not in source_param.allowed_types:
            temp_node = source_node
            temp_param = source_param
            source_node = target_node
            source_param = target_param
            target_node = temp_node
            target_param = temp_param

        # Let the source make any internal handling decisions now that the Connection has been REMOVED.
        source_node.handle_outgoing_connection_removed(
            source_parameter=source_param,
            target_node=target_node,
            target_parameter=target_param,
        )

        # And target.
        target_node.handle_incoming_connection_removed(
            source_node=source_node,
            source_parameter=source_param,
            target_parameter=target_param,
        )

        details = f'Connection "{request.source_node_name}.{request.source_parameter_name}" to "{request.target_node_name}.{request.target_parameter_name}" deleted.'
        GriptapeNodes.get_logger().info(details)

        result = DeleteConnectionResult_Success()
        return result

    def on_start_flow_request(self, request: StartFlowRequest) -> ResultPayload:
        # which flow
        flow_name = request.flow_name
        debug_mode = request.debug_mode
        if not flow_name:
            details = "Must provide flow name to start a flow."
            GriptapeNodes.get_logger().error(details)

            return StartFlowResult_Failure()
        # get the flow by ID
        flow = self.get_flow_by_name(flow_name)
        if not flow:
            details = f"Cannot start flow. Flow with name {flow_name} does not exist."
            GriptapeNodes.get_logger().error(details)

            return StartFlowResult_Failure()
        # A node has been provided to either start or to run up to.
        if request.flow_node_name:
            flow_node_name = request.flow_node_name
            flow_node = GriptapeNodes.get_instance()._object_manager.attempt_get_object_by_name_as_type(
                flow_node_name, NodeBase
            )
            if not flow_node:
                details = f"Provided node with name {flow_node_name} does not exist"
                GriptapeNodes.get_logger().error(details)
                return StartFlowResult_Failure()
            # lets get the first control node in the flow!
            start_node = flow.get_start_node_from_node(flow_node)
            # if the start is not the node provided, set a breakpoint at the stop (we're running up until there)
            if not start_node:
                details = f"Start node for node with name {flow_node_name} does not exist"
                GriptapeNodes.get_logger().error(details)
                return StartFlowResult_Failure()
            if start_node != flow_node:
                flow_node.stop_flow = True
        else:
            # we wont hit this if we dont have a request id, our requests always have nodes
            # If there is a request, reinitialize the queue
            flow.get_start_node_queue()  # initialize the start flow queue!
            start_node = None
        try:
            flow.start_flow(start_node, debug_mode)
        except Exception as e:
            details = f"Failed to kick off flow with name {flow_name}. Exception occurred: {e} "
            GriptapeNodes.get_logger().error(details)
            return StartFlowResult_Failure()

        details = f"Successfully kicked off flow with name {flow_name}"
        GriptapeNodes.get_logger().info(details)

        return StartFlowResult_Success()

    def on_get_flow_state_request(self, event: GetFlowStateRequest) -> ResultPayload:
        flow_name = event.flow_name
        if not flow_name:
            details = "Could not get flow state. No flow name was provided."
            GriptapeNodes.get_logger().error(details)
            return GetFlowStateResult_Failure()
        flow = self.get_flow_by_name(flow_name)
        if not flow:
            details = f"Could not get flow state. No flow with name {flow_name} exists."
            GriptapeNodes.get_logger().error(details)
            return GetFlowStateResult_Failure()
        try:
            control_node, resolving_node = flow.flow_state()
        except Exception as e:
            details = f"Failed to get flow state of flow with name {flow_name}. Exception occurred: {e} "
            GriptapeNodes.get_logger().error(details)
            return GetFlowStateResult_Failure()
        details = f"Successfully got flow state for flow with name {flow_name}."
        GriptapeNodes.get_logger().info(details)
        return GetFlowStateResult_Success(control_node=control_node, resolving_node=resolving_node)

    def on_cancel_flow_request(self, request: CancelFlowRequest) -> ResultPayload:
        flow_name = request.flow_name
        if not flow_name:
            details = "Could not cancel flow execution. No flow name was provided."
            GriptapeNodes.get_logger().error(details)

            return CancelFlowResult_Failure()
        flow = self.get_flow_by_name(flow_name)
        if not flow:
            details = f"Could not cancel flow execution. No flow with name {flow_name} exists."
            GriptapeNodes.get_logger().error(details)

            return CancelFlowResult_Failure()
        try:
            flow.cancel_flow_run()
        except Exception as e:
            details = f"Could not cancel flow execution. Exception: {e}"
            GriptapeNodes.get_logger().error(details)

            return CancelFlowResult_Failure()
        details = f"Successfully cancelled flow execution with name {flow_name}"
        GriptapeNodes.get_logger().info(details)

        return CancelFlowResult_Success()

    def on_single_node_step_request(self, request: SingleNodeStepRequest) -> ResultPayload:
        flow_name = request.flow_name
        if not flow_name:
            details = "Could not step flow. No flow name was provided."
            GriptapeNodes.get_logger().error(details)

            return SingleNodeStepResult_Failure()
        flow = self.get_flow_by_name(flow_name)
        if not flow:
            details = f"Could not step flow. No flow with name {flow_name} exists."
            GriptapeNodes.get_logger().error(details)

            return SingleNodeStepResult_Failure()
        try:
            flow.single_node_step()
        except Exception as e:
            details = f"Could not step flow. Exception: {e}"
            GriptapeNodes.get_logger().error(details)

            return SingleNodeStepResult_Failure()

        # All completed happily
        details = f"Successfully stepped flow with name {flow_name}"
        GriptapeNodes.get_logger().info(details)

        return SingleNodeStepResult_Success()

    def on_single_execution_step_request(self, request: SingleExecutionStepRequest) -> ResultPayload:
        flow_name = request.flow_name
        if not flow_name:
            details = "Could not single step flow. No flow name was provided."
            GriptapeNodes.get_logger().error(details)

            return SingleExecutionStepResult_Failure()
        flow = self.get_flow_by_name(flow_name)
        if not flow:
            details = f"Could not single step flow. No flow with name {flow_name} exists."
            GriptapeNodes.get_logger().error(details)

            return SingleExecutionStepResult_Failure()
        try:
            flow.single_execution_step()
        except Exception as e:
            details = f"Could not step flow. Exception: {e}"
            GriptapeNodes.get_logger().error(details)

            return SingleNodeStepResult_Failure()
        details = f"Successfully granularly stepped flow with name {flow_name}"
        GriptapeNodes.get_logger().info(details)

        return SingleExecutionStepResult_Success()

    def on_continue_execution_step_request(self, request: ContinueExecutionStepRequest) -> ResultPayload:
        flow_name = request.flow_name
        if not flow_name:
            details = "Failed to continue execution step because no flow name was provided"
            GriptapeNodes.get_logger().error(details)

            return ContinueExecutionStepResult_Failure()
        flow = self.get_flow_by_name(flow_name)
        if not flow:
            details = f"Failed to continue execution step. Flow with name {flow_name} does not exist."
            GriptapeNodes.get_logger().error(details)

            return ContinueExecutionStepResult_Failure()
        try:
            flow.continue_executing()
        except Exception as e:
            details = f"Failed to continue execution step. An exception occurred: {e}."
            GriptapeNodes.get_logger().error(details)
            return ContinueExecutionStepResult_Failure()
        details = f"Successfully continued flow with name {flow_name}"
        GriptapeNodes.get_logger().info(details)
        return ContinueExecutionStepResult_Success()

    def on_unresolve_flow_request(self, request: UnresolveFlowRequest) -> ResultPayload:
        flow_name = request.flow_name
        if not flow_name:
            details = "Failed to unresolve flow because no flow name was provided"
            GriptapeNodes.get_logger().error(details)
            return UnresolveFlowResult_Failure()
        flow = self.get_flow_by_name(flow_name)
        if not flow:
            details = f"Failed to unresolve flow because flow with name {flow_name} does not exist."
            GriptapeNodes.get_logger().error(details)
            return UnresolveFlowResult_Failure()
        try:
            flow.unresolve_whole_flow()
        except Exception as e:
            details = f"Failed to unresolve flow. An exception occurred: {e}."
            GriptapeNodes.get_logger().error(details)
            return UnresolveFlowResult_Failure()
        details = f"Unresolved flow with name {flow_name}"
        GriptapeNodes.get_logger().info(details)
        return UnresolveFlowResult_Success()

    def on_app_execution_event(self, event: AppExecutionEvent) -> None:
        # Handle all events from the execution engine
        # TODO(kate): Should this somehow be modified to be specific events for the gui?
        GriptapeNodes.handle_request(event.request)

    def on_validate_flow_dependencies_request(self, request: ValidateFlowDependenciesRequest) -> ResultPayload:
        flow_name = request.flow_name
        # get the flow name
        flow = self.get_flow_by_name(flow_name)
        if not flow:
            details = f"Failed to validate flow because flow with name {flow_name} does not exist."
            print(details)  # TODO(griptape): Move to Log
            return ValidateFlowDependenciesResult_Failure()
        if request.flow_node_name:
            flow_node_name = request.flow_node_name
            flow_node = GriptapeNodes.get_instance()._object_manager.attempt_get_object_by_name_as_type(
                flow_node_name, NodeBase
            )
            if not flow_node:
                details = f"Provided node with name {flow_node_name} does not exist"
                print(details)
                return ValidateFlowDependenciesResult_Failure()
            # Gets all nodes in that connected group to be ran
            nodes = flow.get_all_connected_nodes(flow_node)
        else:
            nodes = flow.nodes.values()
        # If we're just running the whole flow
        all_exceptions = []
        for node in nodes:
            exceptions = node.validate_node()
            if exceptions:
                all_exceptions = all_exceptions + exceptions
        if all_exceptions:
            return ValidateFlowDependenciesResult_Success(validation_succeeded=False, exceptions=all_exceptions)
        return ValidateFlowDependenciesResult_Success(validation_succeeded=True)


class NodeManager:
    _name_to_parent_flow_name: dict[str, str]

    def __init__(self, event_manager: EventManager) -> None:
        self._name_to_parent_flow_name = {}

        event_manager.assign_manager_to_request_type(CreateNodeRequest, self.on_create_node_request)
        event_manager.assign_manager_to_request_type(DeleteNodeRequest, self.on_delete_node_request)
        event_manager.assign_manager_to_request_type(
            GetNodeResolutionStateRequest, self.on_get_node_resolution_state_request
        )
        event_manager.assign_manager_to_request_type(GetNodeMetadataRequest, self.on_get_node_metadata_request)
        event_manager.assign_manager_to_request_type(SetNodeMetadataRequest, self.on_set_node_metadata_request)
        event_manager.assign_manager_to_request_type(
            ListConnectionsForNodeRequest, self.on_list_connections_for_node_request
        )
        event_manager.assign_manager_to_request_type(
            ListParametersOnNodeRequest, self.on_list_parameters_on_node_request
        )
        event_manager.assign_manager_to_request_type(AddParameterToNodeRequest, self.on_add_parameter_to_node_request)
        event_manager.assign_manager_to_request_type(
            RemoveParameterFromNodeRequest, self.on_remove_parameter_from_node_request
        )
        event_manager.assign_manager_to_request_type(GetParameterDetailsRequest, self.on_get_parameter_details_request)
        event_manager.assign_manager_to_request_type(
            AlterParameterDetailsRequest, self.on_alter_parameter_details_request
        )
        event_manager.assign_manager_to_request_type(GetParameterValueRequest, self.on_get_parameter_value_request)
        event_manager.assign_manager_to_request_type(SetParameterValueRequest, self.on_set_parameter_value_request)
        event_manager.assign_manager_to_request_type(ResolveNodeRequest, self.on_resolve_from_node_request)
        event_manager.assign_manager_to_request_type(GetAllNodeInfoRequest, self.on_get_all_node_info_request)
        event_manager.assign_manager_to_request_type(
<<<<<<< HEAD
            GetCompatibleParametersRequest, self.on_get_compatible_parameters_request
=======
            ValidateNodeDependenciesRequest, self.on_validate_node_dependencies_request
>>>>>>> a7fb97b8
        )

    def handle_node_rename(self, old_name: str, new_name: str) -> None:
        # Replace the old node name and its parent.
        parent = self._name_to_parent_flow_name[old_name]
        self._name_to_parent_flow_name[new_name] = parent
        del self._name_to_parent_flow_name[old_name]

    def handle_flow_rename(self, old_name: str, new_name: str) -> None:
        # Find all instances where a node had the old parent and update it to the new one.
        for node_name, parent_flow_name in self._name_to_parent_flow_name.items():
            if parent_flow_name == old_name:
                self._name_to_parent_flow_name[node_name] = new_name

    def on_create_node_request(self, request: CreateNodeRequest) -> ResultPayload:
        # Validate as much as possible before we actually create one.
        parent_flow_name = request.override_parent_flow_name
        if parent_flow_name is None:
            details = f"Could not create Node of type '{request.node_type}'. No value for parent flow was supplied. This will one day come from the Current Context but we are poor and broken people. Please try your call again later."
            GriptapeNodes.get_logger().error(details)

            result = CreateNodeResult_Failure()
            return result
        # Does this flow actually exist?
        flow_mgr = GriptapeNodes.FlowManager()
        flow = flow_mgr.get_flow_by_name(parent_flow_name)
        if flow is None:
            details = f"Could not create Node of type '{request.node_type}'. The parent Flow '{parent_flow_name}' could not be found."
            GriptapeNodes.get_logger().error(details)

            result = CreateNodeResult_Failure()
            return result

        # Now ensure that we're giving a valid name.
        obj_mgr = GriptapeNodes().get_instance().ObjectManager()
        final_node_name = obj_mgr.generate_name_for_object(
            type_name=request.node_type, requested_name=request.node_name
        )
        remapped_requested_node_name = (request.node_name is not None) and (request.node_name != final_node_name)

        # OK, let's try and create the Node.
        node = None
        try:
            node = LibraryRegistry.create_node(
                name=final_node_name,
                node_type=request.node_type,
                specific_library_name=request.specific_library_name,
                metadata=request.metadata,
            )
        except KeyError as err:
            details = f"Could not create Node '{final_node_name}' of type '{request.node_type}': {err}"
            GriptapeNodes.get_logger().error(details)

            result = CreateNodeResult_Failure()
            return result

        # Add it to the Flow.
        flow.add_node(node)

        # Record keeping.
        obj_mgr.add_object_by_name(node.name, node)
        self._name_to_parent_flow_name[node.name] = parent_flow_name

        # Phew.
        details = f"Successfully created Node '{final_node_name}' of type '{request.node_type}'."
        log_level = logging.INFO
        if remapped_requested_node_name:
            log_level = logging.WARNING
            details = f"{details} WARNING: Had to rename from original node name requested '{request.node_name}' as an object with this name already existed."

        GriptapeNodes.get_logger().log(level=log_level, msg=details)

        result = CreateNodeResult_Success(
            node_name=node.name,
        )
        return result

    def on_delete_node_request(self, request: DeleteNodeRequest) -> ResultPayload:
        # Does this node exist?
        obj_mgr = GriptapeNodes().get_instance().ObjectManager()

        node = obj_mgr.attempt_get_object_by_name_as_type(request.node_name, NodeBase)
        if node is None:
            details = f"Attempted to delete a Node '{request.node_name}', but no such Node was found."
            GriptapeNodes.get_logger().error(details)

            result = DeleteNodeResult_Failure()
            return result

        parent_flow_name = self._name_to_parent_flow_name[request.node_name]
        parent_flow = GriptapeNodes().FlowManager().get_flow_by_name(parent_flow_name)

        # Remove all connections from this Node.
        list_node_connections_request = ListConnectionsForNodeRequest(node_name=request.node_name)
        list_connections_result = GriptapeNodes().handle_request(request=list_node_connections_request)
        if isinstance(list_connections_result, ResultPayload_Failure):
            details = f"Attempted to delete a Node '{request.node_name}'. Failed because it could not gather Connections to the Node."
            GriptapeNodes.get_logger().error(details)

            result = DeleteNodeResult_Failure()
            return result
        # Destroy all the incoming Connections
        for incoming_connection in list_connections_result.incoming_connections:
            delete_request = DeleteConnectionRequest(
                source_node_name=incoming_connection.source_node_name,
                source_parameter_name=incoming_connection.source_parameter_name,
                target_node_name=request.node_name,
                target_parameter_name=incoming_connection.target_parameter_name,
            )
            delete_result = GriptapeNodes.handle_request(delete_request)
            if isinstance(delete_result, ResultPayload_Failure):
                details = (
                    f"Attempted to delete a Node '{request.node_name}'. Failed when attempting to delete Connection."
                )
                GriptapeNodes.get_logger().error(details)

                result = DeleteNodeResult_Failure()
                return result

        # Destroy all the outgoing Connections
        for outgoing_connection in list_connections_result.outgoing_connections:
            delete_request = DeleteConnectionRequest(
                source_node_name=request.node_name,
                source_parameter_name=outgoing_connection.source_parameter_name,
                target_node_name=outgoing_connection.target_node_name,
                target_parameter_name=outgoing_connection.target_parameter_name,
            )
            delete_result = GriptapeNodes.handle_request(delete_request)
            if isinstance(delete_result, ResultPayload_Failure):
                details = (
                    f"Attempted to delete a Node '{request.node_name}'. Failed when attempting to delete Connection."
                )
                GriptapeNodes.get_logger().error(details)

                result = DeleteNodeResult_Failure()
                return result

        # Remove from the owning Flow
        parent_flow.remove_node(node.name)

        # Now remove the record keeping
        obj_mgr.del_obj_by_name(request.node_name)
        del self._name_to_parent_flow_name[request.node_name]

        details = f"Successfully deleted Node '{request.node_name}'."
        GriptapeNodes.get_logger().info(details)

        result = DeleteNodeResult_Success()
        return result

    def on_get_node_resolution_state_request(self, event: GetNodeResolutionStateRequest) -> ResultPayload:
        # Does this node exist?
        obj_mgr = GriptapeNodes().get_instance().ObjectManager()

        node = obj_mgr.attempt_get_object_by_name_as_type(event.node_name, NodeBase)
        if node is None:
            details = f"Attempted to get resolution state for a Node '{event.node_name}', but no such Node was found."
            GriptapeNodes.get_logger().error(details)
            result = GetNodeResolutionStateResult_Failure()
            return result

        node_state = node.state

        details = f"Successfully got resolution state for Node '{event.node_name}'."
        GriptapeNodes.get_logger().info(details)

        result = GetNodeResolutionStateResult_Success(
            state=node_state.name,
        )
        return result

    def on_get_node_metadata_request(self, request: GetNodeMetadataRequest) -> ResultPayload:
        # Does this node exist?
        obj_mgr = GriptapeNodes().get_instance().ObjectManager()

        node = obj_mgr.attempt_get_object_by_name_as_type(request.node_name, NodeBase)
        if node is None:
            details = f"Attempted to get metadata for a Node '{request.node_name}', but no such Node was found."
            GriptapeNodes.get_logger().error(details)

            result = GetNodeMetadataResult_Failure()
            return result

        metadata = node.metadata
        details = f"Successfully retrieved metadata for a Node '{request.node_name}'."
        GriptapeNodes.get_logger().info(details)

        result = GetNodeMetadataResult_Success(
            metadata=metadata,
        )
        return result

    def on_set_node_metadata_request(self, request: SetNodeMetadataRequest) -> ResultPayload:
        # Does this node exist?
        obj_mgr = GriptapeNodes().get_instance().ObjectManager()

        node = obj_mgr.attempt_get_object_by_name_as_type(request.node_name, NodeBase)
        if node is None:
            details = f"Attempted to set metadata for a Node '{request.node_name}', but no such Node was found."
            GriptapeNodes.get_logger().error(details)

            result = SetNodeMetadataResult_Failure()
            return result

        node.metadata = request.metadata
        details = f"Successfully set metadata for a Node '{request.node_name}'."
        GriptapeNodes.get_logger().info(details)

        result = SetNodeMetadataResult_Success()
        return result

    def on_list_connections_for_node_request(self, request: ListConnectionsForNodeRequest) -> ResultPayload:
        # Does this node exist?
        obj_mgr = GriptapeNodes().get_instance().ObjectManager()

        node = obj_mgr.attempt_get_object_by_name_as_type(request.node_name, NodeBase)
        if node is None:
            details = f"Attempted to list Connections for a Node '{request.node_name}', but no such Node was found."
            GriptapeNodes.get_logger().error(details)

            result = ListConnectionsForNodeResult_Failure()
            return result

        parent_flow_name = self._name_to_parent_flow_name[request.node_name]
        parent_flow = GriptapeNodes().FlowManager().get_flow_by_name(parent_flow_name)

        # Kinda gross, but let's do it
        connection_mgr = parent_flow.connections
        # get outgoing connections
        outgoing_connections_list = []
        if request.node_name in connection_mgr.outgoing_index:
            outgoing_connections_list = [
                OutgoingConnection(
                    source_parameter_name=connection.source_parameter.name,
                    target_node_name=connection.target_node.name,
                    target_parameter_name=connection.target_parameter.name,
                )
                for connection_lists in connection_mgr.outgoing_index[request.node_name].values()
                for connection_id in connection_lists
                for connection in [connection_mgr.connections[connection_id]]
            ]
        # get incoming connections
        incoming_connections_list = []
        if request.node_name in connection_mgr.incoming_index:
            incoming_connections_list = [
                IncomingConnection(
                    source_node_name=connection.source_node.name,
                    source_parameter_name=connection.source_parameter.name,
                    target_parameter_name=connection.target_parameter.name,
                )
                for connection_lists in connection_mgr.incoming_index[request.node_name].values()
                for connection_id in connection_lists
                for connection in [
                    connection_mgr.connections[connection_id]
                ]  # This creates a temporary one-item list with the connection
            ]

        details = f"Successfully listed all Connections to and from Node '{node.name}'."
        GriptapeNodes.get_logger().info(details)

        result = ListConnectionsForNodeResult_Success(
            incoming_connections=incoming_connections_list,
            outgoing_connections=outgoing_connections_list,
        )
        return result

    def on_list_parameters_on_node_request(self, request: ListParametersOnNodeRequest) -> ResultPayload:
        # Does this node exist?
        obj_mgr = GriptapeNodes().get_instance().ObjectManager()

        node = obj_mgr.attempt_get_object_by_name_as_type(request.node_name, NodeBase)
        if node is None:
            details = f"Attempted to list Parameters for a Node '{request.node_name}', but no such Node was found."
            GriptapeNodes.get_logger().error(details)

            result = ListParametersOnNodeResult_Failure()
            return result

        ret_list = [param.name for param in node.parameters]

        details = f"Params on {node.name} = {ret_list}"
        GriptapeNodes.get_logger().info(details)

        result = ListParametersOnNodeResult_Success(
            parameter_names=ret_list,
        )
        return result

    def on_add_parameter_to_node_request(self, request: AddParameterToNodeRequest) -> ResultPayload:
        # Does this node exist?
        obj_mgr = GriptapeNodes().get_instance().ObjectManager()

        node = obj_mgr.attempt_get_object_by_name_as_type(request.node_name, NodeBase)
        if node is None:
            details = f"Attempted to add Parameter '{request.parameter_name}' to a Node '{request.node_name}', but no such Node was found."
            GriptapeNodes.get_logger().error(details)

            result = AddParameterToNodeResult_Failure()
            return result

        # Does the Node already have a parameter by this name?
        if node.get_parameter_by_name(request.parameter_name) is not None:
            details = f"Attempted to add Parameter '{request.parameter_name}' to Node '{request.node_name}'. Failed because it already had a Parameter with that name on it. Parameter names must be unique within the Node."
            GriptapeNodes.get_logger().error(details)

            result = AddParameterToNodeResult_Failure()
            return result

        # Let's see if the Parameter is properly formed.
        # If a Parameter is intended for Control, it needs to have that be the exclusive type.
        if ParameterControlType.__name__ in request.allowed_types and len(request.allowed_types) != 1:
            details = f"Attempted to add Parameter '{request.parameter_name}' to Node '{request.node_name}'. Failed because it had 'ParameterControlType' with other types allowed. If a Parameter is intended for control, it must only accept that type."
            GriptapeNodes.get_logger().error(details)

            result = AddParameterToNodeResult_Failure()
            return result
        # Make sure list of types are correct.
        invalid_type_list = [
            allowed_type for allowed_type in request.allowed_types if not TypeValidator.validate_type_spec(allowed_type)
        ]

        if len(invalid_type_list) > 0:
            details = f"Attempted to add Parameter '{request.parameter_name}' but the following allowed types were not valid: {invalid_type_list!s}."
            GriptapeNodes.get_logger().error(details)

            result = AddParameterToNodeResult_Failure()
            return result

        allowed_modes = set()
        if request.mode_allowed_input:
            allowed_modes.add(ParameterMode.INPUT)
        if request.mode_allowed_property:
            allowed_modes.add(ParameterMode.PROPERTY)
        if request.mode_allowed_output:
            allowed_modes.add(ParameterMode.OUTPUT)

        # Let's roll, I guess.
        new_param = Parameter(
            name=request.parameter_name,
            allowed_types=request.allowed_types,
            default_value=request.default_value,
            user_defined=True,
            tooltip=request.tooltip,
            tooltip_as_input=request.tooltip_as_input,
            tooltip_as_property=request.tooltip_as_property,
            tooltip_as_output=request.tooltip_as_output,
            allowed_modes=allowed_modes,
            ui_options=request.ui_options,
        )
        try:
            node.add_parameter(new_param)
        except Exception as e:
            details = f"Couldn't add parameter with name {request.parameter_name} to node. Error: {e}"
            GriptapeNodes.get_logger().error(details)
            return AddParameterToNodeResult_Failure()

        details = f"Successfully added Parameter '{request.parameter_name}' to Node '{request.node_name}'."
        GriptapeNodes.get_logger().info(details)

        result = AddParameterToNodeResult_Success()
        return result

    def on_remove_parameter_from_node_request(self, request: RemoveParameterFromNodeRequest) -> ResultPayload:  # noqa: C901
        # Does this node exist?
        obj_mgr = GriptapeNodes().get_instance().ObjectManager()

        node = obj_mgr.attempt_get_object_by_name_as_type(request.node_name, NodeBase)
        if node is None:
            details = f"Attempted to remove Parameter '{request.parameter_name}' from a Node '{request.node_name}', but no such Node was found."
            GriptapeNodes.get_logger().error(details)

            result = RemoveParameterFromNodeResult_Failure()
            return result

        # Does the Parameter actually exist on the Node?
        parameter = node.get_parameter_by_name(request.parameter_name)
        if parameter is None:
            details = f"Attempted to remove Parameter '{request.parameter_name}' from Node '{request.node_name}'. Failed because it didn't have a Parameter with that name on it."
            GriptapeNodes.get_logger().error(details)

            result = RemoveParameterFromNodeResult_Failure()
            return result

        # No tricky stuff, users!
        if parameter.user_defined is False:
            details = f"Attempted to remove Parameter '{request.parameter_name}' from Node '{request.node_name}'. Failed because the Parameter was not user-defined (i.e., critical to the Node implementation). Only user-defined Parameters can be removed from a Node."
            GriptapeNodes.get_logger().error(details)

            result = RemoveParameterFromNodeResult_Failure()
            return result

        # Get all the connections to/from this Parameter.
        list_node_connections_request = ListConnectionsForNodeRequest(node_name=request.node_name)
        list_connections_result = GriptapeNodes().handle_request(request=list_node_connections_request)
        if isinstance(list_connections_result, ListConnectionsForNodeResult_Failure):
            details = f"Attempted to remove Parameter '{request.parameter_name}' from Node '{request.node_name}'. Failed because we were unable to get a list of Connections for the Parameter's Node."
            GriptapeNodes.get_logger().error(details)

            result = RemoveParameterFromNodeResult_Failure()
            return result

        # We have a list of all connections to the NODE. Sift down to just those that are about this PARAMETER.

        # Destroy all the incoming Connections to this PARAMETER
        for incoming_connection in list_connections_result.incoming_connections:
            if incoming_connection.target_parameter_name == request.parameter_name:
                delete_request = DeleteConnectionRequest(
                    source_node_name=incoming_connection.source_node_name,
                    source_parameter_name=incoming_connection.source_parameter_name,
                    target_node_name=request.node_name,
                    target_parameter_name=incoming_connection.target_parameter_name,
                )
                delete_result = GriptapeNodes.handle_request(delete_request)
                if isinstance(delete_result, DeleteConnectionResult_Failure):
                    details = f"Attempted to remove Parameter '{request.parameter_name}' from Node '{request.node_name}'. Failed because we were unable to delete a Connection for that Parameter."
                    GriptapeNodes.get_logger().error(details)

                    result = RemoveParameterFromNodeResult_Failure()

        # Destroy all the outgoing Connections from this PARAMETER
        for outgoing_connection in list_connections_result.outgoing_connections:
            if outgoing_connection.source_parameter_name == request.parameter_name:
                delete_request = DeleteConnectionRequest(
                    source_node_name=request.node_name,
                    source_parameter_name=outgoing_connection.source_parameter_name,
                    target_node_name=outgoing_connection.target_node_name,
                    target_parameter_name=outgoing_connection.target_parameter_name,
                )
                delete_result = GriptapeNodes.handle_request(delete_request)
                if isinstance(delete_result, DeleteConnectionResult_Failure):
                    details = f"Attempted to remove Parameter '{request.parameter_name}' from Node '{request.node_name}'. Failed because we were unable to delete a Connection for that Parameter."
                    GriptapeNodes.get_logger().error(details)

                    result = RemoveParameterFromNodeResult_Failure()

        # Delete the Parameter itself.
        node.remove_parameter(parameter)

        details = f"Successfully removed Parameter '{request.parameter_name}' from Node '{request.node_name}'."
        GriptapeNodes.get_logger().info(details)

        result = RemoveParameterFromNodeResult_Success()
        return result

    def on_get_parameter_details_request(self, request: GetParameterDetailsRequest) -> ResultPayload:
        # Does this node exist?
        obj_mgr = GriptapeNodes().get_instance().ObjectManager()

        node = obj_mgr.attempt_get_object_by_name_as_type(request.node_name, NodeBase)
        if node is None:
            details = f"Attempted to get details for Parameter '{request.parameter_name}' from a Node '{request.node_name}', but no such Node was found."
            GriptapeNodes.get_logger().error(details)

            result = GetParameterDetailsResult_Failure()
            return result

        # Does the Parameter actually exist on the Node?
        parameter = node.get_parameter_by_name(request.parameter_name)
        if parameter is None:
            details = f"Attempted to get details for Parameter '{request.parameter_name}' from Node '{request.node_name}'. Failed because it didn't have a Parameter with that name on it."
            GriptapeNodes.get_logger().error(details)

            result = GetParameterDetailsResult_Failure()
            return result

        # Let's bundle up the details.
        modes_allowed = parameter.allowed_modes
        allows_input = ParameterMode.INPUT in modes_allowed
        allows_property = ParameterMode.PROPERTY in modes_allowed
        allows_output = ParameterMode.OUTPUT in modes_allowed

        details = f"Successfully got details for Parameter '{request.parameter_name}' from Node '{request.node_name}'."
        GriptapeNodes.get_logger().info(details)

        result = GetParameterDetailsResult_Success(
            allowed_types=parameter.allowed_types,
            default_value=parameter.default_value,
            tooltip=parameter.tooltip,
            tooltip_as_input=parameter.tooltip_as_input,
            tooltip_as_property=parameter.tooltip_as_property,
            tooltip_as_output=parameter.tooltip_as_output,
            mode_allowed_input=allows_input,
            mode_allowed_property=allows_property,
            mode_allowed_output=allows_output,
            is_user_defined=parameter.user_defined,
            ui_options=parameter.ui_options,
        )
        return result

    def on_alter_parameter_details_request(self, request: AlterParameterDetailsRequest) -> ResultPayload:  # noqa: C901, PLR0912, PLR0915
        # Does this node exist?
        obj_mgr = GriptapeNodes().get_instance().ObjectManager()

        node = obj_mgr.attempt_get_object_by_name_as_type(request.node_name, NodeBase)
        if node is None:
            details = f"Attempted to alter details for Parameter '{request.parameter_name}' from Node '{request.node_name}', but no such Node was found."
            GriptapeNodes.get_logger().error(details)

            result = AlterParameterDetailsResult_Failure()
            return result

        # Does the Parameter actually exist on the Node?
        parameter = node.get_parameter_by_name(request.parameter_name)
        if parameter is None:
            details = f"Attempted to alter details for Parameter '{request.parameter_name}' from Node '{request.node_name}'. Failed because it didn't have a Parameter with that name on it."
            GriptapeNodes.get_logger().error(details)

            result = AlterParameterDetailsResult_Failure()
            return result

        # No tricky stuff, users!
        if parameter.user_defined is False and request.request_id:
            # TODO(griptape): there may be SOME properties on a non-user-defined Parameter that can be changed
            details = f"Attempted to alter details for Parameter '{request.parameter_name}' from Node '{request.node_name}'. Failed because the Parameter was not user-defined (i.e., critical to the Node implementation). Only user-defined Parameters can be removed from a Node."
            GriptapeNodes.get_logger().error(details)

            result = AlterParameterDetailsResult_Failure()
            return result

        # TODO(griptape): Verify that we can get through all the OTHER tricky stuff before we proceed to actually making changes.
        # Now change all the values on the Parameter.
        if request.allowed_types is not None:
            # Convert from string to list of types.
            invalid_type_list = [
                allowed_type
                for allowed_type in request.allowed_types
                if not TypeValidator.validate_type_spec(allowed_type)
            ]

            if len(invalid_type_list) > 0:
                details = f"Attempted to alter Parameter '{request.parameter_name}' but the following allowed types were not valid: {invalid_type_list!s}."
                GriptapeNodes.get_logger().error(details)

                result = AddParameterToNodeResult_Failure()
                return result
            # TODO(griptape): reconcile current value with types allowed
            parameter.allowed_types = request.allowed_types
        if request.default_value is not None:
            # TODO(griptape): vet that default value matches types allowed
            node.parameter_values[request.parameter_name] = request.default_value
        if request.mode_allowed_input is not None:
            # TODO(griptape): may alter existing connections
            if request.mode_allowed_input is True:
                parameter.allowed_modes.add(ParameterMode.INPUT)
            else:
                parameter.allowed_modes.discard(ParameterMode.INPUT)
        if request.mode_allowed_property is not None:
            # TODO(griptape): may alter existing connections
            if request.mode_allowed_property is True:
                parameter.allowed_modes.add(ParameterMode.PROPERTY)
            else:
                parameter.allowed_modes.discard(ParameterMode.PROPERTY)
        if request.mode_allowed_output is not None:
            # TODO(griptape): may alter existing connections
            if request.mode_allowed_output is True:
                parameter.allowed_modes.add(ParameterMode.OUTPUT)
            else:
                parameter.allowed_modes.discard(ParameterMode.OUTPUT)
        if request.tooltip is not None:
            parameter.tooltip = request.tooltip
        if request.tooltip_as_input is not None:
            parameter.tooltip_as_input = request.tooltip_as_input
        if request.tooltip_as_property is not None:
            parameter.tooltip_as_property = request.tooltip_as_property
        if request.tooltip_as_output is not None:
            parameter.tooltip_as_output = request.tooltip_as_output
        if request.ui_options is not None:
            parameter.ui_options = request.ui_options

        details = (
            f"Successfully altered details for Parameter '{request.parameter_name}' from Node '{request.node_name}'."
        )
        GriptapeNodes.get_logger().info(details)

        result = AlterParameterDetailsResult_Success()
        return result

    def on_get_parameter_value_request(self, request: GetParameterValueRequest) -> ResultPayload:
        # Does this node exist?
        obj_mgr = GriptapeNodes().get_instance().ObjectManager()

        # Parse the parameter name to check for list indexing
        param_name = request.parameter_name

        # Get the node
        node = obj_mgr.attempt_get_object_by_name_as_type(request.node_name, NodeBase)
        if node is None:
            details = f'"{request.node_name}" not found'
            GriptapeNodes.get_logger().error(details)
            return GetParameterValueResult_Failure()

        # Does the Parameter actually exist on the Node?
        parameter = node.get_parameter_by_name(param_name)
        if parameter is None:
            details = f'"{request.node_name}.{param_name}" not found'
            GriptapeNodes.get_logger().error(details)
            return GetParameterValueResult_Failure()

        # Values are actually stored on the NODE, so let's ask them.
        if param_name not in node.parameter_values:
            # Check if it might be in output values (for output parameters)
            if param_name in node.parameter_output_values:
                data_value = node.parameter_output_values[param_name]
            else:
                # Use the default if not found in either place
                data_value = parameter.default_value
        else:
            data_value = node.parameter_values[param_name]

        # Definitely a better way to do this.
        data_value_type = type(data_value)
        data_value_type_str = None
        for allowed_type_str in parameter.allowed_types:
            allowed_type = TypeValidator.convert_to_type(allowed_type_str)
            if allowed_type == data_value_type:
                data_value_type_str = allowed_type_str
                break

        # TODO(griptape): Handle for dict type

        if not data_value_type_str and isinstance(data_value, dict) and "type" in data_value:
            data_value_type_str = data_value["type"]
            if "image" in data_value_type_str:
                data_value_type_str = "ImageArtifact"

        if data_value_type_str is None:
            data_value_type_str = str(data_value_type)
            details = f"WARNING: Could not find data value type '{data_value_type_str}' in the list of data types allowed by Parameter '{param_name}'; letting Python do the conversion."
            GriptapeNodes.get_logger().warning(details)
        # Cool.
        details = f"{request.node_name}.{request.parameter_name} = {data_value}"
        GriptapeNodes.get_logger().info(details)

        result = GetParameterValueResult_Success(
            data_type=data_value_type_str,
            value=TypeValidator.safe_serialize(data_value),
        )
        return result

    # added ignoring C901 since this method is overly long because of granular error checking, not actual complexity.
    def on_set_parameter_value_request(self, request: SetParameterValueRequest) -> ResultPayload:  # noqa: PLR0911 C901 TODO(griptape): resolve
        # Does this node exist?
        obj_mgr = GriptapeNodes().get_instance().ObjectManager()

        # Parse the parameter name to check for list indexing
        param_name = request.parameter_name

        # Get the node
        node = obj_mgr.attempt_get_object_by_name_as_type(request.node_name, NodeBase)
        if node is None:
            details = f'"{request.node_name}" not found'
            GriptapeNodes.get_logger().error(details)
            return SetParameterValueResult_Failure()

        # Does the Parameter actually exist on the Node?
        parameter = node.get_parameter_by_name(param_name)
        if parameter is None:
            details = f'"{request.node_name}.{param_name}" not found'
            GriptapeNodes.get_logger().error(details)

            result = SetParameterValueResult_Failure()
            return result

        # Validate that parameters can be set at all
        if not parameter.settable:
            details = f'"{request.node_name}.{request.parameter_name}" is not settable'
            GriptapeNodes.get_logger().error(details)
            result = SetParameterValueResult_Failure()
            return result

        object_created = request.value
        # here we need to see if type_of matches the actual value.
        # Is this value kosher for the types allowed?
        if not parameter.is_value_allowed(object_created) and not (
            isinstance(object_created, dict) and "type" in object_created
        ):
            details = f'set_value for "{request.node_name}.{request.parameter_name}" failed.  type "{object_created.__class__.__name__}" not in allowed types:{parameter.allowed_types}'
            GriptapeNodes.get_logger().error(details)

            result = SetParameterValueResult_Failure()
            return result

        try:
            parent_flow_name = self.get_node_parent_flow_by_name(node.name)
        except KeyError:
            details = f'set_value for "{request.node_name}.{request.parameter_name}" failed. Parent flow does not exist. Could not unresolve future nodes.'
            GriptapeNodes.get_logger().error(details)
            return SetParameterValueResult_Failure()
        parent_flow = obj_mgr.attempt_get_object_by_name_as_type(parent_flow_name, ControlFlow)
        if not parent_flow:
            details = f'set_value for "{request.node_name}.{request.parameter_name}" failed. Parent flow does not exist. Could not unresolve future nodes.'
            GriptapeNodes.get_logger().error(details)
            return SetParameterValueResult_Failure()
        try:
            parent_flow.connections.unresolve_future_nodes(node)
        except Exception as e:
            details = f'set_value for "{request.node_name}.{request.parameter_name}" failed. Exception: {e}'
            GriptapeNodes.get_logger().error(details)
            return SetParameterValueResult_Failure()

        # Values are actually stored on the NODE.
        modified_parameters = node.set_parameter_value(request.parameter_name, object_created)
        if modified_parameters:
            for modified_parameter_name in modified_parameters:
                modified_request = GetParameterDetailsRequest(modified_parameter_name, node.name)
                GriptapeNodes.handle_request(modified_request)
        # Mark node as unresolved
        node.state = NodeResolutionState.UNRESOLVED
        # Get the flow
        # Pass the value through!
        conn_output_nodes = parent_flow.get_connected_output_parameters(node, parameter)
        for target_node, target_parameter in conn_output_nodes:
            GriptapeNodes.get_instance().handle_request(
                SetParameterValueRequest(
                    parameter_name=target_parameter.name,
                    node_name=target_node.name,
                    value=object_created,
                )
            )

        # Cool.
        details = f'"{request.node_name}.{request.parameter_name}" = {object_created}'
        GriptapeNodes.get_logger().info(details)

        result = SetParameterValueResult_Success()
        return result

    # For C901 (too complex): Need to give customers explicit reasons for failure on each case.
    # For PLR0911 (too many return statements): don't want to do a ton of nested chains of success,
    # want to give clear reasoning for each failure.
    # For PLR0915 (too many statements): very little reusable code here, want to be explicit and
    # make debugger use friendly.
    def on_get_all_node_info_request(self, request: GetAllNodeInfoRequest) -> ResultPayload:  # noqa: C901, PLR0911, PLR0915
        # Does this node exist?
        obj_mgr = GriptapeNodes().get_instance().ObjectManager()

        node = obj_mgr.attempt_get_object_by_name_as_type(request.node_name, NodeBase)
        if node is None:
            details = f"Attempted to get all info for Node named '{request.node_name}', but no such Node was found."
            GriptapeNodes.get_logger().error(details)

            result = GetAllNodeInfoResult_Failure()
            return result

        get_metadata_request = GetNodeMetadataRequest(node_name=request.node_name)
        get_metadata_result = GriptapeNodes.NodeManager().on_get_node_metadata_request(get_metadata_request)
        if not get_metadata_result.succeeded():
            details = (
                f"Attempted to get all info for Node named '{request.node_name}', but failed getting the metadata."
            )
            GriptapeNodes.get_logger().error(details)

            result = GetAllNodeInfoResult_Failure()
            return result

        get_resolution_state_request = GetNodeResolutionStateRequest(node_name=request.node_name)
        get_resolution_state_result = GriptapeNodes.NodeManager().on_get_node_resolution_state_request(
            get_resolution_state_request
        )
        if not get_resolution_state_result.succeeded():
            details = f"Attempted to get all info for Node named '{request.node_name}', but failed getting the resolution state."
            GriptapeNodes.get_logger().error(details)

            result = GetAllNodeInfoResult_Failure()
            return result

        list_connections_request = ListConnectionsForNodeRequest(node_name=request.node_name)
        list_connections_result = GriptapeNodes.NodeManager().on_list_connections_for_node_request(
            list_connections_request
        )
        if not list_connections_result.succeeded():
            details = f"Attempted to get all info for Node named '{request.node_name}', but failed listing all connections for it."
            GriptapeNodes.get_logger().error(details)

            result = GetAllNodeInfoResult_Failure()
            return result

        list_parameters_request = ListParametersOnNodeRequest(node_name=request.node_name)
        list_parameters_result = GriptapeNodes.NodeManager().on_list_parameters_on_node_request(list_parameters_request)
        if not list_parameters_result.succeeded():
            details = f"Attempted to get all info for Node named '{request.node_name}', but failed listing all Parameters on it."
            GriptapeNodes.get_logger().error(details)

            result = GetAllNodeInfoResult_Failure()
            return result

        # Cast everything to get the linter off our back.
        try:
            get_metadata_success = cast("GetNodeMetadataResult_Success", get_metadata_result)
            get_resolution_state_success = cast("GetNodeResolutionStateResult_Success", get_resolution_state_result)
            list_connections_success = cast("ListConnectionsForNodeResult_Success", list_connections_result)
            list_parameters_success = cast("ListParametersOnNodeResult_Success", list_parameters_result)
        except Exception as err:
            details = f"Attempted to get all info for Node named '{request.node_name}'. Failed due to error: {err}."
            GriptapeNodes.get_logger().error(details)

            result = GetAllNodeInfoResult_Failure()
            return result

        # Now go through all the Parameters.
        parameter_name_to_info = {}

        for param_name in list_parameters_success.parameter_names:
            # Parameter details up first.
            get_parameter_details_request = GetParameterDetailsRequest(
                parameter_name=param_name, node_name=request.node_name
            )
            get_parameter_details_result = GriptapeNodes.NodeManager().on_get_parameter_details_request(
                get_parameter_details_request
            )

            if not get_parameter_details_result.succeeded():
                details = f"Attempted to get all info for Node named '{request.node_name}', but failed getting details for Parameter '{param_name}'."
                GriptapeNodes.get_logger().error(details)

                result = GetAllNodeInfoResult_Failure()
                return result

            # Now the...gulp...value.
            get_parameter_value_request = GetParameterValueRequest(
                parameter_name=param_name, node_name=request.node_name
            )
            get_parameter_value_result = GriptapeNodes.NodeManager().on_get_parameter_value_request(
                get_parameter_value_request
            )

            if not get_parameter_value_result.succeeded():
                details = f"Attempted to get all info for Node named '{request.node_name}', but failed getting value for Parameter '{param_name}'."
                GriptapeNodes.get_logger().error(details)

                result = GetAllNodeInfoResult_Failure()
                return result

            # They may have succeeded, but are they OUR type of succeeded?
            try:
                get_parameter_details_success = cast("GetParameterDetailsResult_Success", get_parameter_details_result)
                get_parameter_value_success = cast("GetParameterValueResult_Success", get_parameter_value_result)
            except Exception as err:
                details = f"Attempted to get all info for Node named '{request.node_name}'. Failed due to error: {err}."
                GriptapeNodes.get_logger().error(details)

                result = GetAllNodeInfoResult_Failure()
                return result

            # OK, add it to the parameter dictionary.
            parameter_name_to_info[param_name] = ParameterInfoValue(
                details=get_parameter_details_success, value=get_parameter_value_success
            )

        details = f"Successfully got all node info for node '{request.node_name}'."
        GriptapeNodes.get_logger().info(details)
        result = GetAllNodeInfoResult_Success(
            metadata=get_metadata_success.metadata,
            node_resolution_state=get_resolution_state_success.state,
            connections=list_connections_success,
            parameter_name_to_info=parameter_name_to_info,
        )
        return result

    def on_get_compatible_parameters_request(self, request: GetCompatibleParametersRequest) -> ResultPayload:  # noqa: C901, PLR0911, PLR0912, PLR0915
        # Vet the node
        try:
            node = GriptapeNodes.NodeManager().get_node_by_name(request.node_name)
        except KeyError as err:
            details = f"Attempted to get compatible parameters for node '{request.node_name}', but that node does not exist. Error: {err}."
            print(details)  # TODO(griptape): Move to Log
            return GetCompatibleParametersResult_Failure()

        # Vet the parameter.
        request_param = node.get_parameter_by_name(request.parameter_name)
        if request_param is None:
            details = f"Attempted to get compatible parameters for '{request.node_name}.{request.parameter_name}', but that no Parameter with that name could not be found."
            print(details)  # TODO(griptape): Move to Log
            return GetCompatibleParametersResult_Failure()

        # Figure out the mode we're going for, and if this parameter supports the mode.
        request_mode = ParameterMode.OUTPUT if request.is_output else ParameterMode.INPUT
        # Does this parameter support that?
        if request_mode not in request_param.allowed_modes:
            details = f"Attempted to get compatible parameters for '{request.node_name}.{request.parameter_name}' as '{request_mode}', but the Parameter didn't support that type of input/output."
            print(details)  # TODO(griptape): Move to Log
            return GetCompatibleParametersResult_Failure()

        # Get the parent flows.
        try:
            flow_name = GriptapeNodes.NodeManager().get_node_parent_flow_by_name(request.node_name)
        except KeyError as err:
            details = f"Attempted to get compatible parameters for '{request.node_name}.{request.parameter_name}', but the node's parent flow could not be found: {err}"
            print(details)  # TODO(griptape): Move to Log
            return GetCompatibleParametersResult_Failure()

        # Iterate through all nodes in this Flow (yes, this restriction still sucks)
        list_nodes_in_flow_request = ListNodesInFlowRequest(flow_name=flow_name)
        list_nodes_in_flow_result = GriptapeNodes.FlowManager().on_list_nodes_in_flow_request(
            list_nodes_in_flow_request
        )
        if not list_nodes_in_flow_result.succeeded():
            details = f"Attempted to get compatible parameters for '{request.node_name}.{request.parameter_name}'. Failed due to inability to list nodes in parent flow '{flow_name}'."
            print(details)  # TODO(griptape): Move to Log
            return GetCompatibleParametersResult_Failure()

        try:
            list_nodes_in_flow_success = cast("ListNodesInFlowResult_Success", list_nodes_in_flow_result)
        except Exception as err:
            details = f"Attempted to get compatible parameters for '{request.node_name}.{request.parameter_name}'. Failed due to {err}"
            print(details)  # TODO(griptape): Move to Log
            return GetCompatibleParametersResult_Failure()

        # Walk through all nodes that are NOT us to find compatible Parameters.
        valid_parameters_by_node = {}
        for test_node_name in list_nodes_in_flow_success.node_names:
            if test_node_name != request.node_name:
                # Get node by name
                try:
                    test_node = GriptapeNodes.NodeManager().get_node_by_name(test_node_name)
                except KeyError as err:
                    details = f"Attempted to get compatible parameters for node '{request.node_name}', and sought to test against {test_node_name}, but that node does not exist. Error: {err}."
                    print(details)  # TODO(griptape): Move to Log
                    return GetCompatibleParametersResult_Failure()

                # Get Parameters from Node
                for test_param in test_node.parameters:
                    # Are we compatible from an input/output perspective?
                    fits_mode = False
                    if request_mode == ParameterMode.INPUT:
                        fits_mode = ParameterMode.OUTPUT in test_param.allowed_modes
                    else:
                        fits_mode = ParameterMode.INPUT in test_param.allowed_modes

                    if fits_mode:
                        # Compare types for compatibility
                        any_types_matched = False
                        request_types_allowed = request_param.allowed_types
                        for request_type_allowed in request_types_allowed:
                            if test_param.is_type_allowed(request_type_allowed):
                                any_types_matched = True
                                break

                        if any_types_matched:
                            param_and_mode = ParameterAndMode(
                                parameter_name=test_param.name, is_output=not request.is_output
                            )
                            # Add the test param to our dictionary.
                            if test_node_name in valid_parameters_by_node:
                                # Append this parameter to the list
                                compatible_list = valid_parameters_by_node[test_node_name]
                                compatible_list.append(param_and_mode)
                            else:
                                # Create new
                                compatible_list = [param_and_mode]
                                valid_parameters_by_node[test_node_name] = compatible_list

        details = f"Successfully got compatible parameters for '{request.node_name}.{request.parameter_name}'."
        print(details)  # TODO(griptape): Move to Log
        return GetCompatibleParametersResult_Success(valid_parameters_by_node=valid_parameters_by_node)

    def get_node_by_name(self, name: str) -> NodeBase:
        obj_mgr = GriptapeNodes().get_instance().ObjectManager()

        node = obj_mgr.attempt_get_object_by_name_as_type(name, NodeBase)
        if node is None:
            msg = f"Node '{name}' not found."
            raise ValueError(msg)

        return node

    def get_node_parent_flow_by_name(self, node_name: str) -> str:
        if node_name not in self._name_to_parent_flow_name:
            msg = f"Node '{node_name}' could not be found."
            raise KeyError(msg)
        return self._name_to_parent_flow_name[node_name]

    def on_resolve_from_node_request(self, request: ResolveNodeRequest) -> ResultPayload:  # noqa: PLR0911 TODO(griptape): resolve
        node_name = request.node_name
        debug_mode = request.debug_mode

        if not node_name:
            details = "No Node name was provided. Failed to resolve node."
            GriptapeNodes.get_logger().error(details)

            return ResolveNodeResult_Failure()
        try:
            node = GriptapeNodes.NodeManager().get_node_by_name(node_name)
        except KeyError:
            details = f'Resolve failure. "{node_name}" does not exist.'
            GriptapeNodes.get_logger().error(details)

            return ResolveNodeResult_Failure()
        # try to get the flow parent of this node
        try:
            flow_name = self._name_to_parent_flow_name[node_name]
        except KeyError:
            details = f'Failed to fetch parent flow for "{node_name}"'
            GriptapeNodes.get_logger().error(details)

            return ResolveNodeResult_Failure()
        try:
            obj_mgr = GriptapeNodes()._object_manager
            flow = obj_mgr.attempt_get_object_by_name_as_type(flow_name, ControlFlow)
        except KeyError:
            details = f'Failed to fetch parent flow for "{node_name}"'
            GriptapeNodes.get_logger().error(details)

            return ResolveNodeResult_Failure()

        if flow is None:
            details = f'Failed to fetch parent flow for "{node_name}"'
            GriptapeNodes.get_logger().error(details)
            return ResolveNodeResult_Failure()
        try:
            flow.connections.unresolve_future_nodes(node)
        except Exception:
            details = f'Failed to mark future nodes dirty. Unable to kick off flow from "{node_name}"'
            GriptapeNodes.get_logger().error(details)
            return ResolveNodeResult_Failure()
        try:
            flow.resolve_singular_node(node, debug_mode)
        except Exception as e:
            details = f'Failed to resolve "{node_name}".  Error: {e}'
            GriptapeNodes.get_logger().error(details)

            return ResolveNodeResult_Failure()
        details = f'Starting to resolve "{node_name}" in "{flow_name}"'
        GriptapeNodes.get_logger().info(details)
        return ResolveNodeResult_Success()

    def on_validate_node_dependencies_request(self, request: ValidateNodeDependenciesRequest) -> ResultPayload:
        node_name = request.node_name
        obj_manager = GriptapeNodes.get_instance()._object_manager
        node = obj_manager.attempt_get_object_by_name_as_type(node_name, NodeBase)
        if not node:
            details = f'Failed to validate node dependencies. Node with "{node_name}" does not exist.'
            print(details)
            return ValidateFlowDependenciesResult_Failure()
        exceptions = node.validate_node()
        return ValidateFlowDependenciesResult_Success(
            validation_succeeded=(exceptions is None), exceptions=exceptions if exceptions else None
        )


class ScriptManager:
    def __init__(self, event_manager: EventManager) -> None:
        event_manager.assign_manager_to_request_type(
            RunScriptFromScratchRequest, self.on_run_script_from_scratch_request
        )
        event_manager.assign_manager_to_request_type(
            RunScriptWithCurrentStateRequest,
            self.on_run_script_with_current_state_request,
        )
        event_manager.assign_manager_to_request_type(
            RunScriptFromRegistryRequest,
            self.on_run_script_from_registry_request,
        )
        event_manager.assign_manager_to_request_type(
            RegisterScriptRequest,
            self.on_register_script_request,
        )
        event_manager.assign_manager_to_request_type(
            ListAllScriptsRequest,
            self.on_list_all_scripts_request,
        )
        event_manager.assign_manager_to_request_type(
            DeleteScriptRequest,
            self.on_delete_scripts_request,
        )
        event_manager.assign_manager_to_request_type(
            SaveSceneRequest,
            self.on_save_scene_request,
        )

    def run_script(self, relative_file_path: str) -> tuple[bool, str]:
        relative_file_path_obj = Path(relative_file_path)
        if relative_file_path_obj.is_absolute():
            complete_file_path = relative_file_path_obj
        else:
            complete_file_path = ScriptRegistry.get_complete_file_path(relative_file_path=relative_file_path)
        try:
            with Path(complete_file_path).open() as file:
                script_content = file.read()
            exec(script_content)  # noqa: S102
        except Exception as e:
            return (
                False,
                f"Failed to run script on path '{complete_file_path}'. Exception: {e}",
            )
        return True, f"Succeeded in running script on path '{complete_file_path}'."

    def on_run_script_from_scratch_request(self, request: RunScriptFromScratchRequest) -> ResultPayload:
        # Check if file path exists

        relative_file_path = request.file_path
        complete_file_path = ScriptRegistry.get_complete_file_path(relative_file_path=relative_file_path)
        if not Path(complete_file_path).is_file():
            details = f"Failed to find file. Path '{complete_file_path}' doesn't exist."
            GriptapeNodes.get_logger().error(details)
            return RunScriptFromScratchResult_Failure()

        try:
            # Clear the existing flows
            GriptapeNodes.clear_data()
        except Exception as e:
            details = f"Failed to clear the existing context when trying to run '{complete_file_path}'. Exception: {e}"
            GriptapeNodes.get_logger().error(details)
            return RunScriptFromScratchResult_Failure()

        # Run the file, goddamn it
        success, details = self.run_script(relative_file_path=relative_file_path)
        if success:
            GriptapeNodes.get_logger().info(details)
            return RunScriptFromScratchResult_Success()

        GriptapeNodes.get_logger().error(details)
        return RunScriptFromScratchResult_Failure()

    def on_run_script_with_current_state_request(self, request: RunScriptWithCurrentStateRequest) -> ResultPayload:
        relative_file_path = request.file_path
        complete_file_path = ScriptRegistry.get_complete_file_path(relative_file_path=relative_file_path)
        if not Path(complete_file_path).is_file():
            details = f"Failed to find file. Path '{complete_file_path}' doesn't exist."
            GriptapeNodes.get_logger().error(details)
            return RunScriptWithCurrentStateResult_Failure()
        success, details = self.run_script(relative_file_path=relative_file_path)

        if success:
            GriptapeNodes.get_logger().info(details)
            return RunScriptWithCurrentStateResult_Success()
        GriptapeNodes.get_logger().error(details)
        return RunScriptWithCurrentStateResult_Failure()

    def on_run_script_from_registry_request(self, request: RunScriptFromRegistryRequest) -> ResultPayload:
        # get script from registry
        try:
            script = ScriptRegistry.get_script_by_name(request.script_name)
        except KeyError as e:
            GriptapeNodes.get_logger().error(e)
            return RunScriptFromRegistryResult_Failure()
        # get file_path from script
        relative_file_path = script.relative_file_path
        # run file
        success, details = self.run_script(relative_file_path=relative_file_path)

        if success:
            GriptapeNodes.get_logger().info(details)
            return RunScriptFromRegistryResult_Success()

        GriptapeNodes.get_logger().error(details)
        return RunScriptFromRegistryResult_Failure()

    def on_register_script_request(self, request: RegisterScriptRequest) -> ResultPayload:
        try:
            script = ScriptRegistry.generate_new_script(
                name=request.script_name,
                relative_file_path=request.file_path,
                engine_version_created_with=request.engine_version_created_with,
                node_libraries_referenced=request.node_libraries_referenced,
                description=request.description,
                image=request.image,
            )
        except Exception as e:
            details = f"Failed to register script with name {request.script_name}. Error: {e}"
            GriptapeNodes.get_logger().error(details)
            return RegisterScriptResult_Failure()
        return RegisterScriptResult_Success(script_name=script.name)

    def on_list_all_scripts_request(self, _request: ListAllScriptsRequest) -> ResultPayload:
        try:
            scripts = ScriptRegistry.list_scripts()
        except Exception:
            details = "Failed to list all scripts."
            GriptapeNodes.get_logger().error(details)
            return ListAllScriptsResult_Failure()
        return ListAllScriptsResult_Success(scripts=scripts)

    def on_delete_scripts_request(self, request: DeleteScriptRequest) -> ResultPayload:
        try:
            script = ScriptRegistry.delete_script_by_name(request.name)
        except Exception as e:
            details = f"Failed to remove script from registry with name {request.name}. Exception: {e}"
            GriptapeNodes.get_logger().error(details)
            return DeleteScriptResult_Failure()
        config_manager = GriptapeNodes.get_instance()._config_manager
        try:
            config_manager.delete_user_script(script.__dict__)
        except Exception as e:
            details = f"Failed to remove script from user config with name {request.name}. Exception: {e}"
            GriptapeNodes.get_logger().error(details)
            return DeleteScriptResult_Failure()
        # delete the actual file
        full_path = config_manager.workspace_path.joinpath(script.relative_file_path)
        try:
            full_path.unlink()
        except Exception as e:
            details = f"Failed to delete script file with path {script.relative_file_path}. Exception: {e}"
            GriptapeNodes.get_logger().error(details)
            return DeleteScriptResult_Failure()
        return DeleteScriptResult_Success()

    def on_save_scene_request(self, request: SaveSceneRequest) -> ResultPayload:
        obj_manager = GriptapeNodes.get_instance()._object_manager
        node_manager = GriptapeNodes.get_instance()._node_manager
        config_manager = GriptapeNodes.get_instance()._config_manager
        # open my file
        if request.file_name:
            file_name = request.file_name
        else:
            local_tz = datetime.now().astimezone().tzinfo
            file_name = datetime.now(tz=local_tz).strftime("%d.%m_%H.%M")
        relative_file_path = f"{file_name}.py"
        file_path = config_manager.workspace_path.joinpath(relative_file_path)
        created_flows = []
        node_libraries_used = set()

        try:
            with file_path.open("w") as file:
                file.write("from griptape_nodes.retained_mode.griptape_nodes import GriptapeNodes\n")
                # Write all flows to a file, get back the strings for connections
                connection_request_scripts = handle_flow_saving(file, obj_manager, created_flows)
                # Now all of the flows have been created.
                for node in obj_manager.get_filtered_subset(type=NodeBase).values():
                    flow_name = node_manager.get_node_parent_flow_by_name(node.name)
                    creation_request = CreateNodeRequest(
                        node_type=node.__class__.__name__,
                        node_name=node.name,
                        metadata=node.metadata,
                        override_parent_flow_name=flow_name,
                    )
                    code_string = f"GriptapeNodes().handle_request({creation_request})"
                    file.write(code_string + "\n")
                    # Save the parameters
                    handle_parameter_creation_saving(file, node, flow_name)

                    # See if this node uses a library we need to know about.
                    library_used = node.metadata["library"]
                    node_libraries_used.add(library_used)
                # Now all nodes AND parameters have been created
                file.write(connection_request_scripts)
        except Exception as e:
            details = f"Failed to save scene, exception: {e}"
            GriptapeNodes.get_logger().error(details)
            return SaveSceneResult_Failure()

        # Get the engine version.
        engine_version_request = GetEngineVersion_Request()
        engine_version_result = GriptapeNodes.handle_request(request=engine_version_request)
        if not engine_version_result.succeeded():
            details = f"Attempted to save scene '{relative_file_path}', but failed getting the engine version."
            GriptapeNodes.get_logger().error(details)
            return SaveSceneResult_Failure()
        try:
            engine_version_success = cast("GetEngineVersionResult_Success", engine_version_result)
            engine_version = (
                f"{engine_version_success.major}.{engine_version_success.minor}.{engine_version_success.patch}"
            )
        except Exception as err:
            details = f"Attempted to save scene '{relative_file_path}', but failed getting the engine version: {err}"
            GriptapeNodes.get_logger().error(details)
            return SaveSceneResult_Failure()

        # save the created scene to a personal json file
        if file_name not in ScriptRegistry.list_scripts():
            script = {
                "name": f"{file_name}",
                "relative_file_path": relative_file_path,
                "image": None,
                "description": None,
                "engine_version_created_with": engine_version,
                "node_libraries_referenced": list(node_libraries_used),
            }
            config_manager.save_user_script_json(script)
            ScriptRegistry.generate_new_script(**script)
        return SaveSceneResult_Success(file_path=str(file_path))


def create_flows_in_order(flow_name, flow_manager, created_flows, file) -> list | None:
    # If this flow is already created, we can return
    if flow_name in created_flows:
        return None

    # Get the parent of this flow
    parent = flow_manager.get_parent_flow(flow_name)

    # If there's a parent, create it first
    if parent:
        create_flows_in_order(parent, flow_manager, created_flows, file)

    # Now create this flow (only if not already created)
    if flow_name not in created_flows:
        # Here you would actually send the request and handle response
        creation_request = CreateFlowRequest(flow_name=flow_name, parent_flow_name=parent)
        code_string = f"GriptapeNodes().handle_request({creation_request})"
        file.write(code_string + "\n")
        created_flows.append(flow_name)

    return created_flows


def handle_flow_saving(file: TextIO, obj_manager: ObjectManager, created_flows: list) -> str:
    flow_manager = GriptapeNodes.get_instance()._flow_manager
    connection_request_scripts = ""
    for flow_name, flow in obj_manager.get_filtered_subset(type=ControlFlow).items():
        create_flows_in_order(flow_name, flow_manager, created_flows, file)
        # While creating flows - let's create all of our connections
        for connection in flow.connections.connections.values():
            creation_request = CreateConnectionRequest(
                source_node_name=connection.source_node.name,
                source_parameter_name=connection.source_parameter.name,
                target_node_name=connection.target_node.name,
                target_parameter_name=connection.target_parameter.name,
            )
            code_string = f"GriptapeNodes().handle_request({creation_request})"
            connection_request_scripts += code_string + "\n"
    return connection_request_scripts


def handle_parameter_creation_saving(file: TextIO, node: NodeBase, flow_name: str) -> None:
    for parameter in node.parameters:
        param_dict = vars(parameter)
        # Create the parameter, or alter it on the existing node
        if parameter.user_defined:
            param_dict["node_name"] = node.name
            creation_request = AddParameterToNodeRequest.create(**param_dict)
            code_string = f"GriptapeNodes().handle_request({creation_request})"
            file.write(code_string + "\n")
        else:
            diff = manage_alter_details(parameter, type(node))
            if diff:
                diff["node_name"] = node.name
                diff["parameter_name"] = parameter.name
                creation_request = AlterParameterDetailsRequest.create(**diff)
                code_string = f"GriptapeNodes().handle_request({creation_request})"
                file.write(code_string + "\n")
        if parameter.name in node.parameter_values and parameter.name not in node.parameter_output_values:
            # SetParameterValueRequest event
            code_string = handle_parameter_value_saving(parameter, node, flow_name)
            if code_string:
                file.write(code_string + "\n")


def handle_parameter_value_saving(parameter: Parameter, node: NodeBase, flow_name: str) -> str | None:
    flow_manager = GriptapeNodes()._flow_manager
    parent_flow = flow_manager.get_flow_by_name(flow_name)
    if not (
        node.name in parent_flow.connections.incoming_index
        and parameter.name in parent_flow.connections.incoming_index[node.name]
    ):
        value = node.get_parameter_value(parameter.name)
        safe_conversion = False
        if hasattr(value, "__str__") and value.__class__.__str__ is not object.__str__:
            value = str(value)
            safe_conversion = True
        # If it doesn't have a custom __str__, convert to dict if possible
        elif hasattr(value, "__dict__"):
            value = str(value.__dict__)
            safe_conversion = True
        if safe_conversion:
            creation_request = SetParameterValueRequest(
                parameter_name=parameter.name,
                node_name=node.name,
                value=value,
            )
            return f"GriptapeNodes().handle_request({creation_request})"
    return None


def manage_alter_details(parameter: Parameter, base_node: type) -> dict:
    base_node_obj = base_node(name="test")
    base_param = base_node_obj.get_parameter_by_name(parameter.name)
    if base_param:
        diff = base_param.equals(parameter)
    else:
        return vars(parameter)
    return diff


class ArbitraryCodeExecManager:
    def __init__(self, event_manager: EventManager) -> None:
        event_manager.assign_manager_to_request_type(
            RunArbitraryPythonStringRequest, self.on_run_arbitrary_python_string_request
        )

    def on_run_arbitrary_python_string_request(self, request: RunArbitraryPythonStringRequest) -> ResultPayload:
        try:
            string_buffer = io.StringIO()
            with redirect_stdout(string_buffer):
                python_output = exec(request.python_string)  # noqa: S102

            captured_output = string_buffer.getvalue()
            result = RunArbitraryPythonStringResult_Success(python_output=captured_output)
        except Exception as e:
            python_output = f"ERROR: {e}"
            result = RunArbitraryPythonStringResult_Failure(python_output=python_output)

        return result


class LibraryManager:
    def __init__(self, event_manager: EventManager) -> None:
        event_manager.assign_manager_to_request_type(
            ListRegisteredLibrariesRequest, self.on_list_registered_libraries_request
        )
        event_manager.assign_manager_to_request_type(
            ListNodeTypesInLibraryRequest, self.on_list_node_types_in_library_request
        )
        event_manager.assign_manager_to_request_type(
            GetNodeMetadataFromLibraryRequest,
            self.get_node_metadata_from_library_request,
        )
        event_manager.assign_manager_to_request_type(
            RegisterLibraryFromFileRequest,
            self.register_library_from_file_request,
        )
        event_manager.assign_manager_to_request_type(
            ListCategoriesInLibraryRequest,
            self.list_categories_in_library_request,
        )
        event_manager.assign_manager_to_request_type(
            GetLibraryMetadataRequest,
            self.get_library_metadata_request,
        )
        event_manager.assign_manager_to_request_type(GetAllInfoForLibraryRequest, self.get_all_info_for_library_request)
        event_manager.assign_manager_to_request_type(
            GetAllInfoForAllLibrariesRequest, self.get_all_info_for_all_libraries_request
        )

        event_manager.add_listener_to_app_event(
            AppInitializationComplete,
            self.on_app_initialization_complete,
        )

    def on_list_registered_libraries_request(self, _request: ListRegisteredLibrariesRequest) -> ResultPayload:
        # Make a COPY of the list
        snapshot_list = LibraryRegistry.list_libraries()
        event_copy = snapshot_list.copy()

        details = "Successfully retrieved the list of registered libraries."
        GriptapeNodes.get_logger().info(details)

        result = ListRegisteredLibrariesResult_Success(
            libraries=event_copy,
        )
        return result

    def on_list_node_types_in_library_request(self, request: ListNodeTypesInLibraryRequest) -> ResultPayload:
        # Does this library exist?
        try:
            library = LibraryRegistry.get_library(name=request.library)
        except KeyError:
            details = f"Attempted to list node types in a Library named '{request.library}'. Failed because no Library with that name was registered."
            GriptapeNodes.get_logger().error(details)

            result = ListNodeTypesInLibraryResult_Failure()
            return result

        # Cool, get a copy of the list.
        snapshot_list = library.get_registered_nodes()
        event_copy = snapshot_list.copy()

        details = f"Successfully retrieved the list of node types in the Library named '{request.library}'."
        GriptapeNodes.get_logger().info(details)

        result = ListNodeTypesInLibraryResult_Success(
            node_types=event_copy,
        )
        return result

    def get_library_metadata_request(self, request: GetLibraryMetadataRequest) -> ResultPayload:
        # Does this library exist?
        try:
            library = LibraryRegistry.get_library(name=request.library)
        except KeyError:
            details = f"Attempted to get metadata for Library '{request.library}'. Failed because no Library with that name was registered."
            GriptapeNodes.get_logger().error(details)

            result = GetLibraryMetadataResult_Failure()
            return result

        # Get the metadata off of it.
        metadata = library.get_metadata()
        details = f"Successfully retrieved metadata for Library '{request.library}'."
        GriptapeNodes.get_logger().info(details)

        result = GetLibraryMetadataResult_Success(metadata=metadata)
        return result

    def get_node_metadata_from_library_request(self, request: GetNodeMetadataFromLibraryRequest) -> ResultPayload:
        # Does this library exist?
        try:
            library = LibraryRegistry.get_library(name=request.library)
        except KeyError:
            details = f"Attempted to get node metadata for a node type '{request.node_type}' in a Library named '{request.library}'. Failed because no Library with that name was registered."
            GriptapeNodes.get_logger().error(details)

            result = GetNodeMetadataFromLibraryResult_Failure()
            return result

        # Does the node type exist within the library?
        try:
            metadata = library.get_node_metadata(node_type=request.node_type)
        except KeyError:
            details = f"Attempted to get node metadata for a node type '{request.node_type}' in a Library named '{request.library}'. Failed because no node type of that name could be found in the Library."
            GriptapeNodes.get_logger().error(details)

            result = GetNodeMetadataFromLibraryResult_Failure()
            return result

        details = f"Successfully retrieved node metadata for a node type '{request.node_type}' in a Library named '{request.library}'."
        GriptapeNodes.get_logger().info(details)

        result = GetNodeMetadataFromLibraryResult_Success(
            metadata=metadata,
        )
        return result

    def list_categories_in_library_request(self, request: ListCategoriesInLibraryRequest) -> ResultPayload:
        # Does this library exist?
        try:
            library = LibraryRegistry.get_library(name=request.library)
        except KeyError:
            details = f"Attempted to get categories in a Library named '{request.library}'. Failed because no Library with that name was registered."
            GriptapeNodes.get_logger().error(details)
            result = ListCategoriesInLibraryResult_Failure()
            return result

        categories = library.get_categories()
        result = ListCategoriesInLibraryResult_Success(categories=categories)
        return result

    def register_library_from_file_request(self, request: RegisterLibraryFromFileRequest) -> ResultPayload:
        file_path = request.file_path

        # Convert to Path object if it's a string
        json_path = Path(file_path)

        # Check if the file exists
        if not json_path.exists():
            details = f"Attempted to load Library JSON file. Failed because no file could be found at the specified path: {json_path}"
            GriptapeNodes.get_logger().error(details)
            return RegisterLibraryFromFileResult_Failure()

        # Load the JSON
        with json_path.open("r") as f:
            library_data = json.load(f)

        # Extract library information
        try:
            library_name = library_data["name"]
            library_metadata = library_data.get("metadata", {})
            nodes_metadata = library_data.get("nodes", [])
        except KeyError as e:
            details = f"Attempted to load Library JSON file from '{file_path}'. Failed because it was missing required field in library metadata: {e}"
            GriptapeNodes.get_logger().error(details)
            return RegisterLibraryFromFileResult_Failure()

        categories = library_data.get("categories", None)

        # Get the directory containing the JSON file to resolve relative paths
        base_dir = json_path.parent.absolute()
        # Add the directory to the Python path to allow for relative imports
        sys.path.insert(0, str(base_dir))

        # Create or get the library
        try:
            # Try to create a new library
            library = LibraryRegistry.generate_new_library(
                name=library_name,
                mark_as_default_library=request.load_as_default_library,
                categories=categories,
            )
        except KeyError as err:
            # Library already exists
            details = f"Attempted to load Library JSON file from '{file_path}'. Failed because a Library '{library_name}' already exists. Error: {err}."
            GriptapeNodes.get_logger().error(details)
            return RegisterLibraryFromFileResult_Failure()

        # Update library metadata
        library._metadata = library_metadata

        # Process each node in the metadata
        for node_meta in nodes_metadata:
            try:
                class_name = node_meta["class_name"]
                file_path = node_meta["file_path"]
                node_metadata = node_meta.get("metadata", {})

                # Resolve relative path to absolute path
                file_path = Path(file_path)
                if not file_path.is_absolute():
                    file_path = base_dir / file_path

                # Dynamically load the module containing the node class
                node_class = self._load_class_from_file(file_path, class_name)

                # Register the node type with the library
                library.register_new_node_type(node_class, metadata=node_metadata)

            except (KeyError, ImportError, AttributeError) as e:
                details = f"Attempted to load Library JSON file from '{file_path}'. Failed due to an error loading node {node_meta.get('class_name', 'unknown')}: {e}"
                GriptapeNodes.get_logger().error(details)
                return RegisterLibraryFromFileResult_Failure()

        # Success!
        details = f"Successfully loaded Library '{library_name}' from JSON file at {file_path}"
        GriptapeNodes.get_logger().info(details)
        return RegisterLibraryFromFileResult_Success(library_name=library_name)

    def get_all_info_for_all_libraries_request(self, request: GetAllInfoForAllLibrariesRequest) -> ResultPayload:  # noqa: ARG002
        list_libraries_request = ListRegisteredLibrariesRequest()
        list_libraries_result = self.on_list_registered_libraries_request(list_libraries_request)

        if not list_libraries_result.succeeded():
            details = "Attempted to get all info for all libraries, but listing the registered libraries failed."
            GriptapeNodes.get_logger().error(details)
            return GetAllInfoForAllLibrariesResult_Failure()

        try:
            list_libraries_success = cast("ListRegisteredLibrariesResult_Success", list_libraries_result)

            # Create a mapping of library name to all its info.
            library_name_to_all_info = {}

            for library_name in list_libraries_success.libraries:
                library_all_info_request = GetAllInfoForLibraryRequest(library=library_name)
                library_all_info_result = self.get_all_info_for_library_request(library_all_info_request)

                if not library_all_info_result.succeeded():
                    details = f"Attempted to get all info for all libraries, but failed when getting all info for library named '{library_name}'."
                    GriptapeNodes.get_logger().error(details)
                    return GetAllInfoForAllLibrariesResult_Failure()

                library_all_info_success = cast("GetAllInfoForLibraryResult_Success", library_all_info_result)

                library_name_to_all_info[library_name] = library_all_info_success
        except Exception as err:
            details = f"Attempted to get all info for all libraries. Encountered error {err}."
            GriptapeNodes.get_logger().error(details)
            return GetAllInfoForAllLibrariesResult_Failure()

        # We're home free now
        details = "Successfully retrieved all info for all libraries."
        GriptapeNodes.get_logger().info(details)
        result = GetAllInfoForAllLibrariesResult_Success(library_name_to_library_info=library_name_to_all_info)
        return result

    def get_all_info_for_library_request(self, request: GetAllInfoForLibraryRequest) -> ResultPayload:  # noqa: PLR0911
        # Does this library exist?
        try:
            LibraryRegistry.get_library(name=request.library)
        except KeyError:
            details = f"Attempted to get all library info for a Library named '{request.library}'. Failed because no Library with that name was registered."
            GriptapeNodes.get_logger().error(details)
            result = GetAllInfoForLibraryResult_Failure()
            return result

        library_metadata_request = GetLibraryMetadataRequest(library=request.library)
        library_metadata_result = self.get_library_metadata_request(library_metadata_request)

        if not library_metadata_result.succeeded():
            details = f"Attempted to get all library info for a Library named '{request.library}'. Failed attempting to get the library's metadata."
            GriptapeNodes.get_logger().error(details)
            return GetAllInfoForLibraryResult_Failure()

        list_categories_request = ListCategoriesInLibraryRequest(library=request.library)
        list_categories_result = self.list_categories_in_library_request(list_categories_request)

        if not list_categories_result.succeeded():
            details = f"Attempted to get all library info for a Library named '{request.library}'. Failed attempting to get the list of categories in the library."
            GriptapeNodes.get_logger().error(details)
            return GetAllInfoForLibraryResult_Failure()

        node_type_list_request = ListNodeTypesInLibraryRequest(library=request.library)
        node_type_list_result = self.on_list_node_types_in_library_request(node_type_list_request)

        if not node_type_list_result.succeeded():
            details = f"Attempted to get all library info for a Library named '{request.library}'. Failed attempting to get the list of node types in the library."
            GriptapeNodes.get_logger().error(details)
            return GetAllInfoForLibraryResult_Failure()

        # Cast everyone to their success counterparts.
        try:
            library_metadata_result_success = cast("GetLibraryMetadataResult_Success", library_metadata_result)
            list_categories_result_success = cast("ListCategoriesInLibraryResult_Success", list_categories_result)
            node_type_list_result_success = cast("ListNodeTypesInLibraryResult_Success", node_type_list_result)
        except Exception as err:
            details = (
                f"Attempted to get all library info for a Library named '{request.library}'. Encountered error: {err}."
            )
            GriptapeNodes.get_logger().error(details)
            return GetAllInfoForLibraryResult_Failure()

        # Now build the map of node types to metadata.
        node_type_name_to_node_metadata_details = {}
        for node_type_name in node_type_list_result_success.node_types:
            node_metadata_request = GetNodeMetadataFromLibraryRequest(library=request.library, node_type=node_type_name)
            node_metadata_result = self.get_node_metadata_from_library_request(node_metadata_request)

            if not node_metadata_result.succeeded():
                details = f"Attempted to get all library info for a Library named '{request.library}'. Failed attempting to get the metadata for a node type called '{node_type_name}'."
                GriptapeNodes.get_logger().error(details)
                return GetAllInfoForLibraryResult_Failure()

            try:
                node_metadata_result_success = cast("GetNodeMetadataFromLibraryResult_Success", node_metadata_result)
            except Exception as err:
                details = f"Attempted to get all library info for a Library named '{request.library}'. Encountered error: {err}."
                GriptapeNodes.get_logger().error(details)
                return GetAllInfoForLibraryResult_Failure()

            # Put it into the map.
            node_type_name_to_node_metadata_details[node_type_name] = node_metadata_result_success

        details = f"Successfully got all library info for a Library named '{request.library}'."
        GriptapeNodes.get_logger().info(details)
        result = GetAllInfoForLibraryResult_Success(
            library_metadata_details=library_metadata_result_success,
            category_details=list_categories_result_success,
            node_type_name_to_node_metadata_details=node_type_name_to_node_metadata_details,
        )
        return result

    def _load_class_from_file(self, file_path: Path | str, class_name: str) -> type[NodeBase]:
        """Dynamically load a class from a Python file.

        Args:
            file_path: Path to the Python file
            class_name: Name of the class to load

        Returns:
            The loaded class

        Raises:
            ImportError: If the module cannot be imported
            AttributeError: If the class doesn't exist in the module
        """
        # Ensure file_path is a Path object
        file_path = Path(file_path)

        # Generate a unique module name
        module_name = f"dynamic_module_{file_path.name.replace('.', '_')}_{hash(str(file_path))}"

        # Load the module specification
        spec = importlib.util.spec_from_file_location(module_name, file_path)
        if spec is None or spec.loader is None:
            msg = f"Could not load module specification from {file_path}"
            raise ImportError(msg)

        # Create the module
        module = importlib.util.module_from_spec(spec)

        # Add to sys.modules to handle recursive imports
        sys.modules[module_name] = module

        # Execute the module
        spec.loader.exec_module(module)

        # Get the class
        try:
            node_class = getattr(module, class_name)
        except AttributeError as e:
            msg = f"Class '{class_name}' not found in module {file_path}"
            raise AttributeError(msg) from e

        # Verify it's a NodeBase subclass
        if not issubclass(node_class, NodeBase):
            msg = f"{class_name} must inherit from NodeBase"
            raise TypeError(msg)

        return node_class

    def on_app_initialization_complete(self, _payload: AppInitializationComplete) -> None:
        # App just got init'd. See if there are library JSONs to load!
        user_libraries_section = "app_events.on_app_initialization_complete.libraries_to_register"
        self._load_libraries_from_config_category(config_category=user_libraries_section, load_as_default_library=False)

        # See if there are script JSONs to load!
        default_script_section = "app_events.on_app_initialization_complete.scripts_to_register"
        self._register_scripts_from_config(config_section=default_script_section)

    def _load_libraries_from_config_category(self, config_category: str, load_as_default_library: bool) -> None:  # noqa: FBT001
        config_mgr = GriptapeNodes().ConfigManager()
        libraries_to_register_category = config_mgr.get_config_value(config_category)

        if libraries_to_register_category is not None:
            for library_to_register in libraries_to_register_category:
                library_load_request = RegisterLibraryFromFileRequest(
                    file_path=library_to_register,
                    load_as_default_library=load_as_default_library,
                )
                GriptapeNodes().handle_request(library_load_request)

    def _register_scripts_from_config(self, config_section: str) -> None:
        config_mgr = GriptapeNodes().ConfigManager()
        scripts_to_register = config_mgr.get_config_value(config_section)
        if scripts_to_register is not None:
            for script in scripts_to_register:
                if script["internal"]:
                    file_path = xdg_data_home().joinpath(script["relative_file_path"])
                    script_register_request = RegisterScriptRequest(
                        script_name=script["name"],
                        file_path=str(file_path),
                        description=script["description"],
                        image=script["image"],
                        engine_version_created_with=script["engine_version_created_with"],
                        node_libraries_referenced=script["node_libraries_referenced"],
                    )
                    GriptapeNodes().handle_request(script_register_request)
                else:
                    config_manager = GriptapeNodes.get_instance()._config_manager
                    full_path = config_manager.workspace_path.joinpath(script["relative_file_path"])
                    script_register_request = RegisterScriptRequest(
                        script_name=script["name"],
                        file_path=str(full_path),
                        description=script["description"],
                        image=script["image"],
                        engine_version_created_with=script["engine_version_created_with"],
                        node_libraries_referenced=script["node_libraries_referenced"],
                    )
                    GriptapeNodes().handle_request(script_register_request)<|MERGE_RESOLUTION|>--- conflicted
+++ resolved
@@ -1313,11 +1313,10 @@
         event_manager.assign_manager_to_request_type(ResolveNodeRequest, self.on_resolve_from_node_request)
         event_manager.assign_manager_to_request_type(GetAllNodeInfoRequest, self.on_get_all_node_info_request)
         event_manager.assign_manager_to_request_type(
-<<<<<<< HEAD
             GetCompatibleParametersRequest, self.on_get_compatible_parameters_request
-=======
+        )
+        event_manager.assign_manager_to_request_type(
             ValidateNodeDependenciesRequest, self.on_validate_node_dependencies_request
->>>>>>> a7fb97b8
         )
 
     def handle_node_rename(self, old_name: str, new_name: str) -> None:
