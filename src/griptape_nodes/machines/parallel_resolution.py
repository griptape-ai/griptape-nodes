--- conflicted
+++ resolved
@@ -129,13 +129,6 @@
                 network_name,
             )
             return
-<<<<<<< HEAD
-
-        # Check if this is a NodeGroupProxyNode - if so, handle grouped nodes
-
-        if isinstance(current_node, NodeGroupProxyNode):
-            await ExecuteDagState._handle_group_proxy_completion(context, current_node, network_name)
-            return
 
         # Special handling for BaseIterativeStartNode
         # Remove it from the network so the end node can process control flow
@@ -150,8 +143,6 @@
 
             return
 
-=======
->>>>>>> 4b304e16
         # Publish all parameter updates.
         current_node.state = NodeResolutionState.RESOLVED
         # Track this as the last resolved node
@@ -233,16 +224,12 @@
         # Early returns for various conditions
         if ExecuteDagState._should_skip_control_flow(context, node, network_name, flow_manager):
             return
-<<<<<<< HEAD
-        if node.get_parameter_value(node.execution_environment.name) != LOCAL_EXECUTION:
-=======
         from griptape_nodes.exe_types.node_types import NodeGroupNode
 
         if (
             isinstance(node, NodeGroupNode)
             and node.get_parameter_value(node.execution_environment.name) != LOCAL_EXECUTION
         ):
->>>>>>> 4b304e16
             next_output = ExecuteDagState.get_next_control_output_for_non_local_execution(node)
         else:
             next_output = node.get_next_control_output()
@@ -478,11 +465,7 @@
         return None
 
     @staticmethod
-<<<<<<< HEAD
     async def on_update(context: ParallelResolutionContext) -> type[State] | None:  # noqa: C901, PLR0911, PLR0912, PLR0915
-=======
-    async def on_update(context: ParallelResolutionContext) -> type[State] | None:  # noqa: C901, PLR0911
->>>>>>> 4b304e16
         # Check if execution is paused
         if context.paused:
             return None
