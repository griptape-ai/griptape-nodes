from __future__ import annotations

import asyncio
import logging
from enum import StrEnum
from typing import TYPE_CHECKING

from griptape_nodes.exe_types.connections import Direction
from griptape_nodes.exe_types.core_types import Parameter, ParameterTypeBuiltin
from griptape_nodes.exe_types.node_types import CONTROL_INPUT_PARAMETER, LOCAL_EXECUTION, BaseNode, NodeResolutionState
from griptape_nodes.exe_types.type_validator import TypeValidator
from griptape_nodes.machines.dag_builder import NodeState
from griptape_nodes.machines.fsm import FSM, State
from griptape_nodes.node_library.library_registry import LibraryRegistry
from griptape_nodes.retained_mode.events.base_events import (
    ExecutionEvent,
    ExecutionGriptapeNodeEvent,
)
from griptape_nodes.retained_mode.events.execution_events import (
    CurrentControlNodeEvent,
    CurrentDataNodeEvent,
    InvolvedNodesEvent,
    NodeResolvedEvent,
    ParameterValueUpdateEvent,
)
from griptape_nodes.retained_mode.events.parameter_events import (
    SetParameterValueRequest,
    SetParameterValueResultFailure,
)
from griptape_nodes.retained_mode.griptape_nodes import GriptapeNodes

if TYPE_CHECKING:
    from griptape_nodes.common.directed_graph import DirectedGraph
    from griptape_nodes.machines.dag_builder import DagBuilder, DagNode
    from griptape_nodes.retained_mode.managers.flow_manager import FlowManager

logger = logging.getLogger("griptape_nodes")


class WorkflowState(StrEnum):
    """Workflow execution states."""

    NO_ERROR = "no_error"
    WORKFLOW_COMPLETE = "workflow_complete"
    ERRORED = "errored"
    CANCELED = "canceled"


class ParallelResolutionContext:
    paused: bool
    flow_name: str
    error_message: str | None
    workflow_state: WorkflowState
    # Execution fields
    async_semaphore: asyncio.Semaphore
    task_to_node: dict[asyncio.Task, DagNode]
    dag_builder: DagBuilder | None
    last_resolved_node: BaseNode | None  # Track the last node that was resolved

    def __init__(
        self, flow_name: str, max_nodes_in_parallel: int | None = None, dag_builder: DagBuilder | None = None
    ) -> None:
        self.flow_name = flow_name
        self.paused = False
        self.error_message = None
        self.workflow_state = WorkflowState.NO_ERROR
        self.dag_builder = dag_builder
        self.last_resolved_node = None

        # Initialize execution fields
        max_nodes_in_parallel = max_nodes_in_parallel if max_nodes_in_parallel is not None else 5
        self.async_semaphore = asyncio.Semaphore(max_nodes_in_parallel)
        self.task_to_node = {}

    @property
    def node_to_reference(self) -> dict[str, DagNode]:
        """Get node_to_reference from dag_builder if available."""
        if not self.dag_builder:
            msg = "DagBuilder is not initialized"
            raise ValueError(msg)
        return self.dag_builder.node_to_reference

    @property
    def networks(self) -> dict[str, DirectedGraph]:
        """Get node_to_reference from dag_builder if available."""
        if not self.dag_builder:
            msg = "DagBuilder is not initialized"
            raise ValueError(msg)
        return self.dag_builder.graphs

    def reset(self, *, cancel: bool = False) -> None:
        self.paused = False
        if cancel:
            self.workflow_state = WorkflowState.CANCELED
            # Only access node_to_reference if dag_builder exists
            if self.dag_builder:
                for node in self.node_to_reference.values():
                    node.node_state = NodeState.CANCELED
        else:
            self.workflow_state = WorkflowState.NO_ERROR
            self.error_message = None
            self.task_to_node.clear()
            self.last_resolved_node = None

        # Clear DAG builder state to allow re-adding nodes on subsequent runs
        if self.dag_builder:
            self.dag_builder.clear()


class ExecuteDagState(State):
    @staticmethod
    async def handle_done_nodes(context: ParallelResolutionContext, done_node: DagNode, network_name: str) -> None:
        current_node = done_node.node_reference

        # Check if node was already resolved (shouldn't happen)
        if current_node.state == NodeResolutionState.RESOLVED and not current_node.lock:
            logger.error(
                "DUPLICATE COMPLETION DETECTED: Node '%s' was already RESOLVED but handle_done_nodes was called again from network '%s'. This should not happen!",
                current_node.name,
                network_name,
            )
            return

        # Check if this is a NodeGroupProxyNode - if so, handle grouped nodes
        from griptape_nodes.exe_types.node_types import NodeGroupProxyNode

        if isinstance(current_node, NodeGroupProxyNode):
            await ExecuteDagState._handle_group_proxy_completion(context, current_node, network_name)
            return
        # Publish all parameter updates.
        current_node.state = NodeResolutionState.RESOLVED
        # Track this as the last resolved node
        context.last_resolved_node = current_node
        # Serialization can be slow so only do it if the user wants debug details.
        if logger.level <= logging.DEBUG:
            logger.debug(
                "INPUTS: %s\nOUTPUTS: %s",
                TypeValidator.safe_serialize(current_node.parameter_values),
                TypeValidator.safe_serialize(current_node.parameter_output_values),
            )

        for parameter_name, value in current_node.parameter_output_values.items():
            parameter = current_node.get_parameter_by_name(parameter_name)
            if parameter is None:
                err = f"Canceling flow run. Node '{current_node.name}' specified a Parameter '{parameter_name}', but no such Parameter could be found on that Node."
                raise KeyError(err)
            data_type = parameter.type
            if data_type is None:
                data_type = ParameterTypeBuiltin.NONE.value

            await GriptapeNodes.EventManager().aput_event(
                ExecutionGriptapeNodeEvent(
                    wrapped_event=ExecutionEvent(
                        payload=ParameterValueUpdateEvent(
                            node_name=current_node.name,
                            parameter_name=parameter_name,
                            data_type=data_type,
                            value=TypeValidator.safe_serialize(value),
                        )
                    ),
                )
            )
        # Output values should already be saved!
        library = LibraryRegistry.get_libraries_with_node_type(current_node.__class__.__name__)
        if len(library) == 1:
            library_name = library[0]
        else:
            library_name = None

        await GriptapeNodes.EventManager().aput_event(
            ExecutionGriptapeNodeEvent(
                wrapped_event=ExecutionEvent(
                    payload=NodeResolvedEvent(
                        node_name=current_node.name,
                        parameter_output_values=TypeValidator.safe_serialize(current_node.parameter_output_values),
                        node_type=current_node.__class__.__name__,
                        specific_library_name=library_name,
                    )
                )
            )
        )
        # Now the final thing to do, is to take their directed graph and update it.
        ExecuteDagState.get_next_control_graph(context, current_node, network_name)

    # Method is mirrored in Control_flow.py. If you update one, update the other.
    @staticmethod
<<<<<<< HEAD
    async def _handle_group_proxy_completion(
        context: ParallelResolutionContext, proxy_node: BaseNode, network_name: str
    ) -> None:
        """Handle completion of a NodeGroupProxyNode by marking all grouped nodes as resolved.

        When a NodeGroupProxyNode completes, all nodes in the group have been executed
        in parallel by the NodeExecutor. This method marks each grouped node as RESOLVED
        and emits NodeResolvedEvent for each one.

        Args:
            proxy_node: The NodeGroupProxyNode that completed execution
            context: The ParallelResolutionContext
            network_name: The name of the network
        """
        from griptape_nodes.exe_types.node_types import NodeGroupProxyNode

        if not isinstance(proxy_node, NodeGroupProxyNode):
            return

        node_group = proxy_node.node_group_data

        # Mark all grouped nodes as resolved and emit events
        proxy_node.state = NodeResolutionState.RESOLVED
        for grouped_node in node_group.nodes.values():
            # Mark node as resolved
            grouped_node.state = NodeResolutionState.RESOLVED

            # Emit parameter update events for each output parameter
            for parameter_name, value in grouped_node.parameter_output_values.items():
                parameter = grouped_node.get_parameter_by_name(parameter_name)
                if parameter is None:
                    logger.warning(
                        "Node '%s' in group '%s' has output parameter '%s' but parameter not found",
                        grouped_node.name,
                        node_group.group_id,
                        parameter_name,
                    )
                    continue

                data_type = parameter.type
                if data_type is None:
                    data_type = ParameterTypeBuiltin.NONE.value

                await GriptapeNodes.EventManager().aput_event(
                    ExecutionGriptapeNodeEvent(
                        wrapped_event=ExecutionEvent(
                            payload=ParameterValueUpdateEvent(
                                node_name=grouped_node.name,
                                parameter_name=parameter_name,
                                data_type=data_type,
                                value=TypeValidator.safe_serialize(value),
                            )
                        ),
                    )
                )

            # Emit NodeResolvedEvent for the grouped node
            library = LibraryRegistry.get_libraries_with_node_type(grouped_node.__class__.__name__)
            library_name = library[0] if len(library) == 1 else None

            await GriptapeNodes.EventManager().aput_event(
                ExecutionGriptapeNodeEvent(
                    wrapped_event=ExecutionEvent(
                        payload=NodeResolvedEvent(
                            node_name=grouped_node.name,
                            parameter_output_values=TypeValidator.safe_serialize(grouped_node.parameter_output_values),
                            node_type=grouped_node.__class__.__name__,
                            specific_library_name=library_name,
                        )
                    )
                )
            )

        # Cleanup: restore connections and deregister proxy
        ExecuteDagState.get_next_control_graph(context, proxy_node, network_name)
        await ExecuteDagState._cleanup_proxy_node(proxy_node)

    @staticmethod
    async def _cleanup_proxy_node(proxy_node: BaseNode) -> None:
        """Clean up a NodeGroupProxyNode after execution completes.

        Restores original connections from proxy back to grouped nodes and
        deregisters the proxy node from ObjectManager.

        Args:
            proxy_node: The NodeGroupProxyNode to clean up
        """
        from griptape_nodes.exe_types.node_types import NodeGroupProxyNode

        if not isinstance(proxy_node, NodeGroupProxyNode):
            return

        node_group = proxy_node.node_group_data
        connections = GriptapeNodes.FlowManager().get_connections()

        # Restore external incoming connections (proxy -> original target node)
        for conn in node_group.external_incoming_connections:
            conn_id = id(conn)

            # Get original target node
            original_target = node_group.original_incoming_targets.get(conn_id)
            if original_target is None:
                continue

            # Create proxy parameter name to find it in the index
            sanitized_node_name = original_target.name.replace(" ", "_")
            proxy_param_name = f"{sanitized_node_name}__{conn.target_parameter.name}"

            # Remove proxy from incoming index (using proxy parameter name)
            if (
                proxy_node.name in connections.incoming_index
                and proxy_param_name in connections.incoming_index[proxy_node.name]
            ):
                connections.incoming_index[proxy_node.name][proxy_param_name].remove(conn_id)

            # Restore connection to original target node
            conn.target_node = original_target

            # Add back to original target node's incoming index (using original parameter name)
            connections.incoming_index.setdefault(conn.target_node.name, {}).setdefault(
                conn.target_parameter.name, []
            ).append(conn_id)

        # Restore external outgoing connections (original source node -> proxy)
        for conn in node_group.external_outgoing_connections:
            conn_id = id(conn)

            # Get original source node
            original_source = node_group.original_outgoing_sources.get(conn_id)
            if original_source is None:
                continue

            # Create proxy parameter name to find it in the index
            sanitized_node_name = original_source.name.replace(" ", "_")
            proxy_param_name = f"{sanitized_node_name}__{conn.source_parameter.name}"

            # Remove proxy from outgoing index (using proxy parameter name)
            if (
                proxy_node.name in connections.outgoing_index
                and proxy_param_name in connections.outgoing_index[proxy_node.name]
            ):
                connections.outgoing_index[proxy_node.name][proxy_param_name].remove(conn_id)

            # Restore connection to original source node
            conn.source_node = original_source

            # Add back to original source node's outgoing index (using original parameter name)
            connections.outgoing_index.setdefault(conn.source_node.name, {}).setdefault(
                conn.source_parameter.name, []
            ).append(conn_id)

        # Deregister proxy node from ObjectManager
        obj_manager = GriptapeNodes.ObjectManager()
        if obj_manager.has_object_with_name(proxy_node.name):
            del obj_manager._name_to_objects[proxy_node.name]

        logger.debug(
            "Cleaned up proxy node '%s' for group '%s' - restored %d connections",
            proxy_node.name,
            node_group.group_id,
            len(node_group.external_incoming_connections) + len(node_group.external_outgoing_connections),
        )

    @staticmethod
=======
>>>>>>> 3282b04a
    def get_next_control_output_for_non_local_execution(node: BaseNode) -> Parameter | None:
        for param_name, value in node.parameter_output_values.items():
            parameter = node.get_parameter_by_name(param_name)
            if (
                parameter is not None
                and parameter.type == ParameterTypeBuiltin.CONTROL_TYPE.value
                and value == CONTROL_INPUT_PARAMETER
            ):
                # This is the parameter
                logger.debug(
                    "Parallel Resolution: Found control output parameter '%s' for non-local execution", param_name
                )
                return parameter
        return None

    @staticmethod
    def get_next_control_graph(context: ParallelResolutionContext, node: BaseNode, network_name: str) -> None:
        """Get next control flow nodes and add them to the DAG graph."""
        flow_manager = GriptapeNodes.FlowManager()

        # Early returns for various conditions
        if ExecuteDagState._should_skip_control_flow(context, node, network_name, flow_manager):
            return
        if node.get_parameter_value(node.execution_environment.name) != LOCAL_EXECUTION:
            next_output = ExecuteDagState.get_next_control_output_for_non_local_execution(node)
        else:
            next_output = node.get_next_control_output()
        if next_output is not None:
            ExecuteDagState._process_next_control_node(context, node, next_output, network_name, flow_manager)

    @staticmethod
    def _should_skip_control_flow(
        context: ParallelResolutionContext, node: BaseNode, network_name: str, flow_manager: FlowManager
    ) -> bool:
        """Check if control flow processing should be skipped."""
        # Get network once to avoid duplicate lookups
        if context.dag_builder is None:
            msg = "DAG builder is not initialized"
            raise ValueError(msg)
        network = context.dag_builder.graphs.get(network_name, None)
        if network is None:
            msg = f"Network {network_name} not found in DAG builder"
            raise ValueError(msg)
        if flow_manager.global_single_node_resolution:
            # Clean up nodes from emptied graphs in single node resolution mode
            if len(network) == 0 and context.dag_builder is not None:
                context.dag_builder.cleanup_empty_graph_nodes(network_name)
                ExecuteDagState._emit_involved_nodes_update(context)
            return True

        return bool(len(network) > 0 or node.stop_flow)

    @staticmethod
    def _process_next_control_node(
        context: ParallelResolutionContext,
        node: BaseNode,
        next_output: Parameter,
        network_name: str,
        flow_manager: FlowManager,
    ) -> None:
        """Process the next control node in the flow."""
        node_connection = flow_manager.get_connections().get_connected_node(node, next_output)
        if node_connection is not None:
            next_node, next_parameter = node_connection
            # Set entry control parameter
            logger.debug(
                "Parallel Resolution: Setting entry control parameter for node '%s' to '%s'",
                next_node.name,
                next_parameter.name if next_parameter else None,
            )
            next_node.set_entry_control_parameter(next_parameter)
            # Prepare next node for execution
            if not next_node.lock:
                next_node.make_node_unresolved(
                    current_states_to_trigger_change_event=set(
                        {
                            NodeResolutionState.UNRESOLVED,
                            NodeResolutionState.RESOLVED,
                            NodeResolutionState.RESOLVING,
                        }
                    )
                )
                GriptapeNodes.EventManager().put_event(
                    ExecutionGriptapeNodeEvent(
                        wrapped_event=ExecutionEvent(payload=CurrentControlNodeEvent(node_name=next_node.name))
                    )
                )
            ExecuteDagState._add_and_queue_nodes(context, next_node, network_name)

    @staticmethod
    def _emit_involved_nodes_update(context: ParallelResolutionContext) -> None:
        """Emit update of involved nodes based on current DAG state."""
        if context.dag_builder is not None:
            involved_nodes = list(context.node_to_reference.keys())
            GriptapeNodes.EventManager().put_event(
                ExecutionGriptapeNodeEvent(
                    wrapped_event=ExecutionEvent(payload=InvolvedNodesEvent(involved_nodes=involved_nodes))
                )
            )

    @staticmethod
    def _add_and_queue_nodes(context: ParallelResolutionContext, next_node: BaseNode, network_name: str) -> None:
        """Add nodes to DAG and queue them if ready."""
        if context.dag_builder is not None:
            added_nodes = context.dag_builder.add_node_with_dependencies(next_node, network_name)
            if next_node not in added_nodes:
                added_nodes.append(next_node)

            # Queue nodes that are ready for execution
            if added_nodes:
                for added_node in added_nodes:
                    ExecuteDagState._try_queue_waiting_node(context, added_node.name)

    @staticmethod
    def _try_queue_waiting_node(context: ParallelResolutionContext, node_name: str) -> None:
        """Try to queue a specific waiting node if it can now be queued."""
        if context.dag_builder is None:
            logger.warning("DAG builder is None - cannot check queueing for node '%s'", node_name)
            return

        if node_name not in context.node_to_reference:
            logger.warning("Node '%s' not found in node_to_reference - cannot check queueing", node_name)
            return

        dag_node = context.node_to_reference[node_name]

        # Only check nodes that are currently waiting
        if dag_node.node_state == NodeState.WAITING:
            can_queue = context.dag_builder.can_queue_control_node(dag_node)
            if can_queue:
                dag_node.node_state = NodeState.QUEUED

    @staticmethod
    async def collect_values_from_upstream_nodes(node_reference: DagNode) -> None:
        """Collect output values from resolved upstream nodes and pass them to the current node.

        This method iterates through all input parameters of the current node, finds their
        connected upstream nodes, and if those nodes are resolved, retrieves their output
        values and passes them through using SetParameterValueRequest.

        Args:
            node_reference (DagOrchestrator.DagNode): The node to collect values for.
        """
        current_node = node_reference.node_reference
        connections = GriptapeNodes.FlowManager().get_connections()

        for parameter in current_node.parameters:
            # Get the connected upstream node for this parameter
            upstream_connection = connections.get_connected_node(current_node, parameter, direction=Direction.UPSTREAM)
            if upstream_connection:
                upstream_node, upstream_parameter = upstream_connection

                # If the upstream node is resolved, collect its output value
                if upstream_parameter.name in upstream_node.parameter_output_values:
                    output_value = upstream_node.parameter_output_values[upstream_parameter.name]
                else:
                    output_value = upstream_node.get_parameter_value(upstream_parameter.name)

                # Pass the value through using the same mechanism as normal resolution
                result = await GriptapeNodes.get_instance().ahandle_request(
                    SetParameterValueRequest(
                        parameter_name=parameter.name,
                        node_name=current_node.name,
                        value=output_value,
                        data_type=upstream_parameter.output_type,
                        incoming_connection_source_node_name=upstream_node.name,
                        incoming_connection_source_parameter_name=upstream_parameter.name,
                    )
                )
                if isinstance(result, SetParameterValueResultFailure):
                    msg = f"Failed to set value for parameter '{parameter.name}' on node '{current_node.name}': {result.result_details}"
                    logger.error(msg)
                    raise RuntimeError(msg)

    @staticmethod
    def build_node_states(context: ParallelResolutionContext) -> tuple[set[str], set[str], set[str]]:
        networks = context.networks
        leaf_nodes = set()
        for network in networks.values():
            # Check and see if there are leaf nodes that are cancelled.
            # Reinitialize leaf nodes since maybe we changed things up.
            # We removed nodes from the network. There may be new leaf nodes.
            # Add all leaf nodes from all networks (using set union to avoid duplicates)
            leaf_nodes.update([n for n in network.nodes() if network.in_degree(n) == 0])
        canceled_nodes = set()
        queued_nodes = set()
        for node in leaf_nodes:
            node_reference = context.node_to_reference[node]
            # If the node is locked, mark it as done so it skips execution
            if node_reference.node_reference.lock:
                node_reference.node_state = NodeState.DONE
                continue
            node_state = node_reference.node_state
            if node_state == NodeState.CANCELED:
                canceled_nodes.add(node)
            elif node_state == NodeState.QUEUED:
                queued_nodes.add(node)
        return canceled_nodes, queued_nodes, leaf_nodes

    @staticmethod
    async def pop_done_states(context: ParallelResolutionContext) -> None:
        networks = context.networks
        handled_nodes = set()  # Track nodes we've already processed to avoid duplicates

        for network_name, network in networks.items():
            # Check and see if there are leaf nodes that are cancelled.
            # Reinitialize leaf nodes since maybe we changed things up.
            # We removed nodes from the network. There may be new leaf nodes.
            leaf_nodes = [n for n in network.nodes() if network.in_degree(n) == 0]
            for node in leaf_nodes:
                node_reference = context.node_to_reference[node]
                node_state = node_reference.node_state
                # If the node is locked, mark it as done so it skips execution
                if node_reference.node_reference.lock or node_state == NodeState.DONE:
                    node_reference.node_state = NodeState.DONE
                    network.remove_node(node)

                    # Only call handle_done_nodes once per node (first network that processes it)
                    if node not in handled_nodes:
                        handled_nodes.add(node)
                        await ExecuteDagState.handle_done_nodes(context, context.node_to_reference[node], network_name)

            # After processing completions in this network, check if any remaining leaf nodes can now be queued
            remaining_leaf_nodes = [n for n in network.nodes() if network.in_degree(n) == 0]

            for leaf_node in remaining_leaf_nodes:
                if leaf_node in context.node_to_reference:
                    node_state = context.node_to_reference[leaf_node].node_state
                ExecuteDagState._try_queue_waiting_node(context, leaf_node)

    @staticmethod
    async def execute_node(current_node: DagNode, semaphore: asyncio.Semaphore) -> None:
        async with semaphore:
            from griptape_nodes.retained_mode.griptape_nodes import GriptapeNodes

            executor = GriptapeNodes.FlowManager().node_executor
            await executor.execute(current_node.node_reference)

    @staticmethod
    async def on_enter(context: ParallelResolutionContext) -> type[State] | None:
        # Start DAG execution after resolution is complete
        for node in context.node_to_reference.values():
            # Only queue nodes that are waiting - preserve state of already processed nodes.
            if node.node_state == NodeState.WAITING:
                node.node_state = NodeState.QUEUED

        context.workflow_state = WorkflowState.NO_ERROR

        if not context.paused:
            return ExecuteDagState
        return None

    @staticmethod
    async def on_update(context: ParallelResolutionContext) -> type[State] | None:  # noqa: C901, PLR0911
        # Check if execution is paused
        if context.paused:
            return None

        # Check if DAG execution is complete
        # Check and see if there are leaf nodes that are cancelled.
        # Reinitialize leaf nodes since maybe we changed things up.
        # We removed nodes from the network. There may be new leaf nodes.
        canceled_nodes, queued_nodes, leaf_nodes = ExecuteDagState.build_node_states(context)
        # We have no more leaf nodes. Quit early.
        if not leaf_nodes:
            context.workflow_state = WorkflowState.WORKFLOW_COMPLETE
            return DagCompleteState
        if len(canceled_nodes) == len(leaf_nodes):
            # All leaf nodes are cancelled.
            # Set state to workflow complete.
            context.workflow_state = WorkflowState.CANCELED
            return DagCompleteState
        # Are there any in the queued state?
        for node in queued_nodes:
            # Process all queued nodes - the async semaphore will handle concurrency limits
            node_reference = context.node_to_reference[node]

            # Collect parameter values from upstream nodes before executing
            try:
                await ExecuteDagState.collect_values_from_upstream_nodes(node_reference)
            except Exception as e:
                logger.exception("Error collecting parameter values for node '%s'", node_reference.node_reference.name)
                context.error_message = (
                    f"Parameter passthrough failed for node '{node_reference.node_reference.name}': {e}"
                )
                context.workflow_state = WorkflowState.ERRORED
                return ErrorState

            # Clear all of the current output values but don't broadcast the clearing.
            # to avoid any flickering in subscribers (UI).
            node_reference.node_reference.parameter_output_values.silent_clear()
            exceptions = node_reference.node_reference.validate_before_node_run()
            if exceptions:
                msg = f"Canceling flow run. Node '{node_reference.node_reference.name}' encountered problems: {exceptions}"
                logger.error(msg)
                return ErrorState

            def on_task_done(task: asyncio.Task) -> None:
                if task in context.task_to_node:
                    node = context.task_to_node[task]
                    node.node_state = NodeState.DONE

            # Execute the node asynchronously
            logger.debug(
                "CREATING EXECUTION TASK for node '%s' - this should only happen once per node!",
                node_reference.node_reference.name,
            )
            node_task = asyncio.create_task(ExecuteDagState.execute_node(node_reference, context.async_semaphore))
            # Add a callback to set node to done when task has finished.
            context.task_to_node[node_task] = node_reference
            node_reference.task_reference = node_task
            node_task.add_done_callback(lambda t: on_task_done(t))
            node_reference.node_state = NodeState.PROCESSING
            node_reference.node_reference.state = NodeResolutionState.RESOLVING

            # Send an event that this is a current data node:

            await GriptapeNodes.EventManager().aput_event(
                ExecutionGriptapeNodeEvent(wrapped_event=ExecutionEvent(payload=CurrentDataNodeEvent(node_name=node)))
            )

        # Wait for a task to finish - only if there are tasks running
        if context.task_to_node:
            done, _ = await asyncio.wait(context.task_to_node.keys(), return_when=asyncio.FIRST_COMPLETED)
            # Check for task exceptions and handle them properly
            for task in done:
                if task.cancelled():
                    # Task was cancelled - this is expected during flow cancellation
                    context.task_to_node.pop(task)
                    logger.info("Task execution was cancelled.")
                    return ErrorState
                if task.exception():
                    exc = task.exception()
                    dag_node = context.task_to_node.get(task)
                    node_name = dag_node.node_reference.name if dag_node else "Unknown"
                    node_type = dag_node.node_reference.__class__.__name__ if dag_node else "Unknown"

                    logger.exception(
                        "Task execution failed for node '%s' (type: %s) in flow '%s'. Exception: %s",
                        node_name,
                        node_type,
                        context.flow_name,
                        exc,
                    )

                    context.task_to_node.pop(task)
                    context.error_message = f"Task execution failed for node '{node_name}': {exc}"
                    context.workflow_state = WorkflowState.ERRORED
                    return ErrorState
                context.task_to_node.pop(task)
        # Once a task has finished, loop back to the top.
        await ExecuteDagState.pop_done_states(context)
        # Remove all nodes that are done
        if context.paused:
            return None
        return ExecuteDagState


class ErrorState(State):
    @staticmethod
    async def on_enter(context: ParallelResolutionContext) -> type[State] | None:
        if context.error_message:
            logger.error("DAG execution error: %s", context.error_message)
        for node in context.node_to_reference.values():
            # Cancel all nodes that haven't yet begun processing.
            if node.node_state == NodeState.QUEUED:
                node.node_state = NodeState.CANCELED
        # Shut down and cancel all threads/tasks that haven't yet ran. Currently running ones will not be affected.
        # Cancel async tasks
        for task in list(context.task_to_node.keys()):
            if not task.done():
                task.cancel()
        return ErrorState

    @staticmethod
    async def on_update(context: ParallelResolutionContext) -> type[State] | None:
        # Don't modify lists while iterating through them.
        task_to_node = context.task_to_node
        for task, node in task_to_node.copy().items():
            if task.done():
                node.node_state = NodeState.DONE
            elif task.cancelled():
                node.node_state = NodeState.CANCELED
            task_to_node.pop(task)

        # Handle async tasks
        task_to_node = context.task_to_node
        for task, node in task_to_node.copy().items():
            if task.done():
                node.node_state = NodeState.DONE
            elif task.cancelled():
                node.node_state = NodeState.CANCELED
            task_to_node.pop(task)

        if len(task_to_node) == 0:
            # Finish up. We failed.
            context.workflow_state = WorkflowState.ERRORED
            context.networks.clear()
            context.node_to_reference.clear()
            context.task_to_node.clear()
            return DagCompleteState
        # Let's continue going through until everything is cancelled.
        return ErrorState


class DagCompleteState(State):
    @staticmethod
    async def on_enter(context: ParallelResolutionContext) -> type[State] | None:
        # Clear the DAG builder so we don't have any leftover nodes in node_to_reference.
        if context.dag_builder is not None:
            context.dag_builder.clear()
        return None

    @staticmethod
    async def on_update(context: ParallelResolutionContext) -> type[State] | None:  # noqa: ARG004
        return None


class ParallelResolutionMachine(FSM[ParallelResolutionContext]):
    """State machine for building DAG structure without execution."""

    def __init__(
        self, flow_name: str, max_nodes_in_parallel: int | None = None, dag_builder: DagBuilder | None = None
    ) -> None:
        resolution_context = ParallelResolutionContext(
            flow_name, max_nodes_in_parallel=max_nodes_in_parallel, dag_builder=dag_builder
        )
        super().__init__(resolution_context)

    async def resolve_node(self, node: BaseNode | None = None) -> None:  # noqa: ARG002
        """Execute the DAG structure using the existing DagBuilder."""
        if self.context.dag_builder is None:
            self.context.dag_builder = GriptapeNodes.FlowManager().global_dag_builder
        await self.start(ExecuteDagState)

    async def cancel_all_nodes(self) -> None:
        """Cancel all executing tasks and set cancellation flags on all nodes."""
        # Set cancellation flag on all nodes being tracked
        for dag_node in self.context.node_to_reference.values():
            dag_node.node_reference.request_cancellation()

        # Cancel all running tasks
        tasks = list(self.context.task_to_node.keys())
        for task in tasks:
            if not task.done():
                task.cancel()

        # Wait for all tasks to complete
        await asyncio.gather(*tasks, return_exceptions=True)

    def change_debug_mode(self, *, debug_mode: bool) -> None:
        self._context.paused = debug_mode

    def is_complete(self) -> bool:
        return self._current_state is DagCompleteState

    def is_started(self) -> bool:
        return self._current_state is not None

    def reset_machine(self, *, cancel: bool = False) -> None:
        self._context.reset(cancel=cancel)
        self._current_state = None

    def get_last_resolved_node(self) -> BaseNode | None:
        """Get the last node that was resolved in the DAG execution."""
        return self._context.last_resolved_node<|MERGE_RESOLUTION|>--- conflicted
+++ resolved
@@ -5,6 +5,9 @@
 from enum import StrEnum
 from typing import TYPE_CHECKING
 
+from griptape_nodes.exe_types.connections import Direction
+from griptape_nodes.exe_types.core_types import Parameter, ParameterTypeBuiltin
+from griptape_nodes.exe_types.node_types import CONTROL_INPUT_PARAMETER, LOCAL_EXECUTION, BaseNode, NodeResolutionState
 from griptape_nodes.exe_types.connections import Direction
 from griptape_nodes.exe_types.core_types import Parameter, ParameterTypeBuiltin
 from griptape_nodes.exe_types.node_types import CONTROL_INPUT_PARAMETER, LOCAL_EXECUTION, BaseNode, NodeResolutionState
@@ -27,6 +30,10 @@
     SetParameterValueRequest,
     SetParameterValueResultFailure,
 )
+from griptape_nodes.retained_mode.events.parameter_events import (
+    SetParameterValueRequest,
+    SetParameterValueResultFailure,
+)
 from griptape_nodes.retained_mode.griptape_nodes import GriptapeNodes
 
 if TYPE_CHECKING:
@@ -56,6 +63,7 @@
     task_to_node: dict[asyncio.Task, DagNode]
     dag_builder: DagBuilder | None
     last_resolved_node: BaseNode | None  # Track the last node that was resolved
+    last_resolved_node: BaseNode | None  # Track the last node that was resolved
 
     def __init__(
         self, flow_name: str, max_nodes_in_parallel: int | None = None, dag_builder: DagBuilder | None = None
@@ -65,6 +73,7 @@
         self.error_message = None
         self.workflow_state = WorkflowState.NO_ERROR
         self.dag_builder = dag_builder
+        self.last_resolved_node = None
         self.last_resolved_node = None
 
         # Initialize execution fields
@@ -101,6 +110,7 @@
             self.error_message = None
             self.task_to_node.clear()
             self.last_resolved_node = None
+            self.last_resolved_node = None
 
         # Clear DAG builder state to allow re-adding nodes on subsequent runs
         if self.dag_builder:
@@ -129,6 +139,8 @@
             return
         # Publish all parameter updates.
         current_node.state = NodeResolutionState.RESOLVED
+        # Track this as the last resolved node
+        context.last_resolved_node = current_node
         # Track this as the last resolved node
         context.last_resolved_node = current_node
         # Serialization can be slow so only do it if the user wants debug details.
@@ -184,7 +196,6 @@
 
     # Method is mirrored in Control_flow.py. If you update one, update the other.
     @staticmethod
-<<<<<<< HEAD
     async def _handle_group_proxy_completion(
         context: ParallelResolutionContext, proxy_node: BaseNode, network_name: str
     ) -> None:
@@ -349,8 +360,6 @@
         )
 
     @staticmethod
-=======
->>>>>>> 3282b04a
     def get_next_control_output_for_non_local_execution(node: BaseNode) -> Parameter | None:
         for param_name, value in node.parameter_output_values.items():
             parameter = node.get_parameter_by_name(param_name)
@@ -374,6 +383,10 @@
         # Early returns for various conditions
         if ExecuteDagState._should_skip_control_flow(context, node, network_name, flow_manager):
             return
+        if node.get_parameter_value(node.execution_environment.name) != LOCAL_EXECUTION:
+            next_output = ExecuteDagState.get_next_control_output_for_non_local_execution(node)
+        else:
+            next_output = node.get_next_control_output()
         if node.get_parameter_value(node.execution_environment.name) != LOCAL_EXECUTION:
             next_output = ExecuteDagState.get_next_control_output_for_non_local_execution(node)
         else:
@@ -422,6 +435,14 @@
                 next_parameter.name if next_parameter else None,
             )
             next_node.set_entry_control_parameter(next_parameter)
+            next_node, next_parameter = node_connection
+            # Set entry control parameter
+            logger.debug(
+                "Parallel Resolution: Setting entry control parameter for node '%s' to '%s'",
+                next_node.name,
+                next_parameter.name if next_parameter else None,
+            )
+            next_node.set_entry_control_parameter(next_parameter)
             # Prepare next node for execution
             if not next_node.lock:
                 next_node.make_node_unresolved(
@@ -500,6 +521,7 @@
         for parameter in current_node.parameters:
             # Get the connected upstream node for this parameter
             upstream_connection = connections.get_connected_node(current_node, parameter, direction=Direction.UPSTREAM)
+            upstream_connection = connections.get_connected_node(current_node, parameter, direction=Direction.UPSTREAM)
             if upstream_connection:
                 upstream_node, upstream_parameter = upstream_connection
 
@@ -510,6 +532,20 @@
                     output_value = upstream_node.get_parameter_value(upstream_parameter.name)
 
                 # Pass the value through using the same mechanism as normal resolution
+                result = await GriptapeNodes.get_instance().ahandle_request(
+                    SetParameterValueRequest(
+                        parameter_name=parameter.name,
+                        node_name=current_node.name,
+                        value=output_value,
+                        data_type=upstream_parameter.output_type,
+                        incoming_connection_source_node_name=upstream_node.name,
+                        incoming_connection_source_parameter_name=upstream_parameter.name,
+                    )
+                )
+                if isinstance(result, SetParameterValueResultFailure):
+                    msg = f"Failed to set value for parameter '{parameter.name}' on node '{current_node.name}': {result.result_details}"
+                    logger.error(msg)
+                    raise RuntimeError(msg)
                 result = await GriptapeNodes.get_instance().ahandle_request(
                     SetParameterValueRequest(
                         parameter_name=parameter.name,
@@ -588,6 +624,10 @@
 
             executor = GriptapeNodes.FlowManager().node_executor
             await executor.execute(current_node.node_reference)
+            from griptape_nodes.retained_mode.griptape_nodes import GriptapeNodes
+
+            executor = GriptapeNodes.FlowManager().node_executor
+            await executor.execute(current_node.node_reference)
 
     @staticmethod
     async def on_enter(context: ParallelResolutionContext) -> type[State] | None:
@@ -696,7 +736,22 @@
                         exc,
                     )
 
+                    dag_node = context.task_to_node.get(task)
+                    node_name = dag_node.node_reference.name if dag_node else "Unknown"
+                    node_type = dag_node.node_reference.__class__.__name__ if dag_node else "Unknown"
+
+                    logger.exception(
+                        "Task execution failed for node '%s' (type: %s) in flow '%s'. Exception: %s",
+                        node_name,
+                        node_type,
+                        context.flow_name,
+                        exc,
+                    )
+
                     context.task_to_node.pop(task)
+                    context.error_message = f"Task execution failed for node '{node_name}': {exc}"
+                    context.workflow_state = WorkflowState.ERRORED
+                    return ErrorState
                     context.error_message = f"Task execution failed for node '{node_name}': {exc}"
                     context.workflow_state = WorkflowState.ERRORED
                     return ErrorState
@@ -816,4 +871,8 @@
 
     def get_last_resolved_node(self) -> BaseNode | None:
         """Get the last node that was resolved in the DAG execution."""
+        return self._context.last_resolved_node
+
+    def get_last_resolved_node(self) -> BaseNode | None:
+        """Get the last node that was resolved in the DAG execution."""
         return self._context.last_resolved_node