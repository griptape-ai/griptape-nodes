--- conflicted
+++ resolved
@@ -484,20 +484,14 @@
                         correct_graph = flow_manager.is_node_connected(graph_start_node, node)
                         # This means this node is in the downstream connection of one of this graph.
                         if correct_graph:
-<<<<<<< HEAD
-=======
                             # Is the node connected to a graph?
->>>>>>> 54ba1bfe
                             disconnected = False
                             if node.name not in dag_builder.start_node_candidates:
                                 dag_builder.start_node_candidates[node.name] = set()
                             dag_builder.start_node_candidates[node.name].add(graph_start_node_name)
                     if disconnected:
-<<<<<<< HEAD
-=======
                         # If the node is not connected to any graph, we can add it as it's own graph here.
                         # It will not cause any overlapping confusion with existing graphs.
->>>>>>> 54ba1bfe
                         dag_builder.add_node_with_dependencies(node_to_add, node_to_add.name)
                 flow_manager.global_flow_queue.queue.remove(item)
 
