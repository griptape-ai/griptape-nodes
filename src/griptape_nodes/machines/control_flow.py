--- conflicted
+++ resolved
@@ -65,11 +65,8 @@
         self.flow_name = flow_name
         if execution_type == WorkflowExecutionMode.PARALLEL:
             # Get the global DagBuilder from FlowManager
-<<<<<<< HEAD
             from griptape_nodes.machines.dag_builder import DagBuilder
             from griptape_nodes.retained_mode.griptape_nodes import GriptapeNodes
-=======
->>>>>>> 4b304e16
 
             # Create isolated DagBuilder for independent subflows
             if use_isolated_dag_builder:
@@ -423,11 +420,7 @@
         ):
             await self.update()
 
-<<<<<<< HEAD
     async def _process_nodes_for_dag(self, start_node: BaseNode) -> list[BaseNode]:  # noqa: C901, PLR0912
-=======
-    async def _process_nodes_for_dag(self, start_node: BaseNode) -> list[BaseNode]:
->>>>>>> 4b304e16
         """Process data_nodes from the global queue to build unified DAG.
 
         This method identifies data_nodes in the execution queue and processes
