--- conflicted
+++ resolved
@@ -267,16 +267,12 @@
             )
             logger.info("Node '%s' is processing.", current_node.name)
             current_node = current_focus.node
-
+            from griptape_nodes.retained_mode.griptape_nodes import GriptapeNodes
+
+                executor = GriptapeNodes.FlowManager().node_executor
             try:
-<<<<<<< HEAD
-                from griptape_nodes.retained_mode.griptape_nodes import GriptapeNodes
-
-                executor = GriptapeNodes.FlowManager().node_executor
-                await executor.execute(current_node)
-=======
                 # Create and track task in Focus for cancellation support
-                execution_task = asyncio.create_task(current_node.aprocess())
+                execution_task = asyncio.create_task(executor.execute(current_node))
                 current_focus.task = execution_task
                 await execution_task
             except asyncio.CancelledError:
@@ -292,7 +288,6 @@
                     )
                 )
                 return CompleteState
->>>>>>> 8265bfae
             except Exception as e:
                 logger.exception("Error processing node '%s", current_node.name)
                 msg = f"Canceling flow run. Node '{current_node.name}' encountered a problem: {e}"
