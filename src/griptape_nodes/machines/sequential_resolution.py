--- conflicted
+++ resolved
@@ -269,14 +269,11 @@
             current_node = current_focus.node
 
             try:
-<<<<<<< HEAD
                 from griptape_nodes.retained_mode.griptape_nodes import GriptapeNodes
 
                 executor = GriptapeNodes.FlowManager().node_executor
-                await executor.execute(current_node)
-=======
                 # Create and track task in Focus for cancellation support
-                execution_task = asyncio.create_task(current_node.aprocess())
+                execution_task = asyncio.create_task(executor.execute(current_node))
                 current_focus.task = execution_task
                 await execution_task
             except asyncio.CancelledError:
@@ -292,7 +289,6 @@
                     )
                 )
                 return CompleteState
->>>>>>> a41bd859
             except Exception as e:
                 logger.exception("Error processing node '%s", current_node.name)
                 msg = f"Canceling flow run. Node '{current_node.name}' encountered a problem: {e}"
