--- conflicted
+++ resolved
@@ -161,11 +161,7 @@
         # TODO: https://github.com/griptape-ai/griptape-nodes/issues/859
         if not len(connection_id):
             return None
-<<<<<<< HEAD
-        # Right now, our special case is that it is ok to have multiple inputs to a CONTROL_TYPE parameter, so if we're going upstream, it's ok. And it's ok to have multipe downstream outputs from a data type parameter.
-=======
         # Right now, our special case is that it is ok to have multiple inputs to a CONTROL_TYPE parameter, so if we're going upstream, it's ok. And it's ok to have multiple downstream outputs from a data type parameter.
->>>>>>> 3282b04a
         if (
             len(connection_id) > 1
             and not (
