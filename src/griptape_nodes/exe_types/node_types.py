--- conflicted
+++ resolved
@@ -128,15 +128,9 @@
             tooltip="Environment that the node should execute in",
             type=ParameterTypeBuiltin.STR,
             allowed_modes={ParameterMode.PROPERTY},
-<<<<<<< HEAD
-            default_value="local",
-            traits={Options(choices=["local", "AWS Deadline Cloud Library"])},
-            ui_options={"hidden": True},
-=======
             default_value=LOCAL_EXECUTION,
             traits={Options(choices=get_library_names_with_publish_handlers())},
             ui_options={"hide": True},
->>>>>>> 8b996a60
         )
         self.add_parameter(self.execution_environment)
 
