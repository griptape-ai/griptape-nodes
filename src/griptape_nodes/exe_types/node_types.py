--- conflicted
+++ resolved
@@ -406,13 +406,7 @@
         for name in names:
             message = self.get_message_by_name_or_element_id(name)
             if message is not None:
-<<<<<<< HEAD
-                ui_options = message.ui_options.copy()
-                ui_options["hide"] = not visible
-                message.ui_options = ui_options
-=======
                 message.ui_options = {**message.ui_options, "hide": not visible}
->>>>>>> 4eec5806
 
     def hide_message_by_name(self, names: str | list[str]) -> None:
         self._set_message_visibility(names, visible=False)
@@ -730,14 +724,8 @@
         return None
 
     # Must save the values of the output parameters in NodeContext.
-<<<<<<< HEAD
-    def process[T](self) -> AsyncResult | None:
-        msg = f"Node {self.name} has not implemented the process() method."
-        raise NotImplementedError(msg)
-=======
     def process(self) -> AsyncResult | None:
         raise NotImplementedError
->>>>>>> 4eec5806
 
     async def aprocess(self) -> None:
         """Async version of process().
