from abc import ABC, abstractmethod
from enum import Enum, auto
from typing import Any, Self

from griptape.events import BaseEvent

from griptape_nodes.exe_types.core_types import (
    BaseNodeElement,
    ControlParameterInput,
    ControlParameterOutput,
    Parameter,
    ParameterMode,
    ParameterTypeBuiltin,
)
import logging


class NodeResolutionState(Enum):
    """Possible states for a node during resolution."""

    UNRESOLVED = auto()
    RESOLVING = auto()
    RESOLVED = auto()


class BaseNode(ABC):
    # Owned by a flow
    name: str
    metadata: dict[Any, Any]

    # Node Context Fields
    state: NodeResolutionState
    current_spotlight_parameter: Parameter | None = None
    parameter_values: dict[str, Any]
    parameter_output_values: dict[str, Any]
    stop_flow: bool = False
<<<<<<< HEAD
    logger: logging.Logger
=======
    root_ui_element: BaseNodeElement

    @property
    def parameters(self) -> list[Parameter]:
        return self.root_ui_element.find_elements_by_type(Parameter)

>>>>>>> 123df6f6
    def __hash__(self) -> int:
        return hash(self.name)

    def __init__(
        self,
        name: str,
        metadata: dict[Any, Any] | None = None,
        state: NodeResolutionState = NodeResolutionState.UNRESOLVED,
    ) -> None:
        from griptape_nodes.retained_mode.griptape_nodes import GriptapeNodes

        self.name = name
        self.state = state
        if metadata is None:
            self.metadata = {}
        else:
            self.metadata = metadata
        self.parameter_values = {}
        self.parameter_output_values = {}
        self.root_ui_element = BaseNodeElement()
        self.config_manager = GriptapeNodes.ConfigManager()

    def make_node_unresolved(self) -> None:
        self.state = NodeResolutionState.UNRESOLVED

    def allow_incoming_connection(
        self,
        source_node: Self,  # noqa: ARG002
        source_parameter: Parameter,  # noqa: ARG002
        target_parameter: Parameter,  # noqa: ARG002
    ) -> bool:
        """Callback to confirm allowing a Connection coming TO this Node."""
        return True

    def allow_outgoing_connection(
        self,
        source_parameter: Parameter,  # noqa: ARG002
        target_node: Self,  # noqa: ARG002
        target_parameter: Parameter,  # noqa: ARG002
    ) -> bool:
        """Callback to confirm allowing a Connection going OUT of this Node."""
        return True

    def after_incoming_connection(
        self,
        source_node: Self,  # noqa: ARG002
        source_parameter: Parameter,  # noqa: ARG002
        target_parameter: Parameter,  # noqa: ARG002
    ) -> None:
        """Callback after a Connection has been established TO this Node."""
        return

    def after_outgoing_connection(
        self,
        source_parameter: Parameter,  # noqa: ARG002
        target_node: Self,  # noqa: ARG002
        target_parameter: Parameter,  # noqa: ARG002
    ) -> None:
        """Callback after a Connection has been established OUT of this Node."""
        return

    def after_incoming_connection_removed(
        self,
        source_node: Self,  # noqa: ARG002
        source_parameter: Parameter,  # noqa: ARG002
        target_parameter: Parameter,  # noqa: ARG002
    ) -> None:
        """Callback after a Connection TO this Node was REMOVED."""
        return

    def after_outgoing_connection_removed(
        self,
        source_parameter: Parameter,  # noqa: ARG002
        target_node: Self,  # noqa: ARG002
        target_parameter: Parameter,  # noqa: ARG002
    ) -> None:
        """Callback after a Connection OUT of this Node was REMOVED."""
        return

    def before_value_set(self, parameter: Parameter, value: Any, modified_parameters_set: set[str]) -> Any:  # noqa: ARG002
        """Callback when a Parameter's value is ABOUT to be set.

        Custom nodes may elect to override the default behavior by implementing this function in their node code.

        This gives the node an opportunity to perform custom logic before a parameter is set. This may result in:
          * Further mutating the value that would be assigned to the Parameter
          * Mutating other Parameters or state within the Node

        If other Parameters are changed, the engine needs a list of which
        ones have changed to cascade unresolved state.

        Args:
            parameter: the Parameter on this node that is about to be changed
            value: the value intended to be set (this has already gone through any converters and validators on the Parameter)
            modified_parameters_set: A set of parameter names within this node that were modified as a result
                of this call. The Parameter this was called on does NOT need to be part of the return.

        Returns:
            The final value to set for the Parameter. This gives the Node logic one last opportunity to mutate the value
            before it is assigned.
        """
        # Default behavior is to do nothing to the supplied value, and indicate no other modified Parameters.
        return value

    def after_value_set(self, parameter: Parameter, value: Any, modified_parameters_set: set[str]) -> None:  # noqa: ARG002
        """Callback AFTER a Parameter's value was set.

        Custom nodes may elect to override the default behavior by implementing this function in their node code.

        This gives the node an opportunity to perform custom logic after a parameter is set. This may result in
        changing other Parameters on the node. If other Parameters are changed, the engine needs a list of which
        ones have changed to cascade unresolved state.

        Args:
            parameter: the Parameter on this node that was just changed
            value: the value that was set (already converted, validated, and possibly mutated by the node code)
            modified_parameters_set: A set of parameter names within this node that were modified as a result
                of this call. The Parameter this was called on does NOT need to be part of the return.

        Returns:
            Nothing
        """
        # Default behavior is to do nothing, and indicate no other modified Parameters.
        return None  # noqa: RET501

    def on_griptape_event(self, event: BaseEvent) -> None:  # noqa: ARG002
        """Callback for when a Griptape Event comes destined for this Node."""
        return

    def does_name_exist(self, param_name: str) -> bool:
        for parameter in self.parameters:
            if parameter.name == param_name:
                return True
        return False

    def add_parameter(self, param: Parameter) -> None:
        """Adds a Parameter to the Node. Control and Data Parameters are all treated equally."""
        if self.does_name_exist(param.name):
            msg = "Cannot have duplicate names on parameters."
            raise ValueError(msg)
        self.add_node_element(param)

    def remove_parameter(self, param: Parameter) -> None:
        self.remove_node_element(param)

    def add_node_element(self, ui_element: BaseNodeElement) -> None:
        self.root_ui_element.add_child(ui_element)

    def remove_node_element(self, ui_element: BaseNodeElement) -> None:
        self.root_ui_element.remove_child(ui_element)

    def get_current_parameter(self) -> Parameter | None:
        return self.current_spotlight_parameter

    def initialize_spotlight(self) -> None:
        # Make a deep copy of all of the parameters and create the linked list.
        curr_param = None
        prev_param = None
        for parameter in self.parameters:
            if ParameterMode.INPUT in parameter.get_mode() and not parameter.is_incoming_type_allowed(
                incoming_type=ParameterTypeBuiltin.CONTROL_TYPE.value
            ):
                if not self.current_spotlight_parameter or prev_param is None:
                    # make a copy of the parameter and assign it to current spotlight
                    param_copy = parameter.copy()
                    self.current_spotlight_parameter = param_copy
                    prev_param = param_copy
                    # go on to the next one because prev and next don't need to be set yet.
                    continue
                # prev_param will have been initialized at this point
                curr_param = parameter.copy()
                prev_param.next = curr_param
                curr_param.prev = prev_param
                prev_param = curr_param

    # Advance the current index to the next index
    def advance_parameter(self) -> bool:
        if self.current_spotlight_parameter and self.current_spotlight_parameter.next is not None:
            self.current_spotlight_parameter = self.current_spotlight_parameter.next
            return True
        self.current_spotlight_parameter = None
        return False

    def get_parameter_by_name(self, param_name: str) -> Parameter | None:
        for parameter in self.parameters:
            if param_name == parameter.name:
                return parameter
        return None

    def set_parameter_value(self, param_name: str, value: Any) -> set[str] | None:
        """Attempt to set a Parameter's value.

        The Node may choose to store a different value (or type) than what was passed in.
        Conversion callbacks on the Parameter may raise Exceptions, which will cancel
        the value assignment. Similarly, validator callbacks may reject the value and
        raise an Exception.

        Exceptions should be handled by the caller; this may result in canceling
        a running Flow or forcing an upstream object to alter its assumptions.

        Changing a Parameter may trigger other Parameters within the Node
        to be changed. If other Parameters are changed, the engine needs a list of which
        ones have changed to cascade unresolved state.

        Args:
            param_name: the name of the Parameter on this node that is about to be changed
            value: the value intended to be set

        Returns:
            A set of parameter names within this node that were modified as a result
            of this assignment. The Parameter this was called on does NOT need to be
            part of the return.
        """
        parameter = self.get_parameter_by_name(param_name)
        if parameter is None:
            err = f"Attempted to set value for Parameter '{param_name}' but no such Parameter could be found."
            raise KeyError(err)
        # Perform any conversions to the value based on how the Parameter is configured.
        # THESE MAY RAISE EXCEPTIONS. These can cause a running Flow to be canceled, or
        # cause a calling object to alter its assumptions/behavior. The value requested
        # to be assigned will NOT be set.
        candidate_value = value
        for converter in parameter.converters:
            candidate_value = converter(candidate_value)

        # Validate the values next, based on how the Parameter is configured.
        # THESE MAY RAISE EXCEPTIONS. These can cause a running Flow to be canceled, or
        # cause a calling object to alter its assumptions/behavior. The value requested
        # to be assigned will NOT be set.
        for validator in parameter.validators:
            validator(parameter, candidate_value)

        # Keep track of which other parameters got modified as a result of any node-specific logic.
        modified_parameters = set()

        # Allow custom node logic to prepare and possibly mutate the value before it is actually set.
        # Record any parameters modified for cascading.
        final_value = self.before_value_set(
            parameter=parameter, value=candidate_value, modified_parameters_set=modified_parameters
        )
        # ACTUALLY SET THE NEW VALUE
        self.parameter_values[param_name] = final_value
        # Allow custom node logic to respond after it's been set. Record any modified parameters for cascading.
        self.after_value_set(parameter=parameter, value=final_value, modified_parameters_set=modified_parameters)

        # Return the complete set of modified parameters.
        return modified_parameters

    def get_parameter_value(self, param_name: str) -> Any:
        return self.parameter_values[param_name]

    def get_next_control_output(self) -> Parameter | None:
        for param in self.parameters:
            if (
                param.is_outgoing_type_allowed(ParameterTypeBuiltin.CONTROL_TYPE.value)
                and ParameterMode.OUTPUT in param.allowed_modes
            ):
                return param
        return None

    # TODO(kate): can we remove this or change to default value?
    def valid_or_fallback(self, param_name: str, fallback: Any = None) -> Any:
        """Get a parameter value if valid, otherwise use fallback.

        Args:
            param_name: The name of the parameter to check
            fallback: The fallback value to use if the parameter value is invalid or empty

        Returns:
            The valid parameter value or fallback

        Raises:
            ValueError: If neither the parameter value nor fallback is valid
        """
        # Get parameter object and current value
        param = self.get_parameter_by_name(param_name)
        if not param:
            msg = f"Parameter '{param_name}' not found"
            raise ValueError(msg)

        value = self.parameter_values.get(param_name, None)
        if value is not None:
            return value

        # Try fallback if value is invalid or empty
        if fallback is None:
            return None
        self.set_parameter_value(param_name, fallback)
        # No valid options available
        return fallback

    # Abstract method to process the node. Must be defined by the type
    # Must save the values of the output parameters in NodeContext.
    @abstractmethod
    def process(self) -> None:
        pass

    # if not implemented, it will return no issues.
    def validate_node(self) -> list[Exception] | None:
        return None

    def get_config_value(self, service: str, value: str) -> str:
        return self.config_manager.get_config_value(f"nodes.{service}.{value}")

    def set_config_value(self, service: str, value: str, new_value: str) -> None:
        self.config_manager.set_config_value(f"nodes.{service}.{value}", new_value)


class ControlNode(BaseNode):
    # Control Nodes may have one Control Input Port and at least one Control Output Port
    def __init__(self, name: str, metadata: dict[Any, Any] | None = None) -> None:
        super().__init__(name, metadata=metadata)
        control_parameter_in = ControlParameterInput()
        control_parameter_out = ControlParameterOutput()

        self.add_parameter(control_parameter_in)
        self.add_parameter(control_parameter_out)

    def get_next_control_output(self) -> Parameter | None:
        for param in self.parameters:
            if (
                param.is_outgoing_type_allowed(ParameterTypeBuiltin.CONTROL_TYPE.value)
                and ParameterMode.OUTPUT in param.allowed_modes
            ):
                return param
        return None


class DataNode(BaseNode):
    def __init__(self, name: str, metadata: dict[Any, Any] | None = None) -> None:
        super().__init__(name, metadata=metadata)


class StartNode(BaseNode):
    def __init__(self, name: str, metadata: dict[Any, Any] | None = None) -> None:
        super().__init__(name, metadata)


class EndNode(ControlNode):
    # TODO(griptape): Anything else for an EndNode?
    def __init__(self, name: str, metadata: dict[Any, Any] | None = None) -> None:
        super().__init__(name, metadata)


class Connection:
    source_node: BaseNode
    target_node: BaseNode
    source_parameter: Parameter
    target_parameter: Parameter

    def __init__(
        self,
        source_node: BaseNode,
        source_parameter: Parameter,
        target_node: BaseNode,
        target_parameter: Parameter,
    ) -> None:
        self.source_node = source_node
        self.target_node = target_node
        self.source_parameter = source_parameter
        self.target_parameter = target_parameter

    def get_target_node(self) -> BaseNode:
        return self.target_node

    def get_source_node(self) -> BaseNode:
        return self.source_node<|MERGE_RESOLUTION|>--- conflicted
+++ resolved
@@ -34,16 +34,12 @@
     parameter_values: dict[str, Any]
     parameter_output_values: dict[str, Any]
     stop_flow: bool = False
-<<<<<<< HEAD
-    logger: logging.Logger
-=======
     root_ui_element: BaseNodeElement
 
     @property
     def parameters(self) -> list[Parameter]:
         return self.root_ui_element.find_elements_by_type(Parameter)
 
->>>>>>> 123df6f6
     def __hash__(self) -> int:
         return hash(self.name)
 
