--- conflicted
+++ resolved
@@ -145,6 +145,103 @@
             raise ValueError(err_str)
 
         return ParameterType.KeyValueTypePair(key_type=key_type, value_type=value_type)
+
+
+# Keys and values for the UI_Options schema.
+@dataclass
+class ParameterUIOptions:
+    @dataclass
+    class Option(ABC):  # noqa: B024
+        def __eq__(self, other) -> bool:
+            if not isinstance(other, type(self)):
+                return False
+            self_dict = self.__dict__
+            other_dict = self.__dict__
+            return self_dict == other_dict
+
+    @dataclass
+    class TypeOption(Option, ABC):
+        pass
+
+    @dataclass
+    class ContainerOption(Option, ABC):
+        pass
+
+    @dataclass
+    class StringType(TypeOption):
+        multiline: bool | None = None
+        markdown: bool | None = None
+        placeholder_text: str | None = None
+
+    @dataclass
+    class BooleanType(TypeOption):
+        on_label: str | None = None
+        off_label: str | None = None
+
+    @dataclass
+    class SliderWidget:
+        min_val: Any
+        max_val: Any
+
+    @dataclass
+    class NumberType(TypeOption):
+        slider: ParameterUIOptions.SliderWidget | None = None
+        step: Any | None = None
+
+    @dataclass
+    class SimpleDropdown(Option):
+        enum_choices: list[str] | None = None
+        placeholder_text: str | None = None
+
+    @dataclass
+    class FancyDropdown(Option):
+        enum_dict: dict[Any, Any] | None = None
+
+    @dataclass
+    class ImageType(TypeOption):
+        clickable_file_browser: bool | None = None
+        expander: bool | None = None
+
+    @dataclass
+    class VideoType(TypeOption):
+        clickable_file_browser: bool | None = None
+        play_button: bool | None = None
+        playback_range: bool | None = None
+        expander: bool | None = None
+
+    @dataclass
+    class AudioType(TypeOption):
+        clickable_file_browser: bool | None = None
+
+    @dataclass
+    class PropertyArrayType(ContainerOption, TypeOption):
+        property_type_option: ParameterUIOptions.TypeOption | None = None
+        stacked: bool | None = None
+        color: bool | None = None
+
+    @dataclass
+    class ListContainer(ContainerOption):
+        element_type_option: ParameterUIOptions.TypeOption | None = None
+        stacked: bool | None = None
+
+    string_type_options: StringType | None = None
+    boolean_type_options: BooleanType | None = None
+    number_type_options: NumberType | None = None
+    simple_dropdown_options: SimpleDropdown | None = None
+    fancy_dropdown_options: FancyDropdown | None = None
+    image_type_options: ImageType | None = None
+    video_type_options: VideoType | None = None
+    audio_type_options: AudioType | None = None
+    property_array_type_options: PropertyArrayType | None = None
+    list_container_options: ListContainer | None = None
+    display: bool = True
+
+    def __eq__(self, other) -> bool:
+        if not isinstance(other, ParameterUIOptions):
+            return False
+        self_dict = self.__dict__
+        other_dict = other.__dict__
+        return self_dict == other_dict
 
 
 @dataclass(kw_only=True)
@@ -225,14 +322,9 @@
                 return found
         return None
 
-<<<<<<< HEAD
-    def find_elements_by_type(self, element_type: type[T], *, find_recursively: bool = True) -> list[T]:
+    def find_elements_by_type(self, element_type: type[N], *, find_recursively: bool = True) -> list[N]:
         """Returns a list of child elements that are instances of type specified. Optionally do this recursively."""
-        elements: list[T] = []
-=======
-    def find_elements_by_type(self, element_type: type[N]) -> list[N]:
         elements: list[N] = []
->>>>>>> 834f48f8
         for child in self._children:
             if isinstance(child, element_type):
                 elements.append(child)
@@ -724,7 +816,6 @@
         )
 
 
-<<<<<<< HEAD
 class ParameterContainer(Parameter, ABC):
     """Class managing a container (list/dict/tuple/etc.) of Parameters.
 
@@ -1069,7 +1160,8 @@
         self.add_child(param)
 
         return param
-=======
+
+
 # TODO(kate): What do we want traits to have? there will probably be more..
 
 
@@ -1104,5 +1196,4 @@
 
     def validators_for_trait(self) -> list[Callable[[Parameter, Any]]]:
         """Returns a list of methods to be applied as a validator."""
-        return []
->>>>>>> 834f48f8
+        return []