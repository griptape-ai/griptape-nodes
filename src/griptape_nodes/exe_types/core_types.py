--- conflicted
+++ resolved
@@ -295,24 +295,15 @@
     # This is the list of types that the Parameter can accept, either externally or when internally treated as a property.
     # Today, we can accept multiple types for input, but only a single output type.
     name: str  # must be unique from other parameters in Node
-<<<<<<< HEAD
-    tooltip: str  # Default tooltip
+    tooltip: str | list[dict]  # Default tooltip, can be string or list of dicts
     default_value: Any = None
     _input_types: list[str] | None
     _output_type: str | None
     _type: str | None
     user_set_type: bool
-    tooltip_as_input: str | None = None
-    tooltip_as_property: str | None = None
-    tooltip_as_output: str | None = None
-=======
-    allowed_types: list[str]
-    tooltip: str | list[dict]  # Default tooltip, can be string or list of dicts
-    default_value: Any = None
     tooltip_as_input: str | list[dict] | None = None
     tooltip_as_property: str | list[dict] | None = None
     tooltip_as_output: str | list[dict] | None = None
->>>>>>> 6f0274d8
     settable: bool = True
     user_defined: bool = False
     allowed_modes: set = field(
@@ -331,14 +322,14 @@
     def __init__(  # noqa: PLR0913
         self,
         name: str,
-        tooltip: str,
+        tooltip: str | list[dict],
         type: str | None = None,  # noqa: A002
         input_types: list[str] | None = None,
         output_type: str | None = None,
         default_value: Any = None,
-        tooltip_as_input: str | None = None,
-        tooltip_as_property: str | None = None,
-        tooltip_as_output: str | None = None,
+        tooltip_as_input: str | list[dict] | None = None,
+        tooltip_as_property: str | list[dict] | None = None,
+        tooltip_as_output: str | list[dict] | None = None,
         allowed_modes: set[ParameterMode] | None = None,
         ui_options: ParameterUIOptions | None = None,
         converters: list[Callable[[Any], Any]] | None = None,
@@ -521,12 +512,12 @@
     def __init__(  # noqa: PLR0913
         self,
         name: str,
-        tooltip: str,
+        tooltip: str | list[dict],
         input_types: list[str] | None = None,
         output_type: str | None = None,
-        tooltip_as_input: str | None = None,
-        tooltip_as_property: str | None = None,
-        tooltip_as_output: str | None = None,
+        tooltip_as_input: str | list[dict] | None = None,
+        tooltip_as_property: str | list[dict] | None = None,
+        tooltip_as_output: str | list[dict] | None = None,
         allowed_modes: set[ParameterMode] | None = None,
         ui_options: ParameterUIOptions | None = None,
         converters: list[Callable[[Any], Any]] | None = None,
@@ -555,14 +546,13 @@
 
 
 class ControlParameterInput(ControlParameter):
-<<<<<<< HEAD
     def __init__(  # noqa: PLR0913
         self,
-        tooltip: str = "Connection from previous node in the execution chain",
+        tooltip: str | list[dict] = "Connection from previous node in the execution chain",
         name: str = "exec_in",
-        tooltip_as_input: str | None = None,
-        tooltip_as_property: str | None = None,
-        tooltip_as_output: str | None = None,
+        tooltip_as_input: str | list[dict] | None = None,
+        tooltip_as_property: str | list[dict] | None = None,
+        tooltip_as_output: str | list[dict] | None = None,
         ui_options: ParameterUIOptions | None = None,
         converters: list[Callable[[Any], Any]] | None = None,
         validators: list[Callable[[Parameter, Any], None]] | None = None,
@@ -587,26 +577,16 @@
             validators=validators,
             user_defined=user_defined,
         )
-=======
-    name: str = "exec_in"
-    tooltip: str | list[dict] = "Connection from previous node in the execution chain"
-    allowed_modes: set = field(
-        default_factory=lambda: {
-            ParameterMode.INPUT,
-        }
-    )
->>>>>>> 6f0274d8
 
 
 class ControlParameterOutput(ControlParameter):
-<<<<<<< HEAD
     def __init__(  # noqa: PLR0913
         self,
-        tooltip: str = "Connection to the next node in the execution chain",
+        tooltip: str | list[dict] = "Connection to the next node in the execution chain",
         name: str = "exec_out",
-        tooltip_as_input: str | None = None,
-        tooltip_as_property: str | None = None,
-        tooltip_as_output: str | None = None,
+        tooltip_as_input: str | list[dict] | None = None,
+        tooltip_as_property: str | list[dict] | None = None,
+        tooltip_as_output: str | list[dict] | None = None,
         ui_options: ParameterUIOptions | None = None,
         converters: list[Callable[[Any], Any]] | None = None,
         validators: list[Callable[[Parameter, Any], None]] | None = None,
@@ -630,13 +610,4 @@
             converters=converters,
             validators=validators,
             user_defined=user_defined,
-        )
-=======
-    name: str = "exec_out"
-    tooltip: str | list[dict] = "Connection to the next node in the execution chain"
-    allowed_modes: set = field(
-        default_factory=lambda: {
-            ParameterMode.OUTPUT,
-        }
-    )
->>>>>>> 6f0274d8
+        )