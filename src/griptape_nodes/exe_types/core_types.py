--- conflicted
+++ resolved
@@ -32,15 +32,11 @@
 
 
 class ParameterType:
-<<<<<<< HEAD
     class KeyValueTypePair(NamedTuple):
         key_type: str
         value_type: str
 
-    _builtin_aliases = {
-=======
     _builtin_aliases: ClassVar[dict] = {
->>>>>>> 08faca69
         "str": ParameterTypeBuiltin.STR,
         "string": ParameterTypeBuiltin.STR,
         "bool": ParameterTypeBuiltin.BOOL,
