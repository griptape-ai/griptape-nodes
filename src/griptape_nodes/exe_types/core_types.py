--- conflicted
+++ resolved
@@ -470,12 +470,8 @@
         if self._output_type:
             # If an output type was specified, use that.
             return self._output_type
-<<<<<<< HEAD
-        if self._type and self.user_set_type:
-=======
         if self._type:
             # Otherwise, see if we have a list of input_types. If so, use the first one.
->>>>>>> 123df6f6
             return self._type
 
         # Otherwise, see if we have a list of input_types. If so, use the first one.
