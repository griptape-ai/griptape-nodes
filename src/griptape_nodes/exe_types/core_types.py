from __future__ import annotations

import uuid
from abc import ABC, abstractmethod
from copy import deepcopy
from dataclasses import dataclass, field
from enum import Enum, auto
from typing import TYPE_CHECKING, Any, ClassVar, Literal, NamedTuple, Self, TypeVar

if TYPE_CHECKING:
    from collections.abc import Callable
    from types import TracebackType

    from griptape_nodes.exe_types.node_types import BaseNode
T = TypeVar("T", bound="Parameter")
N = TypeVar("N", bound="BaseNodeElement")


# Types of Modes provided for Parameters
class ParameterMode(Enum):
    OUTPUT = auto()
    INPUT = auto()
    PROPERTY = auto()


class ParameterTypeBuiltin(Enum):
    STR = "str"
    BOOL = "bool"
    INT = "int"
    FLOAT = "float"
    ANY = "any"
    NONE = "none"
    CONTROL_TYPE = "parametercontroltype"
    ALL = "all"


class ParameterType:
    class KeyValueTypePair(NamedTuple):
        """A named tuple for storing a pair of types for key-value parameters.

        Fields:
            key_type: The type of the key
            value_type: The type of the value
        """

        key_type: str
        value_type: str

    _builtin_aliases: ClassVar[dict] = {
        "str": ParameterTypeBuiltin.STR,
        "string": ParameterTypeBuiltin.STR,
        "bool": ParameterTypeBuiltin.BOOL,
        "boolean": ParameterTypeBuiltin.BOOL,
        "int": ParameterTypeBuiltin.INT,
        "float": ParameterTypeBuiltin.FLOAT,
        "any": ParameterTypeBuiltin.ANY,
        "none": ParameterTypeBuiltin.NONE,
        "parametercontroltype": ParameterTypeBuiltin.CONTROL_TYPE,
        "all": ParameterTypeBuiltin.ALL,
    }

    @staticmethod
    def attempt_get_builtin(type_name: str) -> ParameterTypeBuiltin | None:
        ret_val = ParameterType._builtin_aliases.get(type_name.lower())
        return ret_val

    @staticmethod
    def _extract_base_type(type_str: str) -> str:
        """Extract the base type from a potentially generic type string.

        Examples:
            'list[any]' -> 'list'
            'dict[str, int]' -> 'dict'
            'str' -> 'str'
        """
        bracket_index = type_str.find("[")
        if bracket_index == -1:
            return type_str
        return type_str[:bracket_index]

    @staticmethod
    def are_types_compatible(source_type: str | None, target_type: str | None) -> bool:
        if source_type is None or target_type is None:
            return False

        source_type_lower = source_type.lower()
        target_type_lower = target_type.lower()

        # If either are None, bail.
        if ParameterTypeBuiltin.NONE.value in (source_type_lower, target_type_lower):
            return False
        if target_type_lower == ParameterTypeBuiltin.ANY.value:
            # If the TARGET accepts Any, we're good. Not always true the other way 'round.
            return True

        # First try exact match
        if source_type_lower == target_type_lower:
            return True

        source_base = ParameterType._extract_base_type(source_type_lower)
        target_base = ParameterType._extract_base_type(target_type_lower)

        # If base types match
        if source_base == target_base:
            # Allow any generic to flow to base type (list[any] -> list, list[str] -> list)
            if target_type_lower == target_base:
                return True

            # Allow specific types to flow to [any] generic (list[str] -> list[any])
            if target_type_lower == f"{target_base}[{ParameterTypeBuiltin.ANY.value}]":
                return True

        return False

    @staticmethod
    def parse_kv_type_pair(type_str: str) -> KeyValueTypePair | None:  # noqa: C901
        """Parse a string that potentially defines a Key-Value Type Pair.

        Args:
            type_str: A string like "[str, int]" or "[dict[str, bool], list[float]]"

        Returns:
            A KeyValueTypePair object if valid KV pair format, or None if not a KV pair

        Raises:
            ValueError: If the string appears to be a KV pair but is malformed
        """
        # Remove any whitespace
        type_str = type_str.strip()

        # Check if it starts with '[' and ends with ']'
        if not (type_str.startswith("[") and type_str.endswith("]")):
            return None  # Not a KV pair, just a regular type

        # Remove the outer brackets
        inner_content = type_str[1:-1].strip()

        # Now we need to find the comma that separates key type from value type
        # This is tricky because we might have nested structures with commas

        # Keep track of nesting level with different brackets
        bracket_stack = []
        comma_positions = []

        for i, char in enumerate(inner_content):
            if char in "[{(":
                bracket_stack.append(char)
            elif char in "]})":
                if bracket_stack:  # Ensure stack isn't empty
                    bracket_stack.pop()
                else:
                    # Unmatched closing bracket
                    err_str = f"Unmatched closing bracket at position {i} in '{type_str}'."
                    raise ValueError(err_str)
            elif char == "," and not bracket_stack:
                # This is a top-level comma
                comma_positions.append(i)

        # Check for unclosed brackets
        if bracket_stack:
            err_str = f"Unclosed brackets in '{type_str}'."
            raise ValueError(err_str)

        # We should have exactly one top-level comma
        if len(comma_positions) != 1:
            err_str = (
                f"Missing comma separator in '{type_str}'."
                if len(comma_positions) == 0
                else f"Too many comma separators in '{type_str}'."
            )
            raise ValueError(err_str)

        # Split at the comma
        key_type = inner_content[: comma_positions[0]].strip()
        value_type = inner_content[comma_positions[0] + 1 :].strip()

        # Validate that both parts are not empty
        if not key_type:
            err_str = f"Empty key type in '{type_str}'."
            raise ValueError(err_str)
        if not value_type:
            err_str = f"Empty value type in '{type_str}'."
            raise ValueError(err_str)

        return ParameterType.KeyValueTypePair(key_type=key_type, value_type=value_type)


@dataclass(kw_only=True)
class BaseNodeElement:
    element_id: str = field(default_factory=lambda: str(uuid.uuid4().hex))
    element_type: str = field(default_factory=lambda: BaseNodeElement.__name__)
    name: str = field(default_factory=lambda: str(f"{BaseNodeElement.__name__}_{uuid.uuid4().hex}"))
    parent_group_name: str | None = None
    _changes: dict[str, Any] = field(default_factory=dict)

    _children: list[BaseNodeElement] = field(default_factory=list)
    _stack: ClassVar[list[BaseNodeElement]] = []
    _parent: BaseNodeElement | None = field(default=None)
    _node_context: BaseNode | None = field(default=None)

    @property
    def children(self) -> list[BaseNodeElement]:
        return self._children

    def __post_init__(self) -> None:
        # If there's currently an active element, add this new element as a child
        current = BaseNodeElement.get_current()
        if current is not None:
            current.add_child(self)

    def __enter__(self) -> Self:
        # Push this element onto the global stack
        BaseNodeElement._stack.append(self)
        return self

    def __exit__(
        self,
        exc_type: type[BaseException] | None,
        exc_value: BaseException | None,
        exc_traceback: TracebackType | None,
    ) -> None:
        # Pop this element off the global stack
        popped = BaseNodeElement._stack.pop()
        if popped is not self:
            msg = f"Expected to pop {self}, but got {popped}"
            raise RuntimeError(msg)

    def __repr__(self) -> str:
        return f"BaseNodeElement({self.children=})"

    def get_changes(self) -> dict[str, Any]:
        return self._changes

    @staticmethod
    def emits_update_on_write(func: Callable) -> Callable:
        """Decorator for properties that should track changes and emit events."""

        def wrapper(self: BaseNodeElement, *args, **kwargs) -> Callable:
            # For setters, track the change
            if len(args) >= 1:  # setter with value
                old_value = getattr(self, f"{func.__name__}", None) if hasattr(self, f"{func.__name__}") else None
                result = func(self, *args, **kwargs)
                new_value = getattr(self, f"{func.__name__}", None) if hasattr(self, f"{func.__name__}") else None
                # Track change if different
                if old_value != new_value:
                    self._changes[func.__name__] = new_value
                    if self._node_context is not None and self not in self._node_context._tracked_parameters:
                        self._node_context._tracked_parameters.append(self)
                return result
            return func(self, *args, **kwargs)

        return wrapper

    def _emit_alter_element_event_if_possible(self) -> None:
        """Emit an AlterElementEvent if we have node context and the necessary dependencies."""
        if self._node_context is None:
            return

        # Import here to avoid circular dependencies
        from griptape.events import EventBus

        from griptape_nodes.retained_mode.events.base_events import ExecutionEvent, ExecutionGriptapeNodeEvent
        from griptape_nodes.retained_mode.events.parameter_events import AlterElementEvent

        # Create base event data using the existing to_event method
        # Create a modified event data that only includes changed fields
        event_data = {
            # Include base fields that should always be present
            "element_id": self.element_id,
            "element_type": self.element_type,
            "name": self.name,
            "node_name": self._node_context.name,
        }
        # If ui_options changed, send the complete ui_options from to_dict()
        complete_dict = self.to_dict()
        if "ui_options" in complete_dict:
            self._changes["ui_options"] = complete_dict["ui_options"]

        event_data.update(self._changes)
        # Publish the event
        event = ExecutionGriptapeNodeEvent(
            wrapped_event=ExecutionEvent(payload=AlterElementEvent(element_details=event_data))
        )
        EventBus.publish_event(event)
        self._changes.clear()

    def to_dict(self) -> dict[str, Any]:
        """Returns a nested dictionary representation of this node and its children.

        Example:
            {
              "element_id": "container-1",
              "element_type": "ParameterGroup",
              "name": "Group 1",
              "children": [
                {
                    "element_id": "A",
                    "element_type": "Parameter",
                    "children": []
                },
                ...
              ]
            }
        """
        return {
            "element_id": self.element_id,
            "element_type": self.__class__.__name__,
            "parent_group_name": self.parent_group_name,
            "children": [child.to_dict() for child in self._children],
        }

    def add_child(self, child: BaseNodeElement) -> None:
        if child._parent is not None:
            child._parent.remove_child(child)
        child._parent = self
        # Propagate node context to children
        child._node_context = self._node_context
        self._children.append(child)

        # Also propagate to any existing children of the child
        for grandchild in child.find_elements_by_type(BaseNodeElement, find_recursively=True):
            grandchild._node_context = self._node_context

        # Emit event if we have node context
        if self._node_context is not None:
            self._node_context._emit_parameter_lifecycle_event(child)

    def remove_child(self, child: BaseNodeElement | str) -> None:
        """Remove a child element from the hierarchy.

        This method recursively searches through the element hierarchy to find and remove
        the specified child. When the child is found in a descendant container (e.g., a
        ParameterList), it delegates to that container's remove_child() method to ensure
        proper cleanup and event handling (like marking parent nodes as unresolved).

        Args:
            child: The child element to remove, either as an object or by name string
        """
        ui_elements: list[BaseNodeElement] = [self]
        for ui_element in ui_elements:
            if child in ui_element._children:
                # Delegate to the actual parent container's remove_child method.
                # This ensures specialized containers (like ParameterList) can perform
                # their specific cleanup logic (e.g., marking parent nodes as unresolved).
                if ui_element is not self:
                    ui_element.remove_child(child)
                else:
                    # We are the direct parent, so handle removal directly
                    child._parent = None
                    ui_element._children.remove(child)
                break
            ui_elements.extend(ui_element._children)
        if self._node_context is not None and isinstance(child, BaseNodeElement):
            self._node_context._emit_parameter_lifecycle_event(child, remove=True)

    def find_element_by_id(self, element_id: str) -> BaseNodeElement | None:
        if self.element_id == element_id:
            return self

        for child in self._children:
            found = child.find_element_by_id(element_id)
            if found is not None:
                return found
        return None

    def find_element_by_name(self, element_name: str) -> BaseNodeElement | None:
        # Modified so ParameterGroups also just have name as a field.
        if self.name == element_name:
            return self
        for child in self._children:
            found = child.find_element_by_name(element_name)
            if found is not None:
                return found
        return None

    def find_elements_by_type(self, element_type: type[N], *, find_recursively: bool = True) -> list[N]:
        """Returns a list of child elements that are instances of type specified. Optionally do this recursively."""
        elements: list[N] = []
        for child in self._children:
            if isinstance(child, element_type):
                elements.append(child)
            if find_recursively:
                elements.extend(child.find_elements_by_type(element_type))
        return elements

    @classmethod
    def get_current(cls) -> BaseNodeElement | None:
        """Return the element on top of the stack, or None if no active element."""
        return cls._stack[-1] if cls._stack else None

    def to_event(self, node: BaseNode) -> dict:
        """Serializes the node element and its children into a dictionary representation.

        This method is used to create a data payload for AlterElementEvent to communicate changes or the current state of an element.
        The resulting dictionary includes the element's ID, type, name, the name of the
        provided BaseNode, and a recursively serialized list of its children.

        For new BaseNodeElement types that require different serialization logic and fields, this method should be overridden to provide the necessary data.

        Args:
            node: The BaseNode instance to which this element is associated.
                  Used to include the node's name in the event data.

        Returns:
            A dictionary containing the serialized data of the element and its children.
        """
        event_data = {
            "element_id": self.element_id,
            "element_type": self.element_type,
            "name": self.name,
            "node_name": node.name,
            "children": [child.to_event(node) for child in self.children],
        }
        return event_data


class UIOptionsMixin:
    """Mixin providing UI options update functionality for classes with ui_options."""

    def update_ui_options_key(self, key: str, value: Any) -> None:
        """Update a single UI option key."""
        ui_options = self.ui_options
        ui_options[key] = value
        self.ui_options = ui_options

    def update_ui_options(self, updates: dict[str, Any]) -> None:
        """Update multiple UI options at once."""
        ui_options = self.ui_options
        ui_options.update(updates)
        self.ui_options = ui_options


class ParameterMessage(BaseNodeElement, UIOptionsMixin):
    """Represents a UI message element, such as a warning or informational text."""

    # Define default titles as a class-level constant
    DEFAULT_TITLES: ClassVar[dict[str, str]] = {
        "info": "Info",
        "warning": "Warning",
        "error": "Error",
        "success": "Success",
        "tip": "Tip",
        "none": "",
    }

    # Create a type alias using the keys from DEFAULT_TITLES
    type VariantType = Literal["info", "warning", "error", "success", "tip", "none"]

    element_type: str = field(default_factory=lambda: ParameterMessage.__name__)
    _variant: VariantType = field(init=False)
    _title: str | None = field(default=None, init=False)
    _value: str = field(init=False)
    _button_link: str | None = field(default=None, init=False)
    _button_text: str | None = field(default=None, init=False)
    _full_width: bool = field(default=False, init=False)
    _ui_options: dict = field(default_factory=dict, init=False)

    def __init__(  # noqa: PLR0913
        self,
        variant: VariantType,
        value: str,
        *,
        title: str | None = None,
        button_link: str | None = None,
        button_text: str | None = None,
        full_width: bool = False,
        ui_options: dict | None = None,
        **kwargs,
    ):
        super().__init__(element_type=ParameterMessage.__name__, **kwargs)
        self._variant = variant
        self._title = title
        self._value = value
        self._button_link = button_link
        self._button_text = button_text
        self._full_width = full_width
        self._ui_options = ui_options or {}

    @property
    def variant(self) -> VariantType:
        return self._variant

    @variant.setter
    @BaseNodeElement.emits_update_on_write
    def variant(self, value: VariantType) -> None:
        self._variant = value

    @property
    def title(self) -> str | None:
        return self._title

    @title.setter
    @BaseNodeElement.emits_update_on_write
    def title(self, value: str | None) -> None:
        self._title = value

    @property
    def value(self) -> str:
        return self._value

    @value.setter
    @BaseNodeElement.emits_update_on_write
    def value(self, value: str) -> None:
        self._value = value

    @property
    def button_link(self) -> str | None:
        return self._button_link

    @button_link.setter
    @BaseNodeElement.emits_update_on_write
    def button_link(self, value: str | None) -> None:
        self._button_link = value

    @property
    def button_text(self) -> str | None:
        return self._button_text

    @button_text.setter
    @BaseNodeElement.emits_update_on_write
    def button_text(self, value: str | None) -> None:
        self._button_text = value

    @property
    def full_width(self) -> bool:
        return self._full_width

    @full_width.setter
    @BaseNodeElement.emits_update_on_write
    def full_width(self, value: bool) -> None:
        self._full_width = value

    @property
    def ui_options(self) -> dict:
        return self._ui_options

    @ui_options.setter
    @BaseNodeElement.emits_update_on_write
    def ui_options(self, value: dict) -> None:
        self._ui_options = value

    def to_dict(self) -> dict[str, Any]:
        data = super().to_dict()

        # Use class-level default titles
        title = self.title or self.DEFAULT_TITLES.get(str(self.variant), "")

        # Merge the UI options with the message-specific options
        merged_ui_options = {
            **self.ui_options,
            **{
                k: v
                for k, v in {
                    "title": title,
                    "variant": self.variant,
                    "button_link": self.button_link,
                    "button_text": self.button_text,
                    "full_width": self.full_width,
                }.items()
                if v is not None
            },
        }

        data["name"] = self.name
        data["value"] = self.value
        data["default_value"] = self.value  # for compatibility
        data["ui_options"] = merged_ui_options

        return data

    def to_event(self, node: BaseNode) -> dict:
        event_data = super().to_event(node)
        dict_data = self.to_dict()
        # Combine them both to get what we need for the UI.
        event_data.update(dict_data)
        return event_data


class ParameterGroup(BaseNodeElement, UIOptionsMixin):
    """UI element for a group of parameters."""

    def __init__(self, name: str, ui_options: dict | None = None, **kwargs):
        super().__init__(name=name, **kwargs)
        self._ui_options = ui_options or {}

    @property
    def ui_options(self) -> dict:
        return self._ui_options

    @ui_options.setter
    @BaseNodeElement.emits_update_on_write
    def ui_options(self, value: dict) -> None:
        self._ui_options = value

    def to_dict(self) -> dict[str, Any]:
        """Returns a nested dictionary representation of this node and its children.

        Example:
            {
              "element_id": "container-1",
              "element_type": "ParameterGroup",
              "name": "Group 1",
              "children": [
                {
                    "element_id": "A",
                    "element_type": "Parameter",
                    "children": []
                },
                ...
              ]
            }
        """
        # Get the parent's version first.
        our_dict = super().to_dict()
        # Add in our deltas.
        our_dict["name"] = self.name
        our_dict["ui_options"] = self.ui_options
        return our_dict

    def to_event(self, node: BaseNode) -> dict:
        event_data = super().to_event(node)
        event_data["ui_options"] = self.ui_options
        return event_data

    def equals(self, other: ParameterGroup) -> dict:
        self_dict = {"name": self.name, "ui_options": self.ui_options}
        other_dict = {"name": other.name, "ui_options": other.ui_options}
        if self_dict == other_dict:
            return {}
        differences = {}
        for key, self_value in self_dict.items():
            other_value = other_dict.get(key)
            if self_value != other_value:
                differences[key] = other_value
        return differences

    def add_child(self, child: BaseNodeElement) -> None:
        child.parent_group_name = self.name
        return super().add_child(child)

    def remove_child(self, child: BaseNodeElement | str) -> None:
        if isinstance(child, str):
            child_from_str = self.find_element_by_name(child)
            if child_from_str is not None and isinstance(child_from_str, BaseNodeElement):
                child_from_str.parent_group_name = None
                return super().remove_child(child_from_str)
        else:
            child.parent_group_name = None
        return super().remove_child(child)


# TODO: https://github.com/griptape-ai/griptape-nodes/issues/856
class ParameterBase(BaseNodeElement, ABC):
    @property
    @abstractmethod
    def tooltip(self) -> str | list[dict]:
        """Get the default tooltip for this Parameter-like object.

        Returns:
            str | list[dict]: Either the explicit tooltip string or a list of dicts for special UI handling.
        """

    @tooltip.setter
    @abstractmethod
    def tooltip(self, value: str | list[dict]) -> None:
        pass

    @abstractmethod
    def get_default_value(self) -> Any:
        """Get the default value that should be assigned to this Parameter-like object.

        Returns:
            Any: The default value to assign when initialized or reset.
        """

    @abstractmethod
    def get_input_types(self) -> list[str] | None:
        """Get the list of input types this Parameter-like object accepts, or None if it doesn't accept any.

        Returns:
            list[str] | None: List of user-defined types supported.
        """

    @abstractmethod
    def get_output_type(self) -> str | None:
        """Get the output type this Parameter-like object emits, or None if it doesn't output.

        Returns:
            str | None: User-defined type output.
        """

    @abstractmethod
    def get_type(self) -> str | None:
        pass

    @abstractmethod
    def get_tooltip_as_input(self) -> str | list[dict] | None:
        pass


class Parameter(BaseNodeElement, UIOptionsMixin):
    # This is the list of types that the Parameter can accept, either externally or when internally treated as a property.
    # Today, we can accept multiple types for input, but only a single output type.
    tooltip: str | list[dict]  # Default tooltip, can be string or list of dicts
    default_value: Any = None
    _input_types: list[str] | None
    _output_type: str | None
    _type: str | None
    tooltip_as_input: str | list[dict] | None = None
    tooltip_as_property: str | list[dict] | None = None
    tooltip_as_output: str | list[dict] | None = None

    # "settable" here means whether it can be assigned to during regular business operation.
    # During save/load, this value IS still serialized to save its proper state.
    settable: bool = True

    user_defined: bool = False
    _allowed_modes: set = field(
        default_factory=lambda: {
            ParameterMode.OUTPUT,
            ParameterMode.INPUT,
            ParameterMode.PROPERTY,
        }
    )
    _converters: list[Callable[[Any], Any]]
    _validators: list[Callable[[Parameter, Any], None]]
    _ui_options: dict
    next: Parameter | None = None
    prev: Parameter | None = None
    parent_container_name: str | None = None

    def __init__(  # noqa: PLR0913,PLR0912
        self,
        name: str,
        tooltip: str | list[dict],
        type: str | None = None,  # noqa: A002
        input_types: list[str] | None = None,
        output_type: str | None = None,
        default_value: Any = None,
        tooltip_as_input: str | list[dict] | None = None,
        tooltip_as_property: str | list[dict] | None = None,
        tooltip_as_output: str | list[dict] | None = None,
        allowed_modes: set[ParameterMode] | None = None,
        converters: list[Callable[[Any], Any]] | None = None,
        validators: list[Callable[[Parameter, Any], None]] | None = None,
        traits: set[Trait.__class__ | Trait] | None = None,  # We are going to make these children.
        ui_options: dict | None = None,
        *,
        settable: bool = True,
        user_defined: bool = False,
        element_id: str | None = None,
        element_type: str | None = None,
        parent_container_name: str | None = None,
    ):
        if not element_id:
            element_id = str(uuid.uuid4().hex)
        if not element_type:
            element_type = self.__class__.__name__
        super().__init__(element_id=element_id, element_type=element_type)
        self.name = name
        self.tooltip = tooltip
        self.default_value = default_value
        self.tooltip_as_input = tooltip_as_input
        self.tooltip_as_property = tooltip_as_property
        self.tooltip_as_output = tooltip_as_output
        self.settable = settable
        self.user_defined = user_defined
        if allowed_modes is None:
            self._allowed_modes = {ParameterMode.INPUT, ParameterMode.OUTPUT, ParameterMode.PROPERTY}
        else:
            self._allowed_modes = allowed_modes

        if converters is None:
            self._converters = []
        else:
            self._converters = converters

        if validators is None:
            self._validators = []
        else:
            self._validators = validators
        if ui_options is None:
            self._ui_options = {}
        else:
            self._ui_options = ui_options
        if traits:
            for trait in traits:
                if not isinstance(trait, Trait):
                    created = trait()
                else:
                    created = trait
                # Add a trait as a child
                # UI options are now traits! sorry!
                self.add_child(created)
        self.type = type
        self.input_types = input_types
        self.output_type = output_type
        self.parent_container_name = parent_container_name

    def to_dict(self) -> dict[str, Any]:
        """Returns a nested dictionary representation of this node and its children."""
        # Get the parent's version first.
        our_dict = super().to_dict()
        # Add in our deltas.
        our_dict["name"] = self.name
        our_dict["type"] = self.type
        our_dict["input_types"] = self.input_types
        our_dict["output_type"] = self.output_type
        our_dict["default_value"] = self.default_value
        our_dict["tooltip"] = self.tooltip
        our_dict["tooltip_as_input"] = self.tooltip_as_input
        our_dict["tooltip_as_output"] = self.tooltip_as_output
        our_dict["tooltip_as_property"] = self.tooltip_as_property

        our_dict["is_user_defined"] = self.user_defined
        our_dict["ui_options"] = self.ui_options

        # Let's bundle up the mode details.
        allows_input = ParameterMode.INPUT in self.allowed_modes
        allows_property = ParameterMode.PROPERTY in self.allowed_modes
        allows_output = ParameterMode.OUTPUT in self.allowed_modes
        our_dict["mode_allowed_input"] = allows_input
        our_dict["mode_allowed_property"] = allows_property
        our_dict["mode_allowed_output"] = allows_output
        our_dict["parent_container_name"] = self.parent_container_name

        return our_dict

    def to_event(self, node: BaseNode) -> dict:
        event_dict = self.to_dict()
        event_data = super().to_event(node)
        event_dict.update(event_data)
        # Update for our name with the right values
        name = event_dict.pop("name")
        event_dict["parameter_name"] = name
        # Update with value
        if node is not None:
            event_dict["value"] = node.get_parameter_value(self.name)
        return event_dict

    @property
    def type(self) -> str:
        return self._custom_getter_for_property_type()

    def _custom_getter_for_property_type(self) -> str:
        """Derived classes may override this. Overriding property getter/setters is fraught with peril."""
        if self._type:
            return self._type
        if self._input_types:
            return self._input_types[0]
        if self._output_type:
            return self._output_type
        return ParameterTypeBuiltin.STR.value

    @type.setter
    @BaseNodeElement.emits_update_on_write
    def type(self, value: str | None) -> None:
        self._custom_setter_for_property_type(value)

    def _custom_setter_for_property_type(self, value: str | None) -> None:
        """Derived classes may override this. Overriding property getter/setters is fraught with peril."""
        if value is not None:
            # See if it's an alias to a builtin first.
            builtin = ParameterType.attempt_get_builtin(value)
            if builtin is not None:
                self._type = builtin.value
            else:
                self._type = value
            return
        self._type = None

    @property
    def converters(self) -> list[Callable[[Any], Any]]:
        converters = []
        traits = self.find_elements_by_type(Trait)
        for trait in traits:
            converters += trait.converters_for_trait()
        converters += self._converters
        return converters

    @property
    def validators(self) -> list[Callable[[Parameter, Any], None]]:
        validators = []
        traits = self.find_elements_by_type(Trait)  # TODO: https://github.com/griptape-ai/griptape-nodes/issues/857
        for trait in traits:
            validators += trait.validators_for_trait()
        validators += self._validators
        return validators

    @property
    def allowed_modes(self) -> set[ParameterMode]:
        return self._allowed_modes

    @allowed_modes.setter
    @BaseNodeElement.emits_update_on_write
    def allowed_modes(self, value: Any) -> None:
        self._allowed_modes = value
        # Handle mode flag decomposition
        if isinstance(value, set):
            self._changes["mode_allowed_input"] = ParameterMode.INPUT in value
            self._changes["mode_allowed_output"] = ParameterMode.OUTPUT in value
            self._changes["mode_allowed_property"] = ParameterMode.PROPERTY in value

    @property
    def ui_options(self) -> dict:
        ui_options = {}
        traits = self.find_elements_by_type(Trait)
        for trait in traits:
            ui_options = ui_options | trait.ui_options_for_trait()
        ui_options = ui_options | self._ui_options
        if self._parent is not None and isinstance(self._parent, ParameterGroup):
            # Access the field value directly for ParameterGroup
            parent_ui_options = getattr(self._parent, "ui_options", {})
            if isinstance(parent_ui_options, dict):
                ui_options = ui_options | parent_ui_options
        return ui_options

    @ui_options.setter
    @BaseNodeElement.emits_update_on_write
    def ui_options(self, value: dict) -> None:
        self._ui_options = value

    @property
    def input_types(self) -> list[str]:
        return self._custom_getter_for_property_input_types()

    def _custom_getter_for_property_input_types(self) -> list[str]:
        """Derived classes may override this. Overriding property getter/setters is fraught with peril."""
        if self._input_types:
            return self._input_types
        if self._type:
            return [self._type]
        if self._output_type:
            return [self._output_type]
        return [ParameterTypeBuiltin.STR.value]

    @input_types.setter
    @BaseNodeElement.emits_update_on_write
    def input_types(self, value: list[str] | None) -> None:
        self._custom_setter_for_property_input_types(value)

    def _custom_setter_for_property_input_types(self, value: list[str] | None) -> None:
        """Derived classes may override this. Overriding property getter/setters is fraught with peril."""
        if value is None:
            self._input_types = None
        else:
            self._input_types = []
            for new_type in value:
                # See if it's an alias to a builtin first.
                builtin = ParameterType.attempt_get_builtin(new_type)
                if builtin is not None:
                    self._input_types.append(builtin.value)
                else:
                    self._input_types.append(new_type)

    @property
    def output_type(self) -> str:
        return self._custom_getter_for_property_output_type()

    def _custom_getter_for_property_output_type(self) -> str:
        """Derived classes may override this. Overriding property getter/setters is fraught with peril."""
        if self._output_type:
            # If an output type was specified, use that.
            return self._output_type
        if self._type:
            # Otherwise, see if we have a list of input_types. If so, use the first one.
            return self._type

        # Otherwise, see if we have a list of input_types. If so, use the first one.
        if self._input_types:
            return self._input_types[0]
        # Otherwise, return a string.
        return ParameterTypeBuiltin.STR.value

    @output_type.setter
    @BaseNodeElement.emits_update_on_write
    def output_type(self, value: str | None) -> None:
        self._custom_setter_for_property_output_type(value)

    def _custom_setter_for_property_output_type(self, value: str | None) -> None:
        """Derived classes may override this. Overriding property getter/setters is fraught with peril."""
        if value is not None:
            # See if it's an alias to a builtin first.
            builtin = ParameterType.attempt_get_builtin(value)
            if builtin is not None:
                self._output_type = builtin.value
            else:
                self._output_type = value
            return
        self._output_type = None

    def add_trait(self, trait: type[Trait] | Trait) -> None:
        if not isinstance(trait, Trait):
            created = trait()
        else:
            created = trait
        self.add_child(created)

    def remove_trait(self, trait_type: BaseNodeElement) -> None:
        # You are NOT ALLOWED TO ADD DUPLICATE TRAITS (kate)
        self.remove_child(trait_type)

    def is_incoming_type_allowed(self, incoming_type: str | None) -> bool:
        if incoming_type is None:
            return False

        if incoming_type.lower() == ParameterTypeBuiltin.ALL.value:
            return True

        ret_val = False

        if self.input_types:
            for test_type in self.input_types:
                if ParameterType.are_types_compatible(source_type=incoming_type, target_type=test_type):
                    ret_val = True
                    break
        else:
            # Customer feedback was to treat as a string by default.
            ret_val = ParameterType.are_types_compatible(
                source_type=incoming_type, target_type=ParameterTypeBuiltin.STR.value
            )

        return ret_val

    def is_outgoing_type_allowed(self, target_type: str | None) -> bool:
        return ParameterType.are_types_compatible(source_type=self.output_type, target_type=target_type)

    @BaseNodeElement.emits_update_on_write
    def set_default_value(self, value: Any) -> None:
        self.default_value = value

    def get_mode(self) -> set:
        return self.allowed_modes

    def add_mode(self, mode: ParameterMode) -> None:
        self.allowed_modes.add(mode)

    def remove_mode(self, mode: ParameterMode) -> None:
        self.allowed_modes.remove(mode)

    def copy(self) -> Parameter:
        param = deepcopy(self)
        param.next = None
        param.prev = None
        return param

    def check_list(self, self_value: Any, other_value: Any, differences: dict, key: Any) -> None:
        # Convert both to lists for index-based iteration
        self_list = list(self_value)
        other_list = list(other_value)
        # Check if they have different lengths
        if len(self_list) != len(other_list):
            differences[key] = other_value
            return
        # Compare each element
        list_differences = False
        for i, item in enumerate(self_list):
            if i >= len(other_list):
                list_differences = True
                break
            # If the element is a Parameter, use its equals method
            if isinstance(item, Parameter) and isinstance(other_list[i], Parameter):
                if item.equals(other_list[i]):  # If there are differences
                    list_differences = True
                    break
            elif isinstance(item, BaseNodeElement) and isinstance(other_list[i], BaseNodeElement):
                if item != other_list[i]:
                    list_differences = True
                    break
            # Otherwise use direct comparison
            elif item != other_list[i]:
                list_differences = True
                break
        if list_differences:
            differences[key] = other_value

    # intentionally not overwriting __eq__ because I want to return a dict not true or false
    def equals(self, other: Parameter) -> dict:
        self_dict = self.to_dict().copy()
        other_dict = other.to_dict().copy()
        self_dict.pop("next", None)
        self_dict.pop("prev", None)
        self_dict.pop("element_id", None)
        other_dict.pop("next", None)
        other_dict.pop("element_id", None)
        other_dict.pop("prev", None)
        if self_dict == other_dict:
            return {}
        differences = {}
        for key, self_value in self_dict.items():
            other_value = other_dict.get(key, None)
            # handle children here
            if isinstance(self_value, BaseNodeElement) and isinstance(other_value, BaseNodeElement):
                if self_value != other_value:
                    differences[key] = other_value
            elif isinstance(self_value, (list, set)) and isinstance(other_value, (list, set)):
                self.check_list(self_value, other_value, differences, key)
            elif self_value != other_value:
                differences[key] = other_value
        return differences


# Convenience classes to reduce boilerplate in node definitions
class ControlParameter(Parameter, ABC):
    def __init__(  # noqa: PLR0913
        self,
        name: str,
        tooltip: str | list[dict],
        input_types: list[str] | None = None,
        output_type: str | None = None,
        tooltip_as_input: str | list[dict] | None = None,
        tooltip_as_property: str | list[dict] | None = None,
        tooltip_as_output: str | list[dict] | None = None,
        allowed_modes: set[ParameterMode] | None = None,
        traits: set[Trait.__class__ | Trait] | None = None,
        converters: list[Callable[[Any], Any]] | None = None,
        validators: list[Callable[[Parameter, Any], None]] | None = None,
        ui_options: dict | None = None,
        *,
        user_defined: bool = False,
    ):
        # Call parent with a few explicit tweaks.
        super().__init__(
            type=ParameterTypeBuiltin.CONTROL_TYPE.value,
            default_value=None,
            settable=False,
            name=name,
            tooltip=tooltip,
            input_types=input_types,
            output_type=output_type,
            tooltip_as_input=tooltip_as_input,
            tooltip_as_property=tooltip_as_property,
            tooltip_as_output=tooltip_as_output,
            allowed_modes=allowed_modes,
            traits=traits,
            converters=converters,
            validators=validators,
            ui_options=ui_options,
            user_defined=user_defined,
            element_type=self.__class__.__name__,
        )


class ControlParameterInput(ControlParameter):
    def __init__(  # noqa: PLR0913
        self,
        tooltip: str | list[dict] = "Connection from previous node in the execution chain",
        name: str = "exec_in",
        display_name: str | None = "Flow In",
        tooltip_as_input: str | list[dict] | None = None,
        tooltip_as_property: str | list[dict] | None = None,
        tooltip_as_output: str | list[dict] | None = None,
        traits: set[Trait.__class__ | Trait] | None = None,
        converters: list[Callable[[Any], Any]] | None = None,
        validators: list[Callable[[Parameter, Any], None]] | None = None,
        *,
        user_defined: bool = False,
    ):
        allowed_modes = {ParameterMode.INPUT}
        input_types = [ParameterTypeBuiltin.CONTROL_TYPE.value]

        if display_name is None:
            ui_options = None
        else:
            ui_options = {"display_name": display_name}

        # Call parent with a few explicit tweaks.
        super().__init__(
            name=name,
            tooltip=tooltip,
            input_types=input_types,
            output_type=None,
            tooltip_as_input=tooltip_as_input,
            tooltip_as_property=tooltip_as_property,
            tooltip_as_output=tooltip_as_output,
            allowed_modes=allowed_modes,
            traits=traits,
            converters=converters,
            validators=validators,
            ui_options=ui_options,
            user_defined=user_defined,
        )


class ControlParameterOutput(ControlParameter):
    def __init__(  # noqa: PLR0913
        self,
        tooltip: str | list[dict] = "Connection to the next node in the execution chain",
        name: str = "exec_out",
        display_name: str | None = "Flow Out",
        tooltip_as_input: str | list[dict] | None = None,
        tooltip_as_property: str | list[dict] | None = None,
        tooltip_as_output: str | list[dict] | None = None,
        traits: set[Trait.__class__ | Trait] | None = None,
        converters: list[Callable[[Any], Any]] | None = None,
        validators: list[Callable[[Parameter, Any], None]] | None = None,
        *,
        user_defined: bool = False,
    ):
        allowed_modes = {ParameterMode.OUTPUT}
        output_type = ParameterTypeBuiltin.CONTROL_TYPE.value

        if display_name is None:
            ui_options = None
        else:
            ui_options = {"display_name": display_name}

        # Call parent with a few explicit tweaks.
        super().__init__(
            name=name,
            tooltip=tooltip,
            input_types=None,
            output_type=output_type,
            tooltip_as_input=tooltip_as_input,
            tooltip_as_property=tooltip_as_property,
            tooltip_as_output=tooltip_as_output,
            allowed_modes=allowed_modes,
            traits=traits,
            converters=converters,
            validators=validators,
            ui_options=ui_options,
            user_defined=user_defined,
        )


class ParameterContainer(Parameter, ABC):
    """Class managing a container (list/dict/tuple/etc.) of Parameters.

    It is, itself, a Parameter (so it can be the target of compatible Container connections, etc.)
    But it also has the ability to own and manage children and make them accessible by keys, etc.
    """

    def __init__(  # noqa: PLR0913
        self,
        name: str,
        tooltip: str | list[dict],
        type: str | None = None,  # noqa: A002
        input_types: list[str] | None = None,
        output_type: str | None = None,
        default_value: Any = None,
        tooltip_as_input: str | list[dict] | None = None,
        tooltip_as_property: str | list[dict] | None = None,
        tooltip_as_output: str | list[dict] | None = None,
        allowed_modes: set[ParameterMode] | None = None,
        ui_options: dict | None = None,
        traits: set[Trait.__class__ | Trait] | None = None,
        converters: list[Callable[[Any], Any]] | None = None,
        validators: list[Callable[[Parameter, Any], None]] | None = None,
        *,
        settable: bool = True,
        user_defined: bool = False,
        element_id: str | None = None,
        element_type: str | None = None,
    ):
        super().__init__(
            name=name,
            tooltip=tooltip,
            type=type,
            input_types=input_types,
            output_type=output_type,
            default_value=default_value,
            tooltip_as_input=tooltip_as_input,
            tooltip_as_property=tooltip_as_property,
            tooltip_as_output=tooltip_as_output,
            allowed_modes=allowed_modes,
            ui_options=ui_options,
            traits=traits,
            converters=converters,
            validators=validators,
            settable=settable,
            user_defined=user_defined,
            element_id=element_id,
            element_type=element_type,
        )

    def __bool__(self) -> bool:
        """Parameter containers are always truthy, even when empty.

        This overrides Python's default truthiness behavior for containers with __len__().
        By default, Python makes objects with __len__() falsy when len() == 0, which
        caused bugs where empty ParameterList/ParameterDictionary objects would fail
        'if param' checks and fall back to stale cached values instead of computing
        fresh empty results.

        Unlike standard Python containers, ParameterContainer objects represent
        parameter structure/definitions rather than just data, so they remain
        meaningful even when empty.

        See: https://github.com/griptape-ai/griptape-nodes/issues/1799
        """
        return True

    @abstractmethod
    def add_child_parameter(self) -> Parameter:
        pass


class ParameterList(ParameterContainer):
    _original_traits: set[Trait.__class__ | Trait]

    def __init__(  # noqa: PLR0913
        self,
        name: str,
        tooltip: str | list[dict],
        type: str | None = None,  # noqa: A002
        input_types: list[str] | None = None,
        output_type: str | None = None,
        default_value: Any = None,
        tooltip_as_input: str | list[dict] | None = None,
        tooltip_as_property: str | list[dict] | None = None,
        tooltip_as_output: str | list[dict] | None = None,
        allowed_modes: set[ParameterMode] | None = None,
        ui_options: dict | None = None,
        traits: set[Trait.__class__ | Trait] | None = None,
        converters: list[Callable[[Any], Any]] | None = None,
        validators: list[Callable[[Parameter, Any], None]] | None = None,
        *,
        settable: bool = True,
        user_defined: bool = False,
        element_id: str | None = None,
        element_type: str | None = None,
    ):
        if traits:
            self._original_traits = traits
        else:
            self._original_traits = set()

        # Remember: we're a Parameter, too, just like everybody else.
        super().__init__(
            name=name,
            tooltip=tooltip,
            type=type,
            input_types=input_types,
            output_type=output_type,
            default_value=default_value,
            tooltip_as_input=tooltip_as_input,
            tooltip_as_property=tooltip_as_property,
            tooltip_as_output=tooltip_as_output,
            allowed_modes=allowed_modes,
            ui_options=ui_options,
            traits=traits,
            converters=converters,
            validators=validators,
            settable=settable,
            user_defined=user_defined,
            element_id=element_id,
            element_type=element_type,
        )

    def _custom_getter_for_property_type(self) -> str:
        base_type = super()._custom_getter_for_property_type()
        result = f"list[{base_type}]"
        return result

    def _custom_setter_for_property_type(self, value: str | None) -> None:
        # If we are setting a type, we need to propagate this to our children as well.
        for child in self._children:
            if isinstance(child, Parameter):
                child.type = value
        super()._custom_setter_for_property_type(value)

    def _custom_setter_for_property_input_types(self, value: list[str] | None) -> None:
        # If we are setting a type, we need to propagate this to our children as well.
        for child in self._children:
            if isinstance(child, Parameter):
                child.input_types = value
        return super()._custom_setter_for_property_input_types(value)

    def _custom_setter_for_property_output_type(self, value: str | None) -> None:
        # If we are setting a type, we need to propagate this to our children as well.
        for child in self._children:
            if isinstance(child, Parameter):
                child.output_type = value
        return super()._custom_setter_for_property_output_type(value)

    def _custom_getter_for_property_input_types(self) -> list[str]:
        # For every valid input type, also accept a list variant of that for the CONTAINER Parameter only.
        # Children still use the input types given to them.
        base_input_types = super()._custom_getter_for_property_input_types()
        result = []
        for base_input_type in base_input_types:
            container_variant = f"list[{base_input_type}]"
            result.append(container_variant)

        return result

    def _custom_getter_for_property_output_type(self) -> str:
        base_type = super()._custom_getter_for_property_output_type()
        result = f"list[{base_type}]"
        return result

    def __len__(self) -> int:
        # Returns the number of child Parameters. Just do the top level.
        param_children = self.find_elements_by_type(element_type=Parameter, find_recursively=False)
        return len(param_children)

    def __getitem__(self, key: int) -> Parameter:
        count = 0
        for child in self._children:
            if isinstance(child, Parameter):
                if count == key:
                    # Found it.
                    return child
                count += 1

        # If we fell out of the for loop, we had a bad value.
        err_str = f"Attempted to get a Parameter List index {key}, which was out of range."
        raise KeyError(err_str)

    def add_child_parameter(self) -> Parameter:
        # Generate a name. This needs to be UNIQUE because children need
        # to be tracked as individuals and not as indices in the list.
        # Ex: a Connection is made to Parameter List[1]. List[0] gets deleted.
        # The OLD List[1] is now List[0], but we need to maintain the Connection
        # to the original entry.
        #
        # (No, we're not renaming it List[0] everywhere for you)
        name = f"{self.name}_ParameterListUniqueParamID_{uuid.uuid4().hex!s}"

        param = Parameter(
            name=name,
            tooltip=self.tooltip,
            type=self._type,
            input_types=self._input_types,
            output_type=self._output_type,
            default_value=self.default_value,
            tooltip_as_input=self.tooltip_as_input,
            tooltip_as_output=self.tooltip_as_output,
            tooltip_as_property=self.tooltip_as_property,
            allowed_modes=self.allowed_modes,
            ui_options=self.ui_options,
            traits=self._original_traits,
            converters=self.converters,
            validators=self.validators,
            settable=self.settable,
            user_defined=True,
            parent_container_name=self.name,
        )

        # Add at the end.
        self.add_child(param)

        return param

<<<<<<< HEAD
    def clear_list(self) -> None:
        """Remove all children that have been added to the list."""
        children = self.find_elements_by_type(element_type=Parameter)
        for child in children:
            if isinstance(child, Parameter):
                self.remove_child(child)
                del child
=======
    def add_child(self, child: BaseNodeElement) -> None:
        """Override to mark parent node as unresolved when children are added.

        When a ParameterList gains a child parameter, the parent node needs to be
        marked as unresolved to trigger re-evaluation of the node's state and outputs.
        """
        super().add_child(child)

        # Mark the parent node as unresolved since the parameter structure changed
        if self._node_context is not None:
            # Import at runtime to avoid circular import
            from griptape_nodes.exe_types.node_types import NodeResolutionState

            self._node_context.make_node_unresolved(
                current_states_to_trigger_change_event={NodeResolutionState.RESOLVED, NodeResolutionState.RESOLVING}
            )

    def remove_child(self, child: BaseNodeElement | str) -> None:
        """Override to mark parent node as unresolved when children are removed.

        When a ParameterList loses a child parameter, the parent node needs to be
        marked as unresolved to trigger re-evaluation of the node's state and outputs.
        """
        super().remove_child(child)

        # Mark the parent node as unresolved since the parameter structure changed
        if self._node_context is not None:
            # Import at runtime to avoid circular import
            from griptape_nodes.exe_types.node_types import NodeResolutionState

            self._node_context.make_node_unresolved(
                current_states_to_trigger_change_event={NodeResolutionState.RESOLVED, NodeResolutionState.RESOLVING}
            )
>>>>>>> 42e2b9dd


class ParameterKeyValuePair(Parameter):
    def __init__(  # noqa: PLR0913
        self,
        name: str,
        tooltip: str | list[dict],
        # Main parameter options
        type: str | None = None,  # noqa: A002
        default_value: Any = None,
        tooltip_as_input: str | list[dict] | None = None,
        tooltip_as_property: str | list[dict] | None = None,
        tooltip_as_output: str | list[dict] | None = None,
        allowed_modes: set[ParameterMode] | None = None,
        ui_options: dict | None = None,
        traits: set[Trait.__class__ | Trait] | None = None,
        converters: list[Callable[[Any], Any]] | None = None,
        validators: list[Callable[[Parameter, Any], None]] | None = None,
        # Key and Value specific options
        key_default_value: Any = None,
        key_tooltip: str | list[dict] | None = None,
        key_ui_options: dict | None = None,
        key_traits: set[Trait.__class__ | Trait] | None = None,
        key_converters: list[Callable[[Any], Any]] | None = None,
        key_validators: list[Callable[[Parameter, Any], None]] | None = None,
        value_default_value: Any = None,
        value_tooltip: str | list[dict] | None = None,
        value_ui_options: dict | None = None,
        value_traits: set[Trait.__class__ | Trait] | None = None,
        value_converters: list[Callable[[Any], Any]] | None = None,
        value_validators: list[Callable[[Parameter, Any], None]] | None = None,
        *,
        settable: bool = True,
        user_defined: bool = False,
        element_id: str | None = None,
        element_type: str | None = None,
    ):
        # Remember: we're a Parameter, too, just like everybody else.
        super().__init__(
            name=name,
            tooltip=tooltip,
            type=type,
            default_value=default_value,
            tooltip_as_input=tooltip_as_input,
            tooltip_as_property=tooltip_as_property,
            tooltip_as_output=tooltip_as_output,
            allowed_modes=allowed_modes,
            ui_options=ui_options,
            traits=traits,
            converters=converters,
            validators=validators,
            settable=settable,
            user_defined=user_defined,
            element_id=element_id,
            element_type=element_type,
        )

        kvp_type = ParameterType.parse_kv_type_pair(self.type)
        if kvp_type is None:
            err_str = f"PropertyKeyValuePair type '{type}' was not a valid Key-Value Type Pair. Format should be: ['<key type>', '<value type>']"
            raise ValueError(err_str)

        # Create key parameter as a child
        key_param = Parameter(
            name=f"{name}.key",
            tooltip=key_tooltip or "Key for the key-value pair",
            type=kvp_type.key_type,
            default_value=key_default_value,
            ui_options=key_ui_options,
            traits=key_traits,
            converters=key_converters,
            validators=key_validators,
        )
        self.add_child(key_param)

        # Create value parameter as a child
        value_param = Parameter(
            name=f"{name}.value",
            tooltip=value_tooltip or "Value for the key-value pair",
            type=kvp_type.value_type,
            default_value=value_default_value,
            ui_options=value_ui_options,
            traits=value_traits,
            converters=value_converters,
            validators=value_validators,
        )
        self.add_child(value_param)

    def _custom_setter_for_property_type(self, value: Any) -> None:
        # Set it as normal.
        super()._custom_setter_for_property_type(value)

        # Ensure this is a valid Key-Value Pair
        base_type = super()._custom_getter_for_property_type()
        kvp_type = ParameterType.parse_kv_type_pair(base_type)
        if kvp_type is None:
            err_str = f"PropertyKeyValuePair type '{base_type}' was not a valid Key-Value Type Pair. Format should be: ['<key type>', '<value type>']"
            raise ValueError(err_str)

        # Update the key and value parameter types
        key_param = self.find_element_by_id(f"{self.name}.key")
        value_param = self.find_element_by_id(f"{self.name}.value")
        if isinstance(key_param, Parameter) and isinstance(value_param, Parameter):
            key_param.type = kvp_type.key_type
            value_param.type = kvp_type.value_type

    def get_key(self) -> Any:
        """Get the current value of the key parameter."""
        key_param = self.find_element_by_id(f"{self.name}.key")
        if isinstance(key_param, Parameter):
            return key_param.default_value
        return None

    def set_key(self, value: Any) -> None:
        """Set the value of the key parameter."""
        key_param = self.find_element_by_id(f"{self.name}.key")
        if isinstance(key_param, Parameter):
            key_param.default_value = value

    def get_value(self) -> Any:
        """Get the current value of the value parameter."""
        value_param = self.find_element_by_id(f"{self.name}.value")
        if isinstance(value_param, Parameter):
            return value_param.default_value
        return None

    def set_value(self, value: Any) -> None:
        """Set the value of the value parameter."""
        value_param = self.find_element_by_id(f"{self.name}.value")
        if isinstance(value_param, Parameter):
            value_param.default_value = value


class ParameterDictionary(ParameterContainer):
    _kvp_type: ParameterType.KeyValueTypePair
    _original_traits: set[Trait.__class__ | Trait]

    def __init__(  # noqa: PLR0913
        self,
        name: str,
        tooltip: str | list[dict],
        type: str | None = None,  # noqa: A002
        default_value: Any = None,
        tooltip_as_input: str | list[dict] | None = None,
        tooltip_as_property: str | list[dict] | None = None,
        tooltip_as_output: str | list[dict] | None = None,
        allowed_modes: set[ParameterMode] | None = None,
        ui_options: dict | None = None,
        traits: set[Trait.__class__ | Trait] | None = None,
        converters: list[Callable[[Any], Any]] | None = None,
        validators: list[Callable[[Parameter, Any], None]] | None = None,
        *,
        settable: bool = True,
        user_defined: bool = False,
        element_id: str | None = None,
        element_type: str | None = None,
    ):
        # Remember: we're a Parameter, too, just like everybody else.
        super().__init__(
            name=name,
            tooltip=tooltip,
            type=type,
            default_value=default_value,
            tooltip_as_input=tooltip_as_input,
            tooltip_as_property=tooltip_as_property,
            tooltip_as_output=tooltip_as_output,
            allowed_modes=allowed_modes,
            ui_options=ui_options,
            traits=traits,
            converters=converters,
            validators=validators,
            settable=settable,
            user_defined=user_defined,
            element_id=element_id,
            element_type=element_type,
        )

        if traits:
            self._original_traits = traits
        else:
            self._original_traits = set()

    def _custom_getter_for_property_type(self) -> str:
        base_type = super()._custom_getter_for_property_type()
        # NOT A TYPO. Internally, we are representing the Dict as a List to preserve the order.
        result = f"list[{base_type}]"
        return result

    def _custom_setter_for_property_type(self, value: Any) -> None:
        # Set it as normal.
        super()._custom_setter_for_property_type(value)

        # We set the type value, now get it back.
        base_type = super()._custom_getter_for_property_type()

        # Ensure this is a valid Key-Value Pair
        base_type = super()._custom_getter_for_property_type()
        kvp_type = ParameterType.parse_kv_type_pair(base_type)
        if kvp_type is None:
            err_str = f"PropertyDictionary type '{base_type}' was not a valid Key-Value Type Pair. Format should be: ['<key type>', '<value type>']"
            raise ValueError(err_str)
        self._kvp_type = kvp_type

    def _custom_getter_for_property_input_types(self) -> list[str]:
        # For every valid input type, also accept a list variant of that for the CONTAINER Parameter only.
        # Children still use the input types given to them.
        base_input_types = super()._custom_getter_for_property_input_types()
        result = []
        for base_input_type in base_input_types:
            container_variant = f"dict[{base_input_type}]"
            result.append(container_variant)

        return result

    def _custom_getter_for_property_output_type(self) -> str:
        base_type = super()._custom_getter_for_property_output_type()
        result = f"dict[{base_type}]"
        return result

    def __len__(self) -> int:
        # Returns the number of child Parameters. Just do the top level.
        param_children = self.find_elements_by_type(element_type=ParameterKeyValuePair, find_recursively=False)
        return len(param_children)

    def __getitem__(self, key: int) -> ParameterKeyValuePair:
        count = 0
        for child in self._children:
            if isinstance(child, ParameterKeyValuePair):
                if count == key:
                    # Found it.
                    return child
                count += 1

        # If we fell out of the for loop, we had a bad value.
        err_str = f"Attempted to get a Parameter Dictionary index {key}, which was out of range."
        raise KeyError(err_str)

    def add_key_value_pair(self) -> ParameterKeyValuePair:
        # Generate a name. This needs to be UNIQUE because children need
        # to be tracked as individuals and not as indices/keys in the dict.
        name = f"{self.name}_ParameterDictUniqueParamID_{uuid.uuid4().hex!s}"

        param = ParameterKeyValuePair(
            name=name,
            tooltip=self.tooltip,
            type=self._type,
            default_value=self.default_value,
            tooltip_as_input=self.tooltip_as_input,
            tooltip_as_output=self.tooltip_as_output,
            tooltip_as_property=self.tooltip_as_property,
            allowed_modes=self.allowed_modes,
            ui_options=self.ui_options,
            traits=self._original_traits,
            converters=self.converters,
            validators=self.validators,
            settable=self.settable,
            user_defined=self.user_defined,
        )

        # Add at the end.
        self.add_child(param)

        return param


# TODO: https://github.com/griptape-ai/griptape-nodes/issues/858


@dataclass(eq=False)
class Trait(ABC, BaseNodeElement):
    def __hash__(self) -> int:
        # Use a unique, immutable attribute for hashing
        return hash(self.element_id)

    def __eq__(self, other: object) -> bool:
        if not (isinstance(other, Trait)):
            return False
        return self.to_dict() == other.to_dict()

    def to_dict(self) -> dict[str, Any]:
        updated = super().to_dict()
        updated["trait_ui_options"] = self.ui_options_for_trait()
        updated["trait_name"] = self.__class__.__name__
        updated["trait_display_options"] = self.display_options_for_trait()
        return updated

    @classmethod
    @abstractmethod
    def get_trait_keys(cls) -> list[str]:
        """This will return keys that trigger this trait."""

    def ui_options_for_trait(self) -> dict:
        """Returns a list of UI options for the parameter as a list of strings or dictionaries."""
        return {}

    def display_options_for_trait(self) -> dict:
        """Returns a list of display options for the parameter as a dictionary."""
        return {}

    def converters_for_trait(self) -> list[Callable[[Any], Any]]:
        """Returns a list of methods to be applied as a convertor."""
        return []

    def validators_for_trait(self) -> list[Callable[[Parameter, Any]]]:
        """Returns a list of methods to be applied as a validator."""
        return []<|MERGE_RESOLUTION|>--- conflicted
+++ resolved
@@ -1442,7 +1442,6 @@
 
         return param
 
-<<<<<<< HEAD
     def clear_list(self) -> None:
         """Remove all children that have been added to the list."""
         children = self.find_elements_by_type(element_type=Parameter)
@@ -1450,7 +1449,7 @@
             if isinstance(child, Parameter):
                 self.remove_child(child)
                 del child
-=======
+
     def add_child(self, child: BaseNodeElement) -> None:
         """Override to mark parent node as unresolved when children are added.
 
@@ -1484,7 +1483,6 @@
             self._node_context.make_node_unresolved(
                 current_states_to_trigger_change_event={NodeResolutionState.RESOLVED, NodeResolutionState.RESOLVING}
             )
->>>>>>> 42e2b9dd
 
 
 class ParameterKeyValuePair(Parameter):
