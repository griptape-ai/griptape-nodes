--- conflicted
+++ resolved
@@ -248,9 +248,6 @@
     group_name: str
 
     def to_dict(self) -> dict[str, Any]:
-<<<<<<< HEAD
-        """Returns a nested dictionary representation of this node and its children."""
-=======
         """Returns a nested dictionary representation of this node and its children.
 
         Example:
@@ -268,14 +265,11 @@
               ]
             }
         """
->>>>>>> 3d06c6ef
         # Get the parent's version first.
         our_dict = super().to_dict()
         # Add in our deltas.
         our_dict["group_name"] = self.group_name
         return our_dict
-<<<<<<< HEAD
-=======
 
 
 # TODO(james): revisit this if we want to do flyweight Parameters
@@ -327,7 +321,6 @@
     @abstractmethod
     def get_tooltip_as_input(self) -> str | list[dict] | None:
         pass
->>>>>>> 3d06c6ef
 
 
 class Parameter(BaseNodeElement):
@@ -424,34 +417,6 @@
         self.input_types = input_types
         self.output_type = output_type
         self.parent_container_name = parent_container_name
-
-    def to_dict(self) -> dict[str, Any]:
-        """Returns a nested dictionary representation of this node and its children."""
-        # Get the parent's version first.
-        our_dict = super().to_dict()
-        # Add in our deltas.
-        our_dict["name"] = self.name
-        our_dict["type"] = self.type
-        our_dict["input_types"] = self.input_types
-        our_dict["output_type"] = self.output_type
-        our_dict["default_value"] = self.default_value
-        our_dict["tooltip"] = self.tooltip
-        our_dict["tooltip_as_input"] = self.tooltip_as_input
-        our_dict["tooltip_as_output"] = self.tooltip_as_output
-        our_dict["tooltip_as_property"] = self.tooltip_as_property
-
-        our_dict["is_user_defined"] = self.user_defined
-        our_dict["ui_options"] = self.ui_options
-
-        # Let's bundle up the mode details.
-        allows_input = ParameterMode.INPUT in self.allowed_modes
-        allows_property = ParameterMode.PROPERTY in self.allowed_modes
-        allows_output = ParameterMode.OUTPUT in self.allowed_modes
-        our_dict["mode_allowed_input"] = allows_input
-        our_dict["mode_allowed_property"] = allows_property
-        our_dict["mode_allowed_output"] = allows_output
-
-        return our_dict
 
     def to_dict(self) -> dict[str, Any]:
         """Returns a nested dictionary representation of this node and its children."""
@@ -1287,13 +1252,6 @@
         updated["trait_display_options"] = self.display_options_for_trait()
         return updated
 
-    def to_dict(self) -> dict[str, Any]:
-        updated = super().to_dict()
-        updated["trait_ui_options"] = self.ui_options_for_trait()
-        updated["trait_name"] = self.__class__.__name__
-        updated["trait_display_options"] = self.display_options_for_trait()
-        return updated
-
     @classmethod
     @abstractmethod
     def get_trait_keys(cls) -> list[str]:
