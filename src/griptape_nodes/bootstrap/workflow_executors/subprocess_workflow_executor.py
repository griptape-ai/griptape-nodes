--- conflicted
+++ resolved
@@ -269,15 +269,12 @@
 
         if isinstance(ex_event.payload, ControlFlowResolvedEvent):
             logger.info("Workflow execution completed successfully")
-<<<<<<< HEAD
             # Store both parameter output values and unique UUID values for deserialization
             result = {
                 "parameter_output_values": ex_event.payload.parameter_output_values,
                 "unique_parameter_uuid_to_values": ex_event.payload.unique_parameter_uuid_to_values,
             }
             self.output = {ex_event.payload.end_node_name: result}
-=======
-            self.output = {ex_event.payload.end_node_name: ex_event.payload.parameter_output_values}
 
     async def _process_result_event(self, event: dict) -> None:
         payload = event.get("payload", {})
@@ -303,5 +300,4 @@
             if self._on_start_flow_result:
                 self._on_start_flow_result(result_event.result)
         else:
-            logger.warning("Ignoring result event for request type: %s", request_type_name)
->>>>>>> 8ca7d719
+            logger.warning("Ignoring result event for request type: %s", request_type_name)