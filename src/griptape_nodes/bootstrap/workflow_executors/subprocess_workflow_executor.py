--- conflicted
+++ resolved
@@ -117,23 +117,16 @@
                 "--workflow-path",
                 str(tmp_workflow_path),
             ]
-<<<<<<< HEAD
+
             if pickle_control_flow_result:
                 args.append("--pickle-control-flow-result")
 
-            await self.execute_python_script(
-                script_path=tmp_script_path,
-                args=args,
-                cwd=Path(tmpdir),
-            )
-=======
-
             try:
                 await self.execute_python_script(
-                    script_path=tmp_script_path,
-                    args=args,
-                    cwd=Path(tmpdir),
-                )
+                        script_path=tmp_script_path,
+                        args=args,
+                        cwd=Path(tmpdir),
+                    )
             except Exception as e:
                 msg = f"Failed to execute subprocess script: {e}"
                 logger.exception(msg)
@@ -142,7 +135,6 @@
                 # Check if an exception was stored coming from the WebSocket
                 if self._stored_exception:
                     raise self._stored_exception
->>>>>>> 55c42a85
 
     async def _start_websocket_listener(self) -> None:
         """Start WebSocket connection to listen for events from the subprocess."""
