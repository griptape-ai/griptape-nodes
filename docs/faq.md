--- conflicted
+++ resolved
@@ -28,27 +28,9 @@
 $(Split-Path -Parent (Split-Path -Parent (Get-Command griptape-nodes | Select-Object -ExpandProperty Source)))
 ```
 
-<<<<<<< HEAD
-## How do I update Griptape Nodes?
-
-Griptape Nodes will automatically check if it needs to update every time it runs. If it does, you will be prompted to answer with a (y/n) response. Respond with a y and it will automatically update to the latest version of the Engine.
-
-If you would like to _manually_ update, you can always use either of these commands:
-
-```bash
-griptape-nodes update
-```
-
-or
-
-```bash
-gtn update
-```
-=======
 ## Can I see or edit my config file?
 
 You can! To get a path to the file, go to the top Settings menu in the Editor, and select **Copy Path to Settings**. That will copy the config file path to your clipboard.
->>>>>>> 9e5615f9
 
 ## How do I uninstall Griptape Nodes?
 
